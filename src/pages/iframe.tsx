--- conflicted
+++ resolved
@@ -25,41 +25,7 @@
 
 import { apiFetch } from "@/services/apiService";
 
-<<<<<<< HEAD
 const Iframe = () => {
-=======
-interface ChatWidgetComponentProps {
-  entityToken: string | null;
-  widgetParams: any;
-  tipoChat: "pyme" | "municipio" | null;
-}
-
-function ChatWidgetComponent({
-  entityToken,
-  widgetParams,
-  tipoChat,
-}: ChatWidgetComponentProps) {
-  return (
-    <ChatWidget
-      mode="iframe"
-      entityToken={entityToken}
-      defaultOpen={widgetParams.defaultOpen}
-      widgetId={widgetParams.widgetId}
-      tipoChat={tipoChat || undefined}
-      openWidth={widgetParams.openWidth}
-      openHeight={widgetParams.openHeight}
-      closedWidth={widgetParams.closedWidth}
-      closedHeight={widgetParams.closedHeight}
-      initialPosition={{ bottom: widgetParams.bottom, right: widgetParams.right }}
-      ctaMessage={widgetParams.ctaMessage}
-      initialView={widgetParams.view}
-      initialRubro={widgetParams.rubro}
-    />
-  );
-}
-
-function Iframe() {
->>>>>>> 2e937ce3
   const [widgetParams, setWidgetParams] = useState<any | null>(null);
   const [entityToken, setEntityToken] = useState<string | null>(null);
   const [tipoChat, setTipoChat] = useState<'pyme' | 'municipio' | null>(null);
