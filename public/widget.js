(function () {
  "use strict";

  function init() {
    const script =
      document.currentScript ||
      Array.from(document.getElementsByTagName("script")).find((s) =>
        s.src && s.src.includes("widget.js")
      );
    if (!script) {
      console.error("Chatboc widget.js FATAL: script tag not found.");
      return;
    }

    const token = script.getAttribute("data-token") || "demo-anon";
    const initialBottom = script.getAttribute("data-bottom") || "20px";
    const initialRight = script.getAttribute("data-right") || "20px";
    const defaultOpen = script.getAttribute("data-default-open") === "true";
    const theme = script.getAttribute("data-theme") || "";
    const scriptOrigin = (script.getAttribute("src") && new URL(script.getAttribute("src"), window.location.href).origin) || "https://www.chatboc.ar";
    const chatbocDomain = script.getAttribute("data-domain") || scriptOrigin;

    const zIndexBase = parseInt(script.getAttribute("data-z") || "999990", 10);
    const iframeId = "chatboc-dynamic-iframe-" + Math.random().toString(36).substring(2, 9);

    const WIDGET_DIMENSIONS_JS = {
      OPEN: {
        width: script.getAttribute("data-width") || "370px",
        height: script.getAttribute("data-height") || "540px",
      },
      CLOSED: {
        width: script.getAttribute("data-closed-width") || "88px",
        height: script.getAttribute("data-closed-height") || "88px",
      },
    };

    let currentDims = defaultOpen ? WIDGET_DIMENSIONS_JS.OPEN : WIDGET_DIMENSIONS_JS.CLOSED;
    let iframeIsCurrentlyOpen = defaultOpen;

<<<<<<< HEAD
    const widgetContainer = document.createElement("div");
    widgetContainer.id = "chatboc-widget-container-" + iframeId;
    Object.assign(widgetContainer.style, {
      position: "fixed",
      bottom: initialBottom,
      right: initialRight,
      width: currentDims.width,
      height: currentDims.height,
      zIndex: zIndexBase.toString(),
=======
    const targetElementId = script.getAttribute("data-target-element-id");
    let targetElement = null;
    let isFixedPosition = true;

    if (targetElementId) {
      targetElement = document.getElementById(targetElementId);
      if (targetElement) {
        isFixedPosition = false;
      }
    }

    const widgetContainer = document.createElement("div");
    widgetContainer.id = "chatboc-widget-container-" + iframeId;
    Object.assign(widgetContainer.style, {
      position: isFixedPosition ? "fixed" : "absolute",
      ...(isFixedPosition && { bottom: initialBottom, right: initialRight }),
      width: currentDims.width,
      height: currentDims.height,
      zIndex: isFixedPosition ? zIndexBase.toString() : "auto",
>>>>>>> 9803b2af
      borderRadius: iframeIsCurrentlyOpen ? "16px" : "50%",
      boxShadow: iframeIsCurrentlyOpen ? "0 6px 20px rgba(0,0,0,0.2)" : "0 4px 12px rgba(0,0,0,0.15)",
      transition: "width 0.25s cubic-bezier(0.4, 0, 0.2, 1), height 0.25s cubic-bezier(0.4, 0, 0.2, 1), border-radius 0.25s cubic-bezier(0.4, 0, 0.2, 1), box-shadow 0.25s ease-in-out",
      overflow: "hidden",
      display: "flex",
      alignItems: "center",
      justifyContent: "center",
      cursor: "pointer",
    });
    if (!document.getElementById(widgetContainer.id)) document.body.appendChild(widgetContainer);

<<<<<<< HEAD
=======
    if (!document.getElementById(widgetContainer.id)) {
      if (targetElement) {
        if (getComputedStyle(targetElement).position === "static") {
          targetElement.style.position = "relative";
        }
        targetElement.appendChild(widgetContainer);
      } else {
        document.body.appendChild(widgetContainer);
      }
    }

>>>>>>> 9803b2af
    const loader = document.createElement("div");
    loader.id = "chatboc-loader-" + iframeId;
    Object.assign(loader.style, {
      position: "absolute",
      top: "0",
      left: "0",
      width: "100%",
      height: "100%",
      display: "flex",
      alignItems: "center",
      justifyContent: "center",
      background: "white",
      transition: "opacity 0.3s ease-out",
      pointerEvents: "auto",
      zIndex: "2",
    });
    loader.innerHTML = `<img src="${chatbocDomain}/favicon/favicon-48x48.png" alt="Chatboc" style="width:48px;height:48px;"/>`;
    widgetContainer.appendChild(loader);

    const iframe = document.createElement("iframe");
    iframe.id = iframeId;
    iframe.src = `${chatbocDomain}/iframe?token=${encodeURIComponent(token)}&widgetId=${iframeId}&defaultOpen=${defaultOpen}&openWidth=${encodeURIComponent(WIDGET_DIMENSIONS_JS.OPEN.width)}&openHeight=${encodeURIComponent(WIDGET_DIMENSIONS_JS.OPEN.height)}&closedWidth=${encodeURIComponent(WIDGET_DIMENSIONS_JS.CLOSED.width)}&closedHeight=${encodeURIComponent(WIDGET_DIMENSIONS_JS.CLOSED.height)}${theme ? `&theme=${encodeURIComponent(theme)}` : ""}`;
    Object.assign(iframe.style, {
      border: "none",
      width: "100%",
      height: "100%",
      backgroundColor: "transparent",
      display: "block",
      opacity: "0",
      transition: "opacity 0.3s ease-in",
      zIndex: "1",
    });
    iframe.allow = "clipboard-write";
    iframe.setAttribute("title", "Chatboc Chatbot");
    widgetContainer.appendChild(iframe);

    let iframeHasLoaded = false;
    const loadTimeout = setTimeout(() => {
      if (!iframeHasLoaded) {
        loader.innerHTML = '<div style="font-family: Arial, sans-serif; color: #777; font-size:11px; text-align:center;">Servicio no disponible</div>';
        loader.style.backgroundColor = 'lightgray';
      }
    }, 10000);

    iframe.onload = function () {
      iframeHasLoaded = true;
      clearTimeout(loadTimeout);
      loader.style.opacity = "0";
      setTimeout(() => loader.remove(), 300);
      iframe.style.opacity = "1";
    };

    iframe.onerror = function () {
      iframeHasLoaded = true;
      clearTimeout(loadTimeout);
      loader.innerHTML = '<div style="font-family: Arial, sans-serif; color: #777; font-size:11px; text-align:center;">Servicio no disponible</div>';
      loader.style.backgroundColor = 'lightgray';
      iframe.style.display = 'none';
    };

    window.addEventListener("message", function (event) {
      if (event.origin !== chatbocDomain && !(chatbocDomain.startsWith("http://localhost"))) {
        return;
      }
      if (event.data && event.data.type === "chatboc-state-change" && event.data.widgetId === iframeId) {
        iframeIsCurrentlyOpen = event.data.isOpen;
        currentDims = iframeIsCurrentlyOpen ? WIDGET_DIMENSIONS_JS.OPEN : WIDGET_DIMENSIONS_JS.CLOSED;
        Object.assign(widgetContainer.style, {
          width: currentDims.width,
          height: currentDims.height,
          borderRadius: iframeIsCurrentlyOpen ? "16px" : "50%",
          boxShadow: iframeIsCurrentlyOpen ? "0 6px 20px rgba(0,0,0,0.2)" : "0 4px 12px rgba(0,0,0,0.15)",
        });
      }
    });

<<<<<<< HEAD
    let isDragging = false, dragStartX, dragStartY, containerStartLeft, containerStartTop;

    widgetContainer.addEventListener("mousedown", dragStart);
    widgetContainer.addEventListener("touchstart", dragStart, { passive: false });

    function dragStart(e) {
      if (iframeIsCurrentlyOpen) {
        return;
      }
      isDragging = true;
      const rect = widgetContainer.getBoundingClientRect();
      containerStartLeft = rect.left;
      containerStartTop = rect.top;
      dragStartX = e.touches ? e.touches[0].clientX : e.clientX;
      dragStartY = e.touches ? e.touches[0].clientY : e.clientY;

      widgetContainer.style.transition = "none";
      widgetContainer.style.userSelect = 'none';
      document.body.style.cursor = 'move';

      document.addEventListener("mousemove", dragMove);
      document.addEventListener("mouseup", dragEnd);
      document.addEventListener("touchmove", dragMove, { passive: false });
      document.addEventListener("touchend", dragEnd);
      if (e.type === 'touchstart' && e.cancelable) e.preventDefault();
    }

    function dragMove(e) {
      if (!isDragging) return;
      if (e.type === 'touchmove' && e.cancelable) e.preventDefault();

      const clientX = e.touches ? e.touches[0].clientX : e.clientX;
      const clientY = e.touches ? e.touches[0].clientY : e.clientY;

      let newLeft = containerStartLeft + (clientX - dragStartX);
      let newTop = containerStartTop + (clientY - dragStartY);

      const currentContainerWidth = parseInt(currentDims.width);
      const currentContainerHeight = parseInt(currentDims.height);

      newLeft = Math.max(0, Math.min(window.innerWidth - currentContainerWidth, newLeft));
      newTop = Math.max(0, Math.min(window.innerHeight - currentContainerHeight, newTop));

      widgetContainer.style.left = newLeft + "px";
      widgetContainer.style.top = newTop + "px";
      widgetContainer.style.right = "auto";
      widgetContainer.style.bottom = "auto";
    }

    function dragEnd() {
      if (!isDragging) return;
      isDragging = false;
      widgetContainer.style.userSelect = '';
      document.body.style.cursor = 'default';
      setTimeout(() => {
        widgetContainer.style.transition = "width 0.25s cubic-bezier(0.4, 0, 0.2, 1), height 0.25s cubic-bezier(0.4, 0, 0.2, 1), border-radius 0.25s cubic-bezier(0.4, 0, 0.2, 1), box-shadow 0.25s ease-in-out";
      }, 50);
      document.removeEventListener("mousemove", dragMove);
      document.removeEventListener("mouseup", dragEnd);
      document.removeEventListener("touchmove", dragMove);
      document.removeEventListener("touchend", dragEnd);
=======
    if (isFixedPosition) {
      let isDragging = false, dragStartX, dragStartY, containerStartLeft, containerStartTop;
      widgetContainer.addEventListener("mousedown", dragStart);
      widgetContainer.addEventListener("touchstart", dragStart, { passive: false });
      function dragStart(e) {
        if (iframeIsCurrentlyOpen) return;
        isDragging = true;
        const rect = widgetContainer.getBoundingClientRect();
        containerStartLeft = rect.left;
        containerStartTop = rect.top;
        dragStartX = e.touches ? e.touches[0].clientX : e.clientX;
        dragStartY = e.touches ? e.touches[0].clientY : e.clientY;
        widgetContainer.style.transition = "none";
        widgetContainer.style.userSelect = 'none';
        document.body.style.cursor = 'move';
        document.addEventListener("mousemove", dragMove);
        document.addEventListener("mouseup", dragEnd);
        document.addEventListener("touchmove", dragMove, { passive: false });
        document.addEventListener("touchend", dragEnd);
        if (e.type === 'touchstart' && e.cancelable) e.preventDefault();
      }
      function dragMove(e) {
        if (!isDragging) return;
        if (e.type === 'touchmove' && e.cancelable) e.preventDefault();
        const clientX = e.touches ? e.touches[0].clientX : e.clientX;
        const clientY = e.touches ? e.touches[0].clientY : e.clientY;
        let newLeft = containerStartLeft + (clientX - dragStartX);
        let newTop = containerStartTop + (clientY - dragStartY);
        const currentContainerWidth = parseInt(currentDims.width);
        const currentContainerHeight = parseInt(currentDims.height);
        newLeft = Math.max(0, Math.min(window.innerWidth - currentContainerWidth, newLeft));
        newTop = Math.max(0, Math.min(window.innerHeight - currentContainerHeight, newTop));
        widgetContainer.style.left = newLeft + "px";
        widgetContainer.style.top = newTop + "px";
        widgetContainer.style.right = "auto";
        widgetContainer.style.bottom = "auto";
      }
      function dragEnd() {
        if (!isDragging) return;
        isDragging = false;
        widgetContainer.style.userSelect = '';
        document.body.style.cursor = 'default';
        setTimeout(() => {
          widgetContainer.style.transition = "width 0.25s cubic-bezier(0.4, 0, 0.2, 1), height 0.25s cubic-bezier(0.4, 0, 0.2, 1), border-radius 0.25s cubic-bezier(0.4, 0, 0.2, 1), box-shadow 0.25s ease-in-out";
        }, 50);
        document.removeEventListener("mousemove", dragMove);
        document.removeEventListener("mouseup", dragEnd);
        document.removeEventListener("touchmove", dragMove);
        document.removeEventListener("touchend", dragEnd);
      }
>>>>>>> 9803b2af
    }
  }

  if (document.readyState === "loading") {
    document.addEventListener("DOMContentLoaded", init);
  } else {
    init();
  }
})();<|MERGE_RESOLUTION|>--- conflicted
+++ resolved
@@ -37,37 +37,7 @@
     let currentDims = defaultOpen ? WIDGET_DIMENSIONS_JS.OPEN : WIDGET_DIMENSIONS_JS.CLOSED;
     let iframeIsCurrentlyOpen = defaultOpen;
 
-<<<<<<< HEAD
-    const widgetContainer = document.createElement("div");
-    widgetContainer.id = "chatboc-widget-container-" + iframeId;
-    Object.assign(widgetContainer.style, {
-      position: "fixed",
-      bottom: initialBottom,
-      right: initialRight,
-      width: currentDims.width,
-      height: currentDims.height,
-      zIndex: zIndexBase.toString(),
-=======
-    const targetElementId = script.getAttribute("data-target-element-id");
-    let targetElement = null;
-    let isFixedPosition = true;
 
-    if (targetElementId) {
-      targetElement = document.getElementById(targetElementId);
-      if (targetElement) {
-        isFixedPosition = false;
-      }
-    }
-
-    const widgetContainer = document.createElement("div");
-    widgetContainer.id = "chatboc-widget-container-" + iframeId;
-    Object.assign(widgetContainer.style, {
-      position: isFixedPosition ? "fixed" : "absolute",
-      ...(isFixedPosition && { bottom: initialBottom, right: initialRight }),
-      width: currentDims.width,
-      height: currentDims.height,
-      zIndex: isFixedPosition ? zIndexBase.toString() : "auto",
->>>>>>> 9803b2af
       borderRadius: iframeIsCurrentlyOpen ? "16px" : "50%",
       boxShadow: iframeIsCurrentlyOpen ? "0 6px 20px rgba(0,0,0,0.2)" : "0 4px 12px rgba(0,0,0,0.15)",
       transition: "width 0.25s cubic-bezier(0.4, 0, 0.2, 1), height 0.25s cubic-bezier(0.4, 0, 0.2, 1), border-radius 0.25s cubic-bezier(0.4, 0, 0.2, 1), box-shadow 0.25s ease-in-out",
@@ -79,20 +49,7 @@
     });
     if (!document.getElementById(widgetContainer.id)) document.body.appendChild(widgetContainer);
 
-<<<<<<< HEAD
-=======
-    if (!document.getElementById(widgetContainer.id)) {
-      if (targetElement) {
-        if (getComputedStyle(targetElement).position === "static") {
-          targetElement.style.position = "relative";
-        }
-        targetElement.appendChild(widgetContainer);
-      } else {
-        document.body.appendChild(widgetContainer);
-      }
-    }
 
->>>>>>> 9803b2af
     const loader = document.createElement("div");
     loader.id = "chatboc-loader-" + iframeId;
     Object.assign(loader.style, {
@@ -169,120 +126,7 @@
       }
     });
 
-<<<<<<< HEAD
-    let isDragging = false, dragStartX, dragStartY, containerStartLeft, containerStartTop;
 
-    widgetContainer.addEventListener("mousedown", dragStart);
-    widgetContainer.addEventListener("touchstart", dragStart, { passive: false });
-
-    function dragStart(e) {
-      if (iframeIsCurrentlyOpen) {
-        return;
-      }
-      isDragging = true;
-      const rect = widgetContainer.getBoundingClientRect();
-      containerStartLeft = rect.left;
-      containerStartTop = rect.top;
-      dragStartX = e.touches ? e.touches[0].clientX : e.clientX;
-      dragStartY = e.touches ? e.touches[0].clientY : e.clientY;
-
-      widgetContainer.style.transition = "none";
-      widgetContainer.style.userSelect = 'none';
-      document.body.style.cursor = 'move';
-
-      document.addEventListener("mousemove", dragMove);
-      document.addEventListener("mouseup", dragEnd);
-      document.addEventListener("touchmove", dragMove, { passive: false });
-      document.addEventListener("touchend", dragEnd);
-      if (e.type === 'touchstart' && e.cancelable) e.preventDefault();
-    }
-
-    function dragMove(e) {
-      if (!isDragging) return;
-      if (e.type === 'touchmove' && e.cancelable) e.preventDefault();
-
-      const clientX = e.touches ? e.touches[0].clientX : e.clientX;
-      const clientY = e.touches ? e.touches[0].clientY : e.clientY;
-
-      let newLeft = containerStartLeft + (clientX - dragStartX);
-      let newTop = containerStartTop + (clientY - dragStartY);
-
-      const currentContainerWidth = parseInt(currentDims.width);
-      const currentContainerHeight = parseInt(currentDims.height);
-
-      newLeft = Math.max(0, Math.min(window.innerWidth - currentContainerWidth, newLeft));
-      newTop = Math.max(0, Math.min(window.innerHeight - currentContainerHeight, newTop));
-
-      widgetContainer.style.left = newLeft + "px";
-      widgetContainer.style.top = newTop + "px";
-      widgetContainer.style.right = "auto";
-      widgetContainer.style.bottom = "auto";
-    }
-
-    function dragEnd() {
-      if (!isDragging) return;
-      isDragging = false;
-      widgetContainer.style.userSelect = '';
-      document.body.style.cursor = 'default';
-      setTimeout(() => {
-        widgetContainer.style.transition = "width 0.25s cubic-bezier(0.4, 0, 0.2, 1), height 0.25s cubic-bezier(0.4, 0, 0.2, 1), border-radius 0.25s cubic-bezier(0.4, 0, 0.2, 1), box-shadow 0.25s ease-in-out";
-      }, 50);
-      document.removeEventListener("mousemove", dragMove);
-      document.removeEventListener("mouseup", dragEnd);
-      document.removeEventListener("touchmove", dragMove);
-      document.removeEventListener("touchend", dragEnd);
-=======
-    if (isFixedPosition) {
-      let isDragging = false, dragStartX, dragStartY, containerStartLeft, containerStartTop;
-      widgetContainer.addEventListener("mousedown", dragStart);
-      widgetContainer.addEventListener("touchstart", dragStart, { passive: false });
-      function dragStart(e) {
-        if (iframeIsCurrentlyOpen) return;
-        isDragging = true;
-        const rect = widgetContainer.getBoundingClientRect();
-        containerStartLeft = rect.left;
-        containerStartTop = rect.top;
-        dragStartX = e.touches ? e.touches[0].clientX : e.clientX;
-        dragStartY = e.touches ? e.touches[0].clientY : e.clientY;
-        widgetContainer.style.transition = "none";
-        widgetContainer.style.userSelect = 'none';
-        document.body.style.cursor = 'move';
-        document.addEventListener("mousemove", dragMove);
-        document.addEventListener("mouseup", dragEnd);
-        document.addEventListener("touchmove", dragMove, { passive: false });
-        document.addEventListener("touchend", dragEnd);
-        if (e.type === 'touchstart' && e.cancelable) e.preventDefault();
-      }
-      function dragMove(e) {
-        if (!isDragging) return;
-        if (e.type === 'touchmove' && e.cancelable) e.preventDefault();
-        const clientX = e.touches ? e.touches[0].clientX : e.clientX;
-        const clientY = e.touches ? e.touches[0].clientY : e.clientY;
-        let newLeft = containerStartLeft + (clientX - dragStartX);
-        let newTop = containerStartTop + (clientY - dragStartY);
-        const currentContainerWidth = parseInt(currentDims.width);
-        const currentContainerHeight = parseInt(currentDims.height);
-        newLeft = Math.max(0, Math.min(window.innerWidth - currentContainerWidth, newLeft));
-        newTop = Math.max(0, Math.min(window.innerHeight - currentContainerHeight, newTop));
-        widgetContainer.style.left = newLeft + "px";
-        widgetContainer.style.top = newTop + "px";
-        widgetContainer.style.right = "auto";
-        widgetContainer.style.bottom = "auto";
-      }
-      function dragEnd() {
-        if (!isDragging) return;
-        isDragging = false;
-        widgetContainer.style.userSelect = '';
-        document.body.style.cursor = 'default';
-        setTimeout(() => {
-          widgetContainer.style.transition = "width 0.25s cubic-bezier(0.4, 0, 0.2, 1), height 0.25s cubic-bezier(0.4, 0, 0.2, 1), border-radius 0.25s cubic-bezier(0.4, 0, 0.2, 1), box-shadow 0.25s ease-in-out";
-        }, 50);
-        document.removeEventListener("mousemove", dragMove);
-        document.removeEventListener("mouseup", dragEnd);
-        document.removeEventListener("touchmove", dragMove);
-        document.removeEventListener("touchend", dragEnd);
-      }
->>>>>>> 9803b2af
     }
   }
 
