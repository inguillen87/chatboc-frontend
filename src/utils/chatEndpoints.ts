export const RUBROS_PUBLICOS = [
  'municipio',
  'municipios',
  'municipalidad',
<<<<<<< HEAD
  'ayuntamiento',
=======

>>>>>>> a1a423ca
  'gobierno',
  'ciudad',
  'intendente',
  'administracion publica',
  'alcaldia',
  'ayuntamiento',
  'ong',
  'hospital publico',
  'entidad publica',
];


export const esRubroPublico = (
  rubro?: string | { nombre?: string; clave?: string } | null,
): boolean => {
  if (!rubro) return false;
  let rubroStr: string | null = null;
  if (typeof rubro === "string") {
    rubroStr = rubro;
  } else if (typeof rubro === "object") {
    rubroStr = rubro.clave || rubro.nombre || null;
  }
  if (!rubroStr) return false;
  const normalized = rubroStr
    .toLowerCase()
    .normalize('NFD')
    .replace(/[\u0300-\u036f]/g, '')
    .replace(/_/g, ' ')
    .trim();
<<<<<<< HEAD
  return RUBROS_PUBLICOS.some(
    (publico) => normalized === publico || normalized.startsWith(`${publico} `),
  );
=======
  return RUBROS_PUBLICOS.some((r) => normalized === r || normalized.includes(r));
>>>>>>> a1a423ca
};

interface GetEndpointOptions {
  tipoChat?: 'municipio' | 'pyme';
  rubro?: string | null;
}

export function getAskEndpoint({ tipoChat, rubro }: GetEndpointOptions): string {
  const esPublico = rubro ? esRubroPublico(rubro) : false;
  if (esPublico) return '/ask/municipio';
  return tipoChat === 'municipio' ? '/ask/municipio' : '/ask/pyme';
}<|MERGE_RESOLUTION|>--- conflicted
+++ resolved
@@ -2,11 +2,7 @@
   'municipio',
   'municipios',
   'municipalidad',
-<<<<<<< HEAD
-  'ayuntamiento',
-=======
 
->>>>>>> a1a423ca
   'gobierno',
   'ciudad',
   'intendente',
@@ -36,13 +32,7 @@
     .replace(/[\u0300-\u036f]/g, '')
     .replace(/_/g, ' ')
     .trim();
-<<<<<<< HEAD
-  return RUBROS_PUBLICOS.some(
-    (publico) => normalized === publico || normalized.startsWith(`${publico} `),
-  );
-=======
-  return RUBROS_PUBLICOS.some((r) => normalized === r || normalized.includes(r));
->>>>>>> a1a423ca
+
 };
 
 interface GetEndpointOptions {
