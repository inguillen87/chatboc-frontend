export const RUBROS_PUBLICOS = [
  'municipio',
  'municipios',
  'ong',
  'gobierno',
  'hospital_publico',
  'entidad_publica',
];

import { safeLocalStorage } from "@/utils/safeLocalStorage";

<<<<<<< HEAD
// Normaliza valores de rubro que pueden ser string u objeto
export function normalizeRubro(
  rubro?: string | { nombre?: unknown; clave?: unknown } | null,
): string | null {
  if (!rubro) return null;
  if (typeof rubro === "string") return rubro;
  if (typeof rubro === "object") {
    const val = rubro.clave ?? rubro.nombre;
    return typeof val === "string" ? val : null;
  }
  return null;
}

export const esRubroPublico = (
  rubro?: string | { nombre?: unknown; clave?: unknown } | null,
): boolean => {
  const rubroStr = normalizeRubro(rubro);
=======
export const esRubroPublico = (
  rubro?: string | { nombre?: string; clave?: string } | null,
): boolean => {
  if (!rubro) return false;
  let rubroStr: string | null = null;
  if (typeof rubro === "string") {
    rubroStr = rubro;
  } else if (typeof rubro === "object") {
    rubroStr = rubro.clave || rubro.nombre || null;
  }
>>>>>>> df0e24e7
  if (!rubroStr) return false;
  const loggedIn = Boolean(safeLocalStorage.getItem("authToken"));
  if (loggedIn) return false;
  return RUBROS_PUBLICOS.includes(rubroStr.trim().toLowerCase());
};

interface GetEndpointOptions {
  tipoChat?: 'municipio' | 'pyme';
  rubro?: string | null;
}

export function getAskEndpoint({ tipoChat, rubro }: GetEndpointOptions): string {
  const esPublico = rubro ? esRubroPublico(rubro) : false;
  if (esPublico) return '/ask/municipio';
  return tipoChat === 'municipio' ? '/ask/municipio' : '/ask/pyme';
}<|MERGE_RESOLUTION|>--- conflicted
+++ resolved
@@ -9,36 +9,7 @@
 
 import { safeLocalStorage } from "@/utils/safeLocalStorage";
 
-<<<<<<< HEAD
-// Normaliza valores de rubro que pueden ser string u objeto
-export function normalizeRubro(
-  rubro?: string | { nombre?: unknown; clave?: unknown } | null,
-): string | null {
-  if (!rubro) return null;
-  if (typeof rubro === "string") return rubro;
-  if (typeof rubro === "object") {
-    const val = rubro.clave ?? rubro.nombre;
-    return typeof val === "string" ? val : null;
-  }
-  return null;
-}
 
-export const esRubroPublico = (
-  rubro?: string | { nombre?: unknown; clave?: unknown } | null,
-): boolean => {
-  const rubroStr = normalizeRubro(rubro);
-=======
-export const esRubroPublico = (
-  rubro?: string | { nombre?: string; clave?: string } | null,
-): boolean => {
-  if (!rubro) return false;
-  let rubroStr: string | null = null;
-  if (typeof rubro === "string") {
-    rubroStr = rubro;
-  } else if (typeof rubro === "object") {
-    rubroStr = rubro.clave || rubro.nombre || null;
-  }
->>>>>>> df0e24e7
   if (!rubroStr) return false;
   const loggedIn = Boolean(safeLocalStorage.getItem("authToken"));
   if (loggedIn) return false;
