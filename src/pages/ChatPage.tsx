--- conflicted
+++ resolved
@@ -375,107 +375,6 @@
             },
           );
         } else {
-<<<<<<< HEAD
-  // Caso: todavía con el bot
-
-  const payload: any = {
-    pregunta: text,
-    contexto_previo: contexto,
-  };
-
-  if (isAnonimo) {
-    if (DEFAULT_RUBRO) payload.rubro_clave = DEFAULT_RUBRO;
-    payload.anon_id = anonId;
-  }
-  const storedUser =
-    typeof window !== 'undefined'
-      ? JSON.parse(safeLocalStorage.getItem('user') || 'null')
-      : null;
-  const rubro =
-    rubroNormalizado || storedUser?.rubro?.clave || storedUser?.rubro?.nombre;
-  if (rubro) payload.rubro_clave = rubro;
-  const adjustedTipo = enforceTipoChatForRubro(tipoChatActual, rubro);
-  payload.tipo_chat = adjustedTipo;
-  const endpoint = getAskEndpoint({ tipoChat: adjustedTipo, rubro });
-  const esPublico = esRubroPublico(rubro);
-  console.log(
-    "Voy a pedir a endpoint:",
-    endpoint,
-    "rubro:",
-    rubro,
-    "tipoChat:",
-    adjustedTipo,
-    "esPublico:",
-    esPublico,
-  );
-  const data = await apiFetch<any>(endpoint, {
-    method: 'POST',
-    headers: authHeaders,
-    body: payload,
-  });
-=======
-          // Caso: todavía con el bot
-          const storedUser =
-            typeof window !== 'undefined'
-              ? JSON.parse(safeLocalStorage.getItem('user') || 'null')
-              : null;
-          const rubro =
-            rubroNormalizado ||
-            user?.rubro ||
-            storedUser?.rubro?.clave ||
-            storedUser?.rubro?.nombre;
-
-          if (!isAnonimo && loading) {
-            setMessages((prev) => [
-              ...prev,
-              {
-                id: Date.now(),
-                text: '⏳ Cargando tu perfil, intentá nuevamente...',
-                isBot: true,
-                timestamp: new Date(),
-              },
-            ]);
-            return;
-          }
-          if (!isAnonimo && !rubro) {
-            setMessages((prev) => [
-              ...prev,
-              {
-                id: Date.now(),
-                text: '🛈 Definí tu rubro en el perfil antes de usar el chat.',
-                isBot: true,
-                timestamp: new Date(),
-              },
-            ]);
-            return;
-          }
-
-          const payload: Record<string, any> = {
-            pregunta: text,
-            contexto_previo: contexto,
-            tipo_chat: tipoChatActual,
-          };
-          if (rubro) payload.rubro_clave = rubro;
-          if (isAnonimo) payload.anon_id = anonId;
-
-          const endpoint = getAskEndpoint({ tipoChat: tipoChatActual, rubro });
-          const esPublico = esRubroPublico(rubro);
-          console.log(
-            "Voy a pedir a endpoint:",
-            endpoint,
-            "rubro:",
-            rubro,
-            "tipoChat:",
-            tipoChatActual,
-            "esPublico:",
-            esPublico,
-          );
-          const data = await apiFetch<any>(endpoint, {
-            method: 'POST',
-            headers: authHeaders,
-            body: payload,
-          });
->>>>>>> 7f82404f
 
   setContexto(data.contexto_actualizado || {});
 
