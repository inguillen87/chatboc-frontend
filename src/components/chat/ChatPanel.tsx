import React, { useState, useRef, useEffect, useCallback } from "react";
import ChatHeader from "./ChatHeader";
import ChatMessage from "./ChatMessage";
import TypingIndicator from "./TypingIndicator";
import ChatInput from "./ChatInput";
import AddressAutocomplete from "@/components/ui/AddressAutocomplete";
import TicketMap from "@/components/TicketMap";
import { Message } from "@/types/chat";
import { apiFetch } from "@/utils/api";
import { useUser } from "@/hooks/useUser";
import { parseRubro, esRubroPublico, getAskEndpoint } from "@/utils/chatEndpoints";
import { safeLocalStorage } from "@/utils/safeLocalStorage";
import getOrCreateAnonId from "@/utils/anonId";
import { parseChatResponse } from "@/utils/parseChatResponse";
import { ScrollArea } from '@/components/ui/scroll-area';

const FRASES_DIRECCION = [
  "indicame la dirección",
  "necesito la dirección",
  "ingresa la dirección",
  "especificá la dirección",
  "decime la dirección",
  "dirección exacta",
  "¿cuál es la dirección?",
  "por favor indique la dirección",
  "por favor ingrese su dirección",
  "dirección completa",
];

const FRASES_EXITO = [
  "Tu reclamo fue generado",
  "¡Muchas gracias por tu calificación!",
  "Dejaré el ticket abierto",
  "El curso de seguridad vial es online",
  "He abierto una sala de chat directa",
  "Tu número de chat es",
  "ticket **M-",
];

interface ChatPanelProps {
  mode?: "standalone" | "iframe" | "script";
  widgetId?: string;
  authToken?: string;
  initialIframeWidth?: string;
  initialIframeHeight?: string;
  onClose?: () => void;
  openWidth?: string;
  openHeight?: string;
  tipoChat?: 'pyme' | 'municipio';
  onRequireAuth?: () => void;
}

const ChatPanel = ({
  mode = "standalone",
  widgetId = "chatboc-widget-iframe",
  authToken: propAuthToken,
  initialIframeWidth,
  initialIframeHeight,
  onClose,
  openWidth,
  openHeight,
  tipoChat = getCurrentTipoChat(),
  onRequireAuth,
}: ChatPanelProps) => {
  const [messages, setMessages] = useState<Message[]>([]);
  const [isTyping, setIsTyping] = useState(false);
  const [preguntasUsadas, setPreguntasUsadas] = useState(0);
  const [rubroSeleccionado, setRubroSeleccionado] = useState<string | null>(
    () =>
      typeof window !== "undefined"
        ? safeLocalStorage.getItem("rubroSeleccionado")?.toLowerCase() || null
        : null,
  );
  const [rubrosDisponibles, setRubrosDisponibles] = useState([]);
  const [esperandoRubro, setEsperandoRubro] = useState(false);
  const [cargandoRubros, setCargandoRubros] = useState(false);
  const [contexto, setContexto] = useState({});
  const [activeTicketId, setActiveTicketId] = useState<number | null>(null);
  const [ticketLocation, setTicketLocation] = useState<{
    direccion?: string | null;
    latitud?: number | null;
    longitud?: number | null;
    municipio_nombre?: string | null;
  } | null>(null);
  const [pollingErrorShown, setPollingErrorShown] = useState(false);
  const pollingIntervalRef = useRef<NodeJS.Timeout | null>(null);
  const ultimoMensajeIdRef = useRef<number>(0);

  const [esperandoDireccion, setEsperandoDireccion] = useState(false);
  const [forzarDireccion, setForzarDireccion] = useState(false);
  const [direccionGuardada, setDireccionGuardada] = useState<string | null>(null);
  const [showCierre, setShowCierre] = useState<{ show: boolean; text: string } | null>(null);

  const messagesEndRef = useRef<HTMLDivElement>(null);
  const chatContainerRef = useRef<HTMLDivElement>(null);

  useEffect(() => {
    const stored = safeLocalStorage.getItem("ultima_direccion");
    if (stored) setDireccionGuardada(stored);
  }, []);

  const getAuthTokenFromLocalStorage = () =>
    typeof window === "undefined" ? null : safeLocalStorage.getItem("authToken");
  const anonId = getOrCreateAnonId();
  const finalAuthToken = mode === "iframe" ? propAuthToken : getAuthTokenFromLocalStorage();
  const esAnonimo = !finalAuthToken;

  const { user, refreshUser, loading } = useUser();

  useEffect(() => {
    if (!esAnonimo && (!user || !user.rubro) && !loading) {
      refreshUser();
    }
  }, [esAnonimo, user, refreshUser, loading]);
<<<<<<< HEAD
  const storedUser = typeof window !== "undefined" ? JSON.parse(safeLocalStorage.getItem("user") || "null") : null;

  const rubroActual = parseRubro(rubroSeleccionado) || parseRubro(user?.rubro) || parseRubro(storedUser?.rubro) || null;
=======
  const storedUser =
    typeof window !== "undefined" ? JSON.parse(safeLocalStorage.getItem("user") || "null") : null;

  const rubroActual =
    parseRubro(rubroSeleccionado) ||
    parseRubro(user?.rubro) ||
    parseRubro(storedUser?.rubro) ||
    null;
>>>>>>> 9803b2af
  const rubroNormalizado = rubroActual;
  const isMunicipioRubro = esRubroPublico(rubroNormalizado || undefined);
  const tipoChatActual: "pyme" | "municipio" = rubroNormalizado && isMunicipioRubro ? "municipio" : "pyme";

  const fetchTicket = useCallback(async () => {
    if (!activeTicketId) return;
    try {
      const authHeaders = finalAuthToken ? { Authorization: `Bearer ${finalAuthToken}` } : {};
      const data = await apiFetch<{
        direccion?: string | null;
        latitud?: number | string | null;
        longitud?: number | string | null;
        municipio_nombre?: string | null;
      }>(`/tickets/municipio/${activeTicketId}`, {
        headers: authHeaders,
        skipAuth: !finalAuthToken,
        sendAnonId: esAnonimo,
      });
      const normalized = {
        ...data,
        latitud: data.latitud !== null && data.latitud !== undefined ? Number(data.latitud) : null,
        longitud: data.longitud !== null && data.longitud !== undefined ? Number(data.longitud) : null,
      };
      setTicketLocation(normalized);
    } catch (e) {
      console.error("Error al refrescar ticket:", e);
    }
  }, [activeTicketId, esAnonimo, anonId, finalAuthToken]);

  const handleShareGps = useCallback(() => {
    if (esAnonimo) {
      onRequireAuth && onRequireAuth();
      return;
    }
    if (!activeTicketId || !navigator.geolocation) return;
    navigator.geolocation.getCurrentPosition(
      async (pos) => {
        const coords = { latitud: pos.coords.latitude, longitud: pos.coords.longitude };
        try {
          const authHeaders = finalAuthToken ? { Authorization: `Bearer ${finalAuthToken}` } : {};
<<<<<<< HEAD
          await apiFetch(`/tickets/chat/${activeTicketId}/ubicacion`, { method: "PUT", headers: authHeaders, body: coords, skipAuth: !finalAuthToken, sendAnonId: esAnonimo });
          await apiFetch(`/tickets/municipio/${activeTicketId}/ubicacion`, { method: "PUT", headers: authHeaders, body: coords, skipAuth: !finalAuthToken, sendAnonId: esAnonimo });
=======
          await apiFetch(`/tickets/chat/${activeTicketId}/ubicacion`, {
            method: "PUT",
            headers: authHeaders,
            body: coords,
            skipAuth: !finalAuthToken,
            sendAnonId: esAnonimo,
          });
          await apiFetch(`/tickets/municipio/${activeTicketId}/ubicacion`, {
            method: "PUT",
            headers: authHeaders,
            body: coords,
            skipAuth: !finalAuthToken,
            sendAnonId: esAnonimo,
          });
>>>>>>> 9803b2af
          setForzarDireccion(false);
          fetchTicket();
        } catch (e) {
          console.error("Error al enviar ubicación", e);
        }
      },
      () => {
        setForzarDireccion(true);
        setEsperandoDireccion(true);
        setMessages((prev) => [
          ...prev,
          { id: Date.now(), text: "No pudimos acceder a tu ubicación por GPS. Ingresá la dirección manualmente para continuar.", isBot: true, timestamp: new Date() },
        ]);
      }
    );
  }, [activeTicketId, fetchTicket, esAnonimo, onRequireAuth, finalAuthToken]);

  useEffect(() => { fetchTicket(); }, [activeTicketId, fetchTicket]);

  useEffect(() => {
    if (!activeTicketId) return;
    if (esAnonimo) {
      onRequireAuth && onRequireAuth();
      return;
    }
    if (navigator.geolocation) {
      try {
        navigator.geolocation.getCurrentPosition(
          async (pos) => {
            const coords = { latitud: pos.coords.latitude, longitud: pos.coords.longitude };
            try {
              const authHeaders = finalAuthToken ? { Authorization: `Bearer ${finalAuthToken}` } : {};
<<<<<<< HEAD
              await apiFetch(`/tickets/chat/${activeTicketId}/ubicacion`, { method: "PUT", headers: authHeaders, body: coords, skipAuth: !finalAuthToken, sendAnonId: esAnonimo });
              await apiFetch(`/tickets/municipio/${activeTicketId}/ubicacion`, { method: "PUT", headers: authHeaders, body: coords, skipAuth: !finalAuthToken, sendAnonId: esAnonimo });
=======
              await apiFetch(`/tickets/chat/${activeTicketId}/ubicacion`, {
                method: "PUT",
                headers: authHeaders,
                body: coords,
                skipAuth: !finalAuthToken,
                sendAnonId: esAnonimo,
              });
              await apiFetch(`/tickets/municipio/${activeTicketId}/ubicacion`, {
                method: "PUT",
                headers: authHeaders,
                body: coords,
                skipAuth: !finalAuthToken,
                sendAnonId: esAnonimo,
              });
>>>>>>> 9803b2af
              fetchTicket();
            } catch (e) {
              console.error("Error al enviar ubicación", e);
            }
          },
          () => {
            setForzarDireccion(true);
            setEsperandoDireccion(true);
            setMessages((prev) => [
              ...prev,
              { id: Date.now(), text: "No pudimos acceder a tu ubicación por GPS. Ingresá la dirección manualmente para continuar.", isBot: true, timestamp: new Date() },
            ]);
          }
        );
      } catch {
        setForzarDireccion(true);
      }
    } else {
      setForzarDireccion(true);
    }
  }, [activeTicketId, fetchTicket, finalAuthToken, esAnonimo, anonId, onRequireAuth]);

  function shouldShowAutocomplete(messages: Message[], contexto: any) {
    const lastBotMsg = [...messages].reverse().find((m) => m.isBot && m.text);
    if (!lastBotMsg) return false;
    const contenido = typeof lastBotMsg.text === "string" ? lastBotMsg.text.toLowerCase() : "";
    if (FRASES_DIRECCION.some((frase) => contenido.includes(frase))) return true;
<<<<<<< HEAD
    if (contexto && contexto.contexto_municipio && (contexto.contexto_municipio.estado_conversacion === "ESPERANDO_DIRECCION_RECLAMO" || contexto.contexto_municipio.estado_conversacion === 4)) return true;
=======
    if (
      contexto &&
      contexto.contexto_municipio &&
      (contexto.contexto_municipio.estado_conversacion === "ESPERANDO_DIRECCION_RECLAMO" || contexto.contexto_municipio.estado_conversacion === 4)
    )
      return true;
>>>>>>> 9803b2af
    return false;
  }

  function checkCierreExito(messages: Message[]) {
    const lastBotMsg = [...messages].reverse().find((m) => m.isBot && m.text);
    if (!lastBotMsg) return null;
    const contenido = typeof lastBotMsg.text === "string" ? lastBotMsg.text.toLowerCase() : "";
    if (FRASES_EXITO.some((frase) => contenido.includes(frase))) {
      const match = contenido.match(/ticket \*\*m-(\d+)/i);
      if (match) {
        return { show: true, text: `✅ ¡Listo! Tu ticket fue generado exitosamente. Número: M-${match[1]}.\nUn agente municipal te va a contactar para seguimiento.` };
      }
      return { show: true, text: lastBotMsg.text };
    }
    return null;
  }

  useEffect(() => {
    const autocomplete = shouldShowAutocomplete(messages, contexto) || forzarDireccion;
    setEsperandoDireccion(autocomplete);
    if (!autocomplete) setShowCierre(checkCierreExito(messages));
    else setShowCierre(null);
  }, [messages, contexto, forzarDireccion]);

  const cargarRubros = async () => {
    setCargandoRubros(true);
    setRubrosDisponibles([]);
    try {
      const data = await apiFetch("/rubros/", { skipAuth: true });
      setRubrosDisponibles(Array.isArray(data) ? data : []);
    } catch {
      setRubrosDisponibles([]);
    } finally {
      setCargandoRubros(false);
    }
  };

  useEffect(() => {
    if (!activeTicketId) return;
    let intervalId: NodeJS.Timeout | undefined;
    const fetchAllMessages = async () => {
      try {
        const authHeaders = finalAuthToken ? { Authorization: `Bearer ${finalAuthToken}` } : {};
<<<<<<< HEAD
        const data = await apiFetch<{ estado_chat: string; mensajes: any[] }>(`/tickets/chat/${activeTicketId}/mensajes`, { headers: authHeaders, sendAnonId: esAnonimo });
        if (data.mensajes) {
          const nuevosMensajes: Message[] = data.mensajes.map((msg) => ({ id: msg.id, text: msg.texto, isBot: msg.es_admin, timestamp: new Date(msg.fecha) }));
=======
        const data = await apiFetch<{ estado_chat: string; mensajes: any[] }>(
          `/tickets/chat/${activeTicketId}/mensajes`,
          { headers: authHeaders, sendAnonId: esAnonimo },
        );
        if (data.mensajes) {
          const nuevosMensajes: Message[] = data.mensajes.map((msg) => ({
            id: msg.id,
            text: msg.texto,
            isBot: msg.es_admin,
            timestamp: new Date(msg.fecha),
          }));
>>>>>>> 9803b2af
          setMessages(nuevosMensajes);
          if (data.mensajes.length > 0) ultimoMensajeIdRef.current = data.mensajes[data.mensajes.length - 1].id;
        }
        await fetchTicket();
        if (data.estado_chat === "resuelto" || data.estado_chat === "cerrado") {
          if (intervalId) clearInterval(intervalId);
          setMessages((prev) => [...prev, { id: Date.now(), text: "Un agente ha finalizado esta conversación.", isBot: true, timestamp: new Date() }]);
        }
      } catch (error) {
        console.error("Error durante el polling:", error);
        if (!pollingErrorShown) {
          setMessages((prev) => [...prev, { id: Date.now(), text: "⚠️ Servicio no disponible.", isBot: true, timestamp: new Date() }]);
          setPollingErrorShown(true);
        }
      }
    };
    fetchAllMessages();
    intervalId = setInterval(fetchAllMessages, 10000);
<<<<<<< HEAD
    return () => { if (intervalId) clearInterval(intervalId); };
=======
    return () => {
      if (intervalId) clearInterval(intervalId);
    };
>>>>>>> 9803b2af
  }, [activeTicketId, esAnonimo, anonId, finalAuthToken, pollingErrorShown, fetchTicket]);

  const handleSendMessage = useCallback(
    async (text: string) => {
      if (!text.trim()) return;
      if (esAnonimo && mode === "standalone" && !rubroSeleccionado) {
        setMessages((prev) => [...prev, { id: Date.now(), text: "🛈 Por favor, seleccioná primero un rubro.", isBot: true, timestamp: new Date() }]);
        return;
      }
      if (!esAnonimo) {
        if (loading) {
          setMessages((prev) => [...prev, { id: Date.now(), text: "⏳ Cargando tu perfil, intentá nuevamente...", isBot: true, timestamp: new Date() }]);
          return;
        }
        if (!rubroNormalizado) {
          setMessages((prev) => [...prev, { id: Date.now(), text: "🛈 Definí tu rubro en el perfil antes de usar el chat.", isBot: true, timestamp: new Date() }]);
          return;
        }
      }
      if (esperandoDireccion) {
        setEsperandoDireccion(false);
        setForzarDireccion(false);
        safeLocalStorage.setItem("ultima_direccion", text);
        setDireccionGuardada(text);
        if (activeTicketId) {
          try {
            const authHeaders = finalAuthToken ? { Authorization: `Bearer ${finalAuthToken}` } : {};
<<<<<<< HEAD
            await apiFetch(`/tickets/chat/${activeTicketId}/ubicacion`, { method: "PUT", headers: authHeaders, body: { direccion: text }, skipAuth: !finalAuthToken, sendAnonId: esAnonimo });
            await apiFetch(`/tickets/municipio/${activeTicketId}/ubicacion`, { method: "PUT", headers: authHeaders, body: { direccion: text }, skipAuth: !finalAuthToken, sendAnonId: esAnonimo });
=======
            await apiFetch(`/tickets/chat/${activeTicketId}/ubicacion`, {
              method: "PUT",
              headers: authHeaders,
              body: { direccion: text },
              skipAuth: !finalAuthToken,
              sendAnonId: esAnonimo,
            });
            await apiFetch(`/tickets/municipio/${activeTicketId}/ubicacion`, {
              method: "PUT",
              headers: authHeaders,
              body: { direccion: text },
              skipAuth: !finalAuthToken,
              sendAnonId: esAnonimo,
            });
>>>>>>> 9803b2af
            fetchTicket();
          } catch (e) {
            console.error("Error al enviar dirección", e);
          }
        }
      }
      setShowCierre(null);
      const userMessage = { id: Date.now(), text, isBot: false, timestamp: new Date() };
      setMessages((prev) => [...prev, userMessage]);
      setIsTyping(true);
      try {
        if (activeTicketId) {
          const authHeaders = finalAuthToken ? { Authorization: `Bearer ${finalAuthToken}` } : {};
<<<<<<< HEAD
          await apiFetch(`/tickets/chat/${activeTicketId}/responder_ciudadano`, { method: "POST", headers: { "Content-Type": "application/json", ...authHeaders }, body: { comentario: text }, skipAuth: !finalAuthToken, sendAnonId: esAnonimo });
        } else {
          const endpoint = getAskEndpoint({ tipoChat: tipoChatActual, rubro: rubroNormalizado || undefined });
          const payload: Record<string, any> = { pregunta: text, contexto_previo: contexto };
          const data = await apiFetch(endpoint, { method: "POST", headers: { "Content-Type": "application/json", ...(finalAuthToken ? { Authorization: `Bearer ${finalAuthToken}` } : {}) }, body: payload, skipAuth: !finalAuthToken });
=======
          await apiFetch(`/tickets/chat/${activeTicketId}/responder_ciudadano`, {
            method: "POST",
            headers: { "Content-Type": "application/json", ...authHeaders },
            body: { comentario: text },
            skipAuth: !finalAuthToken,
            sendAnonId: esAnonimo,
          });
        } else {
          const endpoint = getAskEndpoint({ tipoChat: tipoChatActual, rubro: rubroNormalizado || undefined });
          const payload: Record<string, any> = { pregunta: text, contexto_previo: contexto };
          const data = await apiFetch(endpoint, {
            method: "POST",
            headers: { "Content-Type": "application/json", ...(finalAuthToken ? { Authorization: `Bearer ${finalAuthToken}` } : {}) },
            body: payload,
            skipAuth: !finalAuthToken,
          });
>>>>>>> 9803b2af
          setContexto(data.contexto_actualizado || {});
          const { text: respuestaText, botones } = parseChatResponse(data);
          setMessages((prev) => [...prev, { id: Date.now(), text: respuestaText || "No pude procesar tu solicitud.", isBot: true, timestamp: new Date(), botones }]);
          if (esAnonimo && mode === "standalone") setPreguntasUsadas((prev) => prev + 1);
          if (data.ticket_id) {
            if (esAnonimo) onRequireAuth && onRequireAuth();
            else { setActiveTicketId(data.ticket_id); ultimoMensajeIdRef.current = 0; }
          }
        }
      } catch (error: any) {
        let errorMsg = "⚠️ No se pudo conectar con el servidor.";
<<<<<<< HEAD
        if (error?.body?.error) errorMsg = error.body.error; else if (error?.message) errorMsg = error.message;
=======
        if (error?.body?.error) errorMsg = error.body.error;
        else if (error?.message) errorMsg = error.message;
>>>>>>> 9803b2af
        setMessages((prev) => [...prev, { id: Date.now(), text: errorMsg, isBot: true, timestamp: new Date() }]);
      } finally {
        setIsTyping(false);
      }
<<<<<<< HEAD
    }, [contexto, rubroSeleccionado, preguntasUsadas, esAnonimo, mode, finalAuthToken, activeTicketId, esperandoDireccion, anonId, rubroNormalizado, tipoChatActual, fetchTicket, onRequireAuth, loading]);
=======
    },
    [
      contexto,
      rubroSeleccionado,
      preguntasUsadas,
      esAnonimo,
      mode,
      finalAuthToken,
      activeTicketId,
      esperandoDireccion,
      anonId,
      rubroNormalizado,
      tipoChatActual,
      fetchTicket,
      onRequireAuth,
      loading,
    ],
  );
>>>>>>> 9803b2af

  useEffect(() => {
    if (esAnonimo && mode === "standalone" && !rubroSeleccionado) {
      setEsperandoRubro(true); cargarRubros();
    } else if (!esAnonimo || rubroSeleccionado) {
      setEsperandoRubro(false);
<<<<<<< HEAD
      if (messages.length === 0) setMessages([{ id: Date.now(), text: "¡Hola! Soy Chatboc. ¿En qué puedo ayudarte hoy?", isBot: true, timestamp: new Date() }]);
=======
      if (messages.length === 0) {
        setMessages([{ id: Date.now(), text: "¡Hola! Soy Chatboc. ¿En qué puedo ayudarte hoy?", isBot: true, timestamp: new Date() }]);
      }
>>>>>>> 9803b2af
    }
  }, [esAnonimo, mode, rubroSeleccionado, messages.length]);

  useEffect(() => {
    const container = chatContainerRef.current;
    if (container) {
      const atBottom = container.scrollHeight - container.scrollTop - container.clientHeight < 100;
      if (atBottom) {
        container.scrollTop = container.scrollHeight;
        messagesEndRef.current?.scrollIntoView({ behavior: "smooth" });
      }
    }
  }, [messages, isTyping, ticketLocation]);

  return (
    <div className="flex flex-col w-full h-full overflow-hidden">
      <ChatHeader onClose={onClose} />
      <ScrollArea ref={chatContainerRef} className="flex-1 px-4 pt-4 pb-2 text-card-foreground bg-card">
        <div className="flex flex-col gap-3 min-h-full">
          {esperandoRubro ? (
            <div className="text-center w-full">
              <h2 className="text-green-500 mb-2">👋 ¡Bienvenido!</h2>
              <div className="text-gray-500 dark:text-gray-300 mb-2">¿De qué rubro es tu negocio?</div>
              {cargandoRubros ? (
                <div className="text-gray-400 my-5">Cargando rubros...</div>
              ) : rubrosDisponibles.length === 0 ? (
                <div className="text-red-500 my-5">
                  No se pudieron cargar los rubros. <br />
<<<<<<< HEAD
                  <button onClick={cargarRubros} className="mt-2 underline text-blue-600 dark:text-blue-400 hover:text-blue-800" style={{ background: "none", border: "none", cursor: "pointer" }}>
=======
                  <button
                    onClick={cargarRubros}
                    className="mt-2 underline text-blue-600 dark:text-blue-400 hover:text-blue-800"
                    style={{ background: "none", border: "none", cursor: "pointer" }}
                  >
>>>>>>> 9803b2af
                    Reintentar
                  </button>
                </div>
              ) : (
                <div className="flex flex-wrap justify-center gap-2">
                  {rubrosDisponibles.map((rubro: any) => (
                    <button
                      key={rubro.id}
                      onClick={() => {
                        safeLocalStorage.setItem("rubroSeleccionado", rubro.nombre);
                        setRubroSeleccionado(rubro.nombre);
                        setEsperandoRubro(false);
                        setMessages([{ id: Date.now(), text: `¡Hola! Soy Chatboc, tu asistente para ${rubro.nombre.toLowerCase()}. ¿En qué puedo ayudarte hoy?`, isBot: true, timestamp: new Date() }]);
                      }}
                      className="px-4 py-2 rounded-2xl font-semibold bg-blue-500 text-white hover:bg-blue-600 transition"
                    >
                      {rubro.nombre}
                    </button>
                  ))}
                </div>
              )}
            </div>
          ) : esperandoDireccion ? (
            <div className="flex flex-col items-center py-8 px-2 gap-4">
              <div className="text-primary text-base font-semibold mb-2">Indicá la dirección exacta (autocompleta con Google)</div>
              <AddressAutocomplete
                onSelect={(addr) => {
                  handleSendMessage(addr);
                  safeLocalStorage.setItem("ultima_direccion", addr);
                  setDireccionGuardada(addr);
                  setEsperandoDireccion(false);
                }}
                autoFocus
                value={direccionGuardada ? { label: direccionGuardada, value: direccionGuardada } : undefined}
                onChange={(opt) => setDireccionGuardada(opt ? (typeof opt.value === "string" ? opt.value : opt.value?.description ?? null) : null)}
                persistKey="ultima_direccion"
                placeholder="Ej: Av. Principal 123"
              />
<<<<<<< HEAD
              <button onClick={handleShareGps} className="text-primary underline text-sm" type="button">Compartir ubicación por GPS</button>
=======
              <button onClick={handleShareGps} className="text-primary underline text-sm" type="button">
                Compartir ubicación por GPS
              </button>
>>>>>>> 9803b2af
              <div className="text-xs text-muted-foreground mt-2">Escribí y seleccioná tu dirección para continuar el trámite.</div>
            </div>
          ) : (
            <>
<<<<<<< HEAD
              {messages.map((msg) => typeof msg.text === "string" && <ChatMessage key={msg.id} message={msg} isTyping={isTyping} onButtonClick={handleSendMessage} tipoChat={tipoChatActual} />)}
              {isTyping && <TypingIndicator />}
              {ticketLocation && <TicketMap ticket={{ ...ticketLocation, tipo: "municipio" }} />}
              <div ref={messagesEndRef} />
              {showCierre && showCierre.show && <div className="my-3 p-3 rounded-lg bg-green-100 text-green-800 text-center font-bold shadow">{showCierre.text}</div>}
=======
              {messages.map((msg) =>
                typeof msg.text === "string" ? (
                  <ChatMessage key={msg.id} message={msg} isTyping={isTyping} onButtonClick={handleSendMessage} tipoChat={tipoChatActual} />
                ) : null,
              )}
              {isTyping && <TypingIndicator />}
              {ticketLocation && <TicketMap ticket={{ ...ticketLocation, tipo: "municipio" }} />}
              <div ref={messagesEndRef} />
              {showCierre && showCierre.show && (
                <div className="my-3 p-3 rounded-lg bg-green-100 text-green-800 text-center font-bold shadow">
                  {showCierre.text}
                </div>
              )}
>>>>>>> 9803b2af
            </>
          )}
        </div>
      </ScrollArea>
      {!esperandoRubro && !esperandoDireccion && (!showCierre || !showCierre.show) && (
        <div className="bg-card px-3 py-2">
          <ChatInput onSendMessage={handleSendMessage} isTyping={isTyping} />
        </div>
      )}
    </div>
  );
};

export default ChatPanel;<|MERGE_RESOLUTION|>--- conflicted
+++ resolved
@@ -112,20 +112,7 @@
       refreshUser();
     }
   }, [esAnonimo, user, refreshUser, loading]);
-<<<<<<< HEAD
-  const storedUser = typeof window !== "undefined" ? JSON.parse(safeLocalStorage.getItem("user") || "null") : null;
-
-  const rubroActual = parseRubro(rubroSeleccionado) || parseRubro(user?.rubro) || parseRubro(storedUser?.rubro) || null;
-=======
-  const storedUser =
-    typeof window !== "undefined" ? JSON.parse(safeLocalStorage.getItem("user") || "null") : null;
-
-  const rubroActual =
-    parseRubro(rubroSeleccionado) ||
-    parseRubro(user?.rubro) ||
-    parseRubro(storedUser?.rubro) ||
-    null;
->>>>>>> 9803b2af
+
   const rubroNormalizado = rubroActual;
   const isMunicipioRubro = esRubroPublico(rubroNormalizado || undefined);
   const tipoChatActual: "pyme" | "municipio" = rubroNormalizado && isMunicipioRubro ? "municipio" : "pyme";
@@ -166,25 +153,7 @@
         const coords = { latitud: pos.coords.latitude, longitud: pos.coords.longitude };
         try {
           const authHeaders = finalAuthToken ? { Authorization: `Bearer ${finalAuthToken}` } : {};
-<<<<<<< HEAD
-          await apiFetch(`/tickets/chat/${activeTicketId}/ubicacion`, { method: "PUT", headers: authHeaders, body: coords, skipAuth: !finalAuthToken, sendAnonId: esAnonimo });
-          await apiFetch(`/tickets/municipio/${activeTicketId}/ubicacion`, { method: "PUT", headers: authHeaders, body: coords, skipAuth: !finalAuthToken, sendAnonId: esAnonimo });
-=======
-          await apiFetch(`/tickets/chat/${activeTicketId}/ubicacion`, {
-            method: "PUT",
-            headers: authHeaders,
-            body: coords,
-            skipAuth: !finalAuthToken,
-            sendAnonId: esAnonimo,
-          });
-          await apiFetch(`/tickets/municipio/${activeTicketId}/ubicacion`, {
-            method: "PUT",
-            headers: authHeaders,
-            body: coords,
-            skipAuth: !finalAuthToken,
-            sendAnonId: esAnonimo,
-          });
->>>>>>> 9803b2af
+
           setForzarDireccion(false);
           fetchTicket();
         } catch (e) {
@@ -217,25 +186,7 @@
             const coords = { latitud: pos.coords.latitude, longitud: pos.coords.longitude };
             try {
               const authHeaders = finalAuthToken ? { Authorization: `Bearer ${finalAuthToken}` } : {};
-<<<<<<< HEAD
-              await apiFetch(`/tickets/chat/${activeTicketId}/ubicacion`, { method: "PUT", headers: authHeaders, body: coords, skipAuth: !finalAuthToken, sendAnonId: esAnonimo });
-              await apiFetch(`/tickets/municipio/${activeTicketId}/ubicacion`, { method: "PUT", headers: authHeaders, body: coords, skipAuth: !finalAuthToken, sendAnonId: esAnonimo });
-=======
-              await apiFetch(`/tickets/chat/${activeTicketId}/ubicacion`, {
-                method: "PUT",
-                headers: authHeaders,
-                body: coords,
-                skipAuth: !finalAuthToken,
-                sendAnonId: esAnonimo,
-              });
-              await apiFetch(`/tickets/municipio/${activeTicketId}/ubicacion`, {
-                method: "PUT",
-                headers: authHeaders,
-                body: coords,
-                skipAuth: !finalAuthToken,
-                sendAnonId: esAnonimo,
-              });
->>>>>>> 9803b2af
+
               fetchTicket();
             } catch (e) {
               console.error("Error al enviar ubicación", e);
@@ -263,16 +214,7 @@
     if (!lastBotMsg) return false;
     const contenido = typeof lastBotMsg.text === "string" ? lastBotMsg.text.toLowerCase() : "";
     if (FRASES_DIRECCION.some((frase) => contenido.includes(frase))) return true;
-<<<<<<< HEAD
-    if (contexto && contexto.contexto_municipio && (contexto.contexto_municipio.estado_conversacion === "ESPERANDO_DIRECCION_RECLAMO" || contexto.contexto_municipio.estado_conversacion === 4)) return true;
-=======
-    if (
-      contexto &&
-      contexto.contexto_municipio &&
-      (contexto.contexto_municipio.estado_conversacion === "ESPERANDO_DIRECCION_RECLAMO" || contexto.contexto_municipio.estado_conversacion === 4)
-    )
-      return true;
->>>>>>> 9803b2af
+
     return false;
   }
 
@@ -316,23 +258,7 @@
     const fetchAllMessages = async () => {
       try {
         const authHeaders = finalAuthToken ? { Authorization: `Bearer ${finalAuthToken}` } : {};
-<<<<<<< HEAD
-        const data = await apiFetch<{ estado_chat: string; mensajes: any[] }>(`/tickets/chat/${activeTicketId}/mensajes`, { headers: authHeaders, sendAnonId: esAnonimo });
-        if (data.mensajes) {
-          const nuevosMensajes: Message[] = data.mensajes.map((msg) => ({ id: msg.id, text: msg.texto, isBot: msg.es_admin, timestamp: new Date(msg.fecha) }));
-=======
-        const data = await apiFetch<{ estado_chat: string; mensajes: any[] }>(
-          `/tickets/chat/${activeTicketId}/mensajes`,
-          { headers: authHeaders, sendAnonId: esAnonimo },
-        );
-        if (data.mensajes) {
-          const nuevosMensajes: Message[] = data.mensajes.map((msg) => ({
-            id: msg.id,
-            text: msg.texto,
-            isBot: msg.es_admin,
-            timestamp: new Date(msg.fecha),
-          }));
->>>>>>> 9803b2af
+
           setMessages(nuevosMensajes);
           if (data.mensajes.length > 0) ultimoMensajeIdRef.current = data.mensajes[data.mensajes.length - 1].id;
         }
@@ -351,13 +277,7 @@
     };
     fetchAllMessages();
     intervalId = setInterval(fetchAllMessages, 10000);
-<<<<<<< HEAD
-    return () => { if (intervalId) clearInterval(intervalId); };
-=======
-    return () => {
-      if (intervalId) clearInterval(intervalId);
-    };
->>>>>>> 9803b2af
+
   }, [activeTicketId, esAnonimo, anonId, finalAuthToken, pollingErrorShown, fetchTicket]);
 
   const handleSendMessage = useCallback(
@@ -385,25 +305,7 @@
         if (activeTicketId) {
           try {
             const authHeaders = finalAuthToken ? { Authorization: `Bearer ${finalAuthToken}` } : {};
-<<<<<<< HEAD
-            await apiFetch(`/tickets/chat/${activeTicketId}/ubicacion`, { method: "PUT", headers: authHeaders, body: { direccion: text }, skipAuth: !finalAuthToken, sendAnonId: esAnonimo });
-            await apiFetch(`/tickets/municipio/${activeTicketId}/ubicacion`, { method: "PUT", headers: authHeaders, body: { direccion: text }, skipAuth: !finalAuthToken, sendAnonId: esAnonimo });
-=======
-            await apiFetch(`/tickets/chat/${activeTicketId}/ubicacion`, {
-              method: "PUT",
-              headers: authHeaders,
-              body: { direccion: text },
-              skipAuth: !finalAuthToken,
-              sendAnonId: esAnonimo,
-            });
-            await apiFetch(`/tickets/municipio/${activeTicketId}/ubicacion`, {
-              method: "PUT",
-              headers: authHeaders,
-              body: { direccion: text },
-              skipAuth: !finalAuthToken,
-              sendAnonId: esAnonimo,
-            });
->>>>>>> 9803b2af
+
             fetchTicket();
           } catch (e) {
             console.error("Error al enviar dirección", e);
@@ -417,30 +319,7 @@
       try {
         if (activeTicketId) {
           const authHeaders = finalAuthToken ? { Authorization: `Bearer ${finalAuthToken}` } : {};
-<<<<<<< HEAD
-          await apiFetch(`/tickets/chat/${activeTicketId}/responder_ciudadano`, { method: "POST", headers: { "Content-Type": "application/json", ...authHeaders }, body: { comentario: text }, skipAuth: !finalAuthToken, sendAnonId: esAnonimo });
-        } else {
-          const endpoint = getAskEndpoint({ tipoChat: tipoChatActual, rubro: rubroNormalizado || undefined });
-          const payload: Record<string, any> = { pregunta: text, contexto_previo: contexto };
-          const data = await apiFetch(endpoint, { method: "POST", headers: { "Content-Type": "application/json", ...(finalAuthToken ? { Authorization: `Bearer ${finalAuthToken}` } : {}) }, body: payload, skipAuth: !finalAuthToken });
-=======
-          await apiFetch(`/tickets/chat/${activeTicketId}/responder_ciudadano`, {
-            method: "POST",
-            headers: { "Content-Type": "application/json", ...authHeaders },
-            body: { comentario: text },
-            skipAuth: !finalAuthToken,
-            sendAnonId: esAnonimo,
-          });
-        } else {
-          const endpoint = getAskEndpoint({ tipoChat: tipoChatActual, rubro: rubroNormalizado || undefined });
-          const payload: Record<string, any> = { pregunta: text, contexto_previo: contexto };
-          const data = await apiFetch(endpoint, {
-            method: "POST",
-            headers: { "Content-Type": "application/json", ...(finalAuthToken ? { Authorization: `Bearer ${finalAuthToken}` } : {}) },
-            body: payload,
-            skipAuth: !finalAuthToken,
-          });
->>>>>>> 9803b2af
+
           setContexto(data.contexto_actualizado || {});
           const { text: respuestaText, botones } = parseChatResponse(data);
           setMessages((prev) => [...prev, { id: Date.now(), text: respuestaText || "No pude procesar tu solicitud.", isBot: true, timestamp: new Date(), botones }]);
@@ -452,51 +331,19 @@
         }
       } catch (error: any) {
         let errorMsg = "⚠️ No se pudo conectar con el servidor.";
-<<<<<<< HEAD
-        if (error?.body?.error) errorMsg = error.body.error; else if (error?.message) errorMsg = error.message;
-=======
-        if (error?.body?.error) errorMsg = error.body.error;
-        else if (error?.message) errorMsg = error.message;
->>>>>>> 9803b2af
+
         setMessages((prev) => [...prev, { id: Date.now(), text: errorMsg, isBot: true, timestamp: new Date() }]);
       } finally {
         setIsTyping(false);
       }
-<<<<<<< HEAD
-    }, [contexto, rubroSeleccionado, preguntasUsadas, esAnonimo, mode, finalAuthToken, activeTicketId, esperandoDireccion, anonId, rubroNormalizado, tipoChatActual, fetchTicket, onRequireAuth, loading]);
-=======
-    },
-    [
-      contexto,
-      rubroSeleccionado,
-      preguntasUsadas,
-      esAnonimo,
-      mode,
-      finalAuthToken,
-      activeTicketId,
-      esperandoDireccion,
-      anonId,
-      rubroNormalizado,
-      tipoChatActual,
-      fetchTicket,
-      onRequireAuth,
-      loading,
-    ],
-  );
->>>>>>> 9803b2af
+
 
   useEffect(() => {
     if (esAnonimo && mode === "standalone" && !rubroSeleccionado) {
       setEsperandoRubro(true); cargarRubros();
     } else if (!esAnonimo || rubroSeleccionado) {
       setEsperandoRubro(false);
-<<<<<<< HEAD
-      if (messages.length === 0) setMessages([{ id: Date.now(), text: "¡Hola! Soy Chatboc. ¿En qué puedo ayudarte hoy?", isBot: true, timestamp: new Date() }]);
-=======
-      if (messages.length === 0) {
-        setMessages([{ id: Date.now(), text: "¡Hola! Soy Chatboc. ¿En qué puedo ayudarte hoy?", isBot: true, timestamp: new Date() }]);
-      }
->>>>>>> 9803b2af
+
     }
   }, [esAnonimo, mode, rubroSeleccionado, messages.length]);
 
@@ -525,15 +372,7 @@
               ) : rubrosDisponibles.length === 0 ? (
                 <div className="text-red-500 my-5">
                   No se pudieron cargar los rubros. <br />
-<<<<<<< HEAD
-                  <button onClick={cargarRubros} className="mt-2 underline text-blue-600 dark:text-blue-400 hover:text-blue-800" style={{ background: "none", border: "none", cursor: "pointer" }}>
-=======
-                  <button
-                    onClick={cargarRubros}
-                    className="mt-2 underline text-blue-600 dark:text-blue-400 hover:text-blue-800"
-                    style={{ background: "none", border: "none", cursor: "pointer" }}
-                  >
->>>>>>> 9803b2af
+
                     Reintentar
                   </button>
                 </div>
@@ -572,38 +411,12 @@
                 persistKey="ultima_direccion"
                 placeholder="Ej: Av. Principal 123"
               />
-<<<<<<< HEAD
-              <button onClick={handleShareGps} className="text-primary underline text-sm" type="button">Compartir ubicación por GPS</button>
-=======
-              <button onClick={handleShareGps} className="text-primary underline text-sm" type="button">
-                Compartir ubicación por GPS
-              </button>
->>>>>>> 9803b2af
+
               <div className="text-xs text-muted-foreground mt-2">Escribí y seleccioná tu dirección para continuar el trámite.</div>
             </div>
           ) : (
             <>
-<<<<<<< HEAD
-              {messages.map((msg) => typeof msg.text === "string" && <ChatMessage key={msg.id} message={msg} isTyping={isTyping} onButtonClick={handleSendMessage} tipoChat={tipoChatActual} />)}
-              {isTyping && <TypingIndicator />}
-              {ticketLocation && <TicketMap ticket={{ ...ticketLocation, tipo: "municipio" }} />}
-              <div ref={messagesEndRef} />
-              {showCierre && showCierre.show && <div className="my-3 p-3 rounded-lg bg-green-100 text-green-800 text-center font-bold shadow">{showCierre.text}</div>}
-=======
-              {messages.map((msg) =>
-                typeof msg.text === "string" ? (
-                  <ChatMessage key={msg.id} message={msg} isTyping={isTyping} onButtonClick={handleSendMessage} tipoChat={tipoChatActual} />
-                ) : null,
-              )}
-              {isTyping && <TypingIndicator />}
-              {ticketLocation && <TicketMap ticket={{ ...ticketLocation, tipo: "municipio" }} />}
-              <div ref={messagesEndRef} />
-              {showCierre && showCierre.show && (
-                <div className="my-3 p-3 rounded-lg bg-green-100 text-green-800 text-center font-bold shadow">
-                  {showCierre.text}
-                </div>
-              )}
->>>>>>> 9803b2af
+
             </>
           )}
         </div>
