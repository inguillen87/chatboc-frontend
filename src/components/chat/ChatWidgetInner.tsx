--- conflicted
+++ resolved
@@ -443,7 +443,6 @@
     // 1. Backend provided theme config (entityInfo.theme_config) - Apply BASE theme (bg, text)
     // 2. URL/Prop provided colors (primaryColor, accentColor) - OVERRIDE primary/secondary
 
-<<<<<<< HEAD
     // Avoid polluting global styles if on main landing page and running as a widget
     // We only apply this if we are in iframe/embed mode OR if we are on a specific tenant page
     // If we are on the root landing page, we should preserve the landing page's branding
@@ -452,18 +451,6 @@
     }
 
     const root = document.documentElement;
-=======
-    const target = widgetRef.current;
-    if (!target) return;
-
-    const appliedVars: string[] = [];
-
-    const applyVar = (name: string, value?: string) => {
-      if (!value) return;
-      target.style.setProperty(name, value);
-      appliedVars.push(name);
-    };
->>>>>>> ee21bdb8
 
     // First, apply the base theme from entity config (if available) to ensure background/text are correct
     if (entityInfo?.theme_config) {
@@ -493,15 +480,7 @@
         applyVar('--secondary', hexToHsl(accentColor));
     }
 
-<<<<<<< HEAD
   }, [entityInfo, primaryColor, accentColor, mode]);
-=======
-    return () => {
-      appliedVars.forEach((name) => target.style.removeProperty(name));
-    };
-
-  }, [entityInfo, primaryColor, accentColor]);
->>>>>>> ee21bdb8
 
   // Proactive Bubble Logic
   useEffect(() => {
