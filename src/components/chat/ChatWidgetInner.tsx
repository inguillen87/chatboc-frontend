import React, { Suspense, useState, useEffect, useCallback, useRef, useMemo } from "react";
import { useDarkMode } from "@/hooks/useDarkMode";
import ChatbocLogoAnimated from "./ChatbocLogoAnimated";
import { getCurrentTipoChat } from "@/utils/tipoChat";
import { cn } from "@/lib/utils";
import { safeLocalStorage } from "@/utils/safeLocalStorage";
import { extractRubroKey } from "@/utils/rubros";
import { getOrCreateAnonId } from "@/utils/anonIdGenerator";
import { motion, AnimatePresence } from "framer-motion";
import type { AnimatePresenceProps } from "framer-motion";
import { useUser } from "@/hooks/useUser";
import { apiFetch, getErrorMessage } from "@/utils/api";
import { playOpenSound, playProactiveSound } from "@/utils/sounds";
import ReadingRuler from "./ReadingRuler";
import type { Prefs } from "./AccessibilityToggle";
import { useCartCount } from "@/hooks/useCartCount";
import { buildTenantNavigationUrl } from "@/utils/tenantPaths";
import { useTenant } from "@/context/TenantContext";
import { toast } from "sonner";
import { tenantService } from "@/services/tenantService";

const ChatHeader = React.lazy(() => import("./ChatHeader"));
const ChatPanel = React.lazy(() => import("./ChatPanel"));
const ChatUserRegisterPanel = React.lazy(() => import("./ChatUserRegisterPanel"));
const ChatUserLoginPanel = React.lazy(() => import("./ChatUserLoginPanel"));
const ChatUserPanel = React.lazy(() => import("./ChatUserPanel"));
const EntityInfoPanel = React.lazy(() => import("./EntityInfoPanel"));
const ProactiveBubble = React.lazy(() => import("./ProactiveBubble"));

<<<<<<< HEAD
// Use a getter to access the Set safely, though strictly it should be initialized by import time.
// This defensive pattern avoids top-level access if the module is in a partial state.
const getPlaceholderSlugs = () => {
  try {
    const shared = SHARED_PLACEHOLDERS ? Array.from(SHARED_PLACEHOLDERS) : [];
    return new Set([...shared, "default"]);
  } catch (error) {
    console.warn("[ChatWidgetInner] Placeholder slugs not ready, using defaults", error);
    return new Set(["default"]);
  }
};
=======
// Inline the placeholder set to avoid import dependencies that might cause initialization issues
const PLACEHOLDER_SLUGS_SET = new Set([
  'iframe',
  'embed',
  'widget',
  'cart',
  'productos',
  'checkout',
  'checkout-productos',
  'perfil',
  'user',
  'login',
  'register',
  'portal',
  'pedidos',
  'reclamos',
  'encuestas',
  'tickets',
  'opinar',
  'integracion',
  'documentacion',
  'faqs',
  'legal',
  'chat',
  'chatpos',
  'chatcrm',
  'admin',
  'dashboard',
  'analytics',
  'settings',
  'config',
  'api',
  'default'
]);
>>>>>>> c6f2f278

const sanitizeTenantSlug = (slug?: string | null) => {
  if (!slug) return null;
  const trimmed = slug.trim();
  if (!trimmed) return null;

  const lowered = trimmed.toLowerCase();
  if (PLACEHOLDER_SLUGS_SET.has(lowered)) return null;

  return trimmed;
};

const readTenantFromScripts = (): string | null => {
  if (typeof document === "undefined") return null;

  const scripts = Array.from(document.querySelectorAll("script"));
  for (const script of scripts) {
    const dataset = (script as HTMLScriptElement).dataset;
    if (!dataset) continue;

    const slug =
      dataset.tenant?.trim() ||
      dataset.tenantSlug?.trim() ||
      dataset.tenant_slug?.trim() ||
      null;

    if (slug) return slug;
  }

  return null;
};

const readTenantFromSubdomain = (): string | null => {
  if (typeof window === "undefined") return null;
  const host = window.location.hostname;
  if (!host || host === "localhost") return null;

  const segments = host.split(".");
  if (segments.length < 2) return null;

  const candidate = segments[0];
  if (!candidate || ["www", "app", "panel"].includes(candidate.toLowerCase())) return null;
  return candidate;
};

export interface ChatWidgetProps {
  mode?: "standalone" | "iframe" | "script";
  initialPosition?: { bottom: number; right: number };
  defaultOpen?: boolean;
  initialView?: 'chat' | 'register' | 'login' | 'user' | 'info';
  widgetId?: string;
  ownerToken?: string;
  initialRubro?: string;
  openWidth?: string;
  openHeight?: string;
  closedWidth?: string;
  closedHeight?: string;
  tipoChat?: "pyme" | "municipio";
  ctaMessage?: string;
  customLauncherLogoUrl?: string;
  logoAnimation?: string;
  headerLogoUrl?: string;
  welcomeTitle?: string;
  welcomeSubtitle?: string;
  tenantSlug?: string;
}

const PROACTIVE_MESSAGES = [
  "¿Necesitas ayuda?",
  "¿Querés hacer una sugerencia?",
  "¿Tenés un reclamo?",
  "¿Tenés consultas? ¡Preguntame!",
];

const LANDING_PROACTIVE_MESSAGES = [
  "¡Hola! 👋 ¿Querés probar una demo interactiva?",
  "Probá nuestro asistente inteligente gratis 🤖",
  "Descubrí cómo automatizar tus ventas 🚀",
  "¿Hablamos? Estoy acá para ayudarte 😊"
];

const LS_KEY = "chatboc_accessibility";

const SafeAnimatePresence: React.FC<AnimatePresenceProps> = ({ children = null, ...rest } = { children: null }) => {
  return <AnimatePresence {...rest}>{children}</AnimatePresence>;
};

const ChatWidgetInner: React.FC<ChatWidgetProps> = ({
  mode = "standalone",
  defaultOpen = false,
  initialView = 'chat',
  widgetId = "chatboc-widget-iframe",
  ownerToken,
  initialRubro,
  openWidth = "460px",
  openHeight = "680px",
  closedWidth = "100px",
  closedHeight = "100px",
  // REMOVE call to getCurrentTipoChat() here. Handled in useState.
  tipoChat,
  initialPosition = { bottom: 32, right: 32 },
  ctaMessage,
  customLauncherLogoUrl,
  logoAnimation,
  headerLogoUrl,
  welcomeTitle,
  welcomeSubtitle,
  tenantSlug: explicitTenantSlug,
}) => {
  const proactiveMessageTimeoutRef = useRef<NodeJS.Timeout | null>(null);
  const hideProactiveBubbleTimeoutRef = useRef<NodeJS.Timeout | null>(null);
  const isDarkMode = useDarkMode();

  const [isOpen, setIsOpen] = useState(() => {
    if (mode !== 'standalone' && typeof defaultOpen === 'string') {
      return defaultOpen === 'true';
    }
    return !!defaultOpen;
  });
  const [muted, setMuted] = useState(() => {
    if (typeof window === 'undefined') return false;
    return safeLocalStorage.getItem('chatboc_muted') === '1';
  });
  const [view, setView] = useState<'chat' | 'register' | 'login' | 'user' | 'info'>(initialView);
  const { user } = useUser();
  const [resolvedTipoChat, setResolvedTipoChat] = useState<'pyme' | 'municipio'>(() => {
    // If prop is provided, use it. Otherwise, derive it.
    // This avoids calling getCurrentTipoChat() at top-level execution time if passed as default param.
    return tipoChat || getCurrentTipoChat();
  });
  const [entityInfo, setEntityInfo] = useState<any | null>(null);
  const [isProfileLoading, setProfileLoading] = useState(true);
  const [profileError, setProfileError] = useState<string | null>(null);
  const [requireCatalogAuth, setRequireCatalogAuth] = useState(false);
  const [duplicateInstance] = useState(() => {
    if (typeof window === "undefined") return false;
    if ((window as any).__chatbocWidgetMounted) {
      return true;
    }
    (window as any).__chatbocWidgetMounted = true;
    return false;
  });

  const [isMobileView, setIsMobileView] = useState(
    typeof window !== "undefined" && window.innerWidth < 640
  );

  const { tenant, currentSlug } = useTenant();
  const storedTenantSlug = useMemo(
    () => sanitizeTenantSlug(safeLocalStorage.getItem("tenantSlug")),
    [],
  );

  const isEmbedded = mode !== "standalone";

  useEffect(() => {
    if (typeof window === "undefined") return;
    const globalAny = window as any;
    if (typeof globalAny._t !== "function") {
      globalAny._t = (value: any) => value;
    }
  }, []);

  useEffect(() => {
    if (typeof window === "undefined") return;
    if (duplicateInstance) return;

    return () => {
      if ((window as any).__chatbocWidgetMounted) {
        delete (window as any).__chatbocWidgetMounted;
      }
    };
  }, [duplicateInstance]);

  if (duplicateInstance) {
    return null;
  }

  const derivedEntityTitle =
    (typeof entityInfo?.nombre_empresa === "string" && entityInfo.nombre_empresa.trim()) ||
    (typeof entityInfo?.nombre === "string" && entityInfo.nombre.trim()) ||
    (typeof entityInfo?.nombre_publico === "string" && entityInfo.nombre_publico.trim()) ||
    (typeof entityInfo?.nombre_fantasia === "string" && entityInfo.nombre_fantasia.trim()) ||
    (typeof entityInfo?.nombreFantasia === "string" && entityInfo.nombreFantasia.trim()) ||
    (typeof entityInfo?.nombre_asistente === "string" && entityInfo.nombre_asistente.trim()) ||
    (typeof entityInfo?.nombreAsistente === "string" && entityInfo.nombreAsistente.trim()) ||
    (typeof entityInfo?.bot_nombre === "string" && entityInfo.bot_nombre.trim()) ||
    (typeof entityInfo?.botNombre === "string" && entityInfo.botNombre.trim()) ||
    (typeof entityInfo?.display_name === "string" && entityInfo.display_name.trim()) ||
    (typeof entityInfo?.municipio_nombre === "string" && entityInfo.municipio_nombre.trim()) ||
    (typeof entityInfo?.municipio === "string" && entityInfo.municipio.trim()) ||
    "";

  const derivedEntitySubtitle =
    (typeof entityInfo?.rubro === "string" && entityInfo.rubro.trim()) ||
    (typeof entityInfo?.descripcion === "string" && entityInfo.descripcion.trim()) ||
    (typeof entityInfo?.descripcion_corta === "string" && entityInfo.descripcion_corta.trim()) ||
    (typeof entityInfo?.tagline === "string" && entityInfo.tagline.trim()) ||
    (typeof entityInfo?.eslogan === "string" && entityInfo.eslogan.trim()) ||
    (typeof entityInfo?.slogan === "string" && entityInfo.slogan.trim()) ||
    "";

  const headerTitle = isEmbedded ? derivedEntityTitle : welcomeTitle;
  const headerSubtitle = isEmbedded ? derivedEntitySubtitle : welcomeSubtitle;

  const tenantSlugFromEntity = useMemo(() => {
    const candidates = [
      entityInfo?.slug,
      entityInfo?.slug_publico,
      entityInfo?.slugPublico,
      entityInfo?.tenant_slug,
      entityInfo?.tenantSlug,
      entityInfo?.tenant,
      entityInfo?.endpoint,
      entityInfo?.municipio_slug,
      entityInfo?.municipioSlug,
      entityInfo?.public_slug,
      entityInfo?.publicSlug,
      entityInfo?.empresa_slug,
      entityInfo?.empresaSlug,
    ];

    for (const candidate of candidates) {
      if (typeof candidate === 'string' && candidate.trim()) {
        return candidate.trim();
      }
    }

    return null;
  }, [entityInfo]);

  const tenantSlugFromLocation = useMemo(() => {
    if (typeof window === 'undefined') return null;

    try {
      const params = new URLSearchParams(window.location.search);
      const fromQuery = params.get('tenant_slug') || params.get('tenant');
      const sanitizedFromQuery = sanitizeTenantSlug(fromQuery);
      if (sanitizedFromQuery) {
        return sanitizedFromQuery;
      }

      const segments = window.location.pathname.split('/').filter(Boolean);
      if (segments[0] === 't' && segments[1]) {
        return sanitizeTenantSlug(decodeURIComponent(segments[1]));
      }

      if (segments[0]) {
        const maybeSlug = decodeURIComponent(segments[0]);
        return sanitizeTenantSlug(maybeSlug);
      }
    } catch (error) {
      console.warn('No se pudo resolver tenant_slug desde la URL', error);
    }

    return null;
  }, []);

  const tenantSlugFromScripts = useMemo(() => sanitizeTenantSlug(readTenantFromScripts()), []);
  const tenantSlugFromSubdomain = useMemo(() => sanitizeTenantSlug(readTenantFromSubdomain()), []);

  const resolvedTenantSlug = useMemo(() => {
    const candidates = [
      explicitTenantSlug,
      tenantSlugFromEntity,
      tenantSlugFromLocation,
      tenantSlugFromScripts,
      tenantSlugFromSubdomain,
      storedTenantSlug,
      currentSlug,
      tenant?.slug,
    ];

    for (const candidate of candidates) {
      const sanitized = sanitizeTenantSlug(candidate);
      if (sanitized) return sanitized;
    }

    return null;
  }, [
    explicitTenantSlug,
    currentSlug,
    tenant?.slug,
    storedTenantSlug,
    tenantSlugFromEntity,
    tenantSlugFromLocation,
    tenantSlugFromScripts,
    tenantSlugFromSubdomain,
  ]);

  useEffect(() => {
    const sanitized = sanitizeTenantSlug(resolvedTenantSlug);
    if (sanitized) {
      safeLocalStorage.setItem("tenantSlug", sanitized);
    }
  }, [resolvedTenantSlug]);

  useEffect(() => {
    const checkMobile = () => {
      if (typeof window !== "undefined") {
        setIsMobileView(window.innerWidth < 640);
      }
    };
    checkMobile();
    window.addEventListener("resize", checkMobile);
    return () => window.removeEventListener("resize", checkMobile);
  }, []);

  useEffect(() => {
    getOrCreateAnonId();
  }, []);

  useEffect(() => {
    const fromEntity =
      (entityInfo as any)?.require_login_for_catalog ??
      (entityInfo as any)?.requireLoginForCatalog ??
      (entityInfo as any)?.catalog_requires_login;

    if (typeof fromEntity === "boolean") {
      setRequireCatalogAuth(fromEntity);
      return;
    }

    if (typeof fromEntity === "string") {
      setRequireCatalogAuth(fromEntity === "true" || fromEntity === "1");
    }
  }, [entityInfo]);

  useEffect(() => {
    if (typeof window === "undefined") return;

    const params = new URLSearchParams(window.location.search);
    const fromQuery = params.get("requireLoginForCatalog") || params.get("catalogRequiresLogin");
    if (fromQuery) {
      setRequireCatalogAuth(fromQuery === "true" || fromQuery === "1");
      return;
    }

    const scripts = Array.from(document.querySelectorAll<HTMLScriptElement>("script[data-owner-token], script[data-tenant], script[data-tenant-slug], script[data-tenant_slug]"));

    for (const script of scripts) {
      const { dataset } = script;
      const matchesOwner = ownerToken && dataset.ownerToken === ownerToken;
      if (!matchesOwner && ownerToken) {
        continue;
      }

      const requireLogin = dataset.requireLoginForCatalog || dataset.requireLoginForMarket || dataset.catalogRequiresLogin;
      if (requireLogin) {
        setRequireCatalogAuth(requireLogin === "true" || requireLogin === "1");
        return;
      }
    }
  }, [ownerToken]);

  const [authTokenState, setAuthTokenState] = useState<string | null>(() =>
    safeLocalStorage.getItem("authToken") || safeLocalStorage.getItem("chatAuthToken"),
  );

  useEffect(() => {
    setAuthTokenState(
      safeLocalStorage.getItem("authToken") || safeLocalStorage.getItem("chatAuthToken"),
    );
  }, [user]);

  const [showCta, setShowCta] = useState(false);
  const [proactiveMessage, setProactiveMessage] = useState<string | null>(null);
  const [showProactiveBubble, setShowProactiveBubble] = useState(false);
  const [proactiveCycle, setProactiveCycle] = useState(0);

  // Apply Theme Config
  useEffect(() => {
    if (entityInfo?.theme_config) {
      try {
        const root = document.documentElement;
        const mode = entityInfo.theme_config.mode;
        const isDark = mode === 'dark' || (mode === 'system' && window.matchMedia('(prefers-color-scheme: dark)').matches);
        const theme = isDark ? entityInfo.theme_config.dark : entityInfo.theme_config.light;

        if (theme) {
          Object.entries(theme).forEach(([key, value]) => {
            if (key === 'primary') root.style.setProperty('--primary', value as string);
            if (key === 'secondary') root.style.setProperty('--secondary', value as string);
            if (key === 'background') root.style.setProperty('--background', value as string);
            if (key === 'text') root.style.setProperty('--foreground', value as string);
          });
        }
      } catch (e) {
        console.warn("Error applying theme config:", e);
      }
    }
  }, [entityInfo]);

  // Proactive Bubble Logic
  useEffect(() => {
    let messages = PROACTIVE_MESSAGES;
    const isLanding = typeof window !== 'undefined' && window.location.pathname === '/';

    // Priority: Backend Config > Landing Page Defaults > Generic Defaults
    let backendMessages = entityInfo?.cta_messages;

    if (!backendMessages && entityInfo?.interaction?.cta_messages) {
      backendMessages = entityInfo.interaction.cta_messages;
    }

    if (backendMessages && Array.isArray(backendMessages) && backendMessages.length > 0) {
        messages = backendMessages.map((msg: any) => typeof msg === 'string' ? msg : msg.text || msg.message || "");
        messages = messages.filter(m => m.trim().length > 0);
    } else if (isLanding) {
        messages = LANDING_PROACTIVE_MESSAGES;
    }

    if (messages.length === 0) return;

    // Initial Force Show
    const shouldForceShow = isLanding || (entityInfo?.force_proactive === true);
    if (shouldForceShow && !safeLocalStorage.getItem('proactive_bubble_shown_v2')) {
       const timer = setTimeout(() => {
           if (!isOpen) {
             setProactiveMessage(messages[0]);
             setShowProactiveBubble(true);
             if (!muted) playProactiveSound();
           }
           safeLocalStorage.setItem('proactive_bubble_shown_v2', '1');
       }, 3000);
       return () => clearTimeout(timer);
    }

    // Cycling Logic
    const hasCustomMessages = !!(backendMessages && backendMessages.length > 0);
    const intervalTime = hasCustomMessages ? 6000 : 20000;

    const cycleTimer = setInterval(() => {
        if (isOpen) return;

        if (hasCustomMessages) {
            const nextIdx = (proactiveCycle + 1) % messages.length;
            setProactiveMessage(messages[nextIdx]);
            setProactiveCycle(nextIdx);

            if (!showProactiveBubble) {
                setShowProactiveBubble(true);
                if (!muted) playProactiveSound();
            }
        } else {
            if (showProactiveBubble) return;

            if (isLanding) {
                const nextIdx = (proactiveCycle + 1) % messages.length;
                setProactiveMessage(messages[nextIdx]);
                setShowProactiveBubble(true);
                if (!muted) playProactiveSound();
                setProactiveCycle(nextIdx);

                setTimeout(() => {
                    setShowProactiveBubble(false);
                }, 6000);
            }
        }
    }, intervalTime);

    return () => clearInterval(cycleTimer);
  }, [isOpen, showProactiveBubble, proactiveCycle, muted, entityInfo]);

  const handleProactiveClick = useCallback(() => {
      let backendMessages = entityInfo?.cta_messages || entityInfo?.interaction?.cta_messages;
      if (backendMessages && Array.isArray(backendMessages) && backendMessages.length > 0) {
          const currentMsgObj = backendMessages[proactiveCycle % backendMessages.length];
          if (currentMsgObj && typeof currentMsgObj === 'object' && currentMsgObj.action) {
              setIsOpen(true);
              safeLocalStorage.setItem('pending_widget_action', JSON.stringify({
                  action: currentMsgObj.action,
                  payload: currentMsgObj.payload,
                  text: currentMsgObj.text || currentMsgObj.message
              }));
              return;
          }
      }

      toggleChat();
  }, [toggleChat, entityInfo, proactiveCycle]);

  const [selectedRubro, setSelectedRubro] = useState<string | null>(() => extractRubroKey(initialRubro) ?? null);
  const [pendingRedirect, setPendingRedirect] = useState<"cart" | "market" | null>(null);
  const cartCount = useCartCount();
  const entityDefaultRubro = useMemo(() => {
    if (!entityInfo) return null;

    const info: any = entityInfo;
    const rawRubro =
      info?.rubro_clave ??
      info?.rubroClave ??
      info?.rubro_nombre ??
      info?.rubroNombre ??
      info?.defaultRubro ??
      info?.rubro_default ??
      info?.rubro;

    const normalized = extractRubroKey(rawRubro);
    return normalized;
  }, [entityInfo]);
  const [a11yPrefs, setA11yPrefs] = useState<Prefs>(() => {
    try {
      return (
        JSON.parse(safeLocalStorage.getItem(LS_KEY) || "") || {
          dyslexia: false,
          simplified: true,
        }
      );
    } catch {
      return { dyslexia: false, simplified: true };
    }
  });

  useEffect(() => {
    const handleStorage = () => {
      try {
        const p = JSON.parse(safeLocalStorage.getItem(LS_KEY) || "") || {
          dyslexia: false,
          simplified: true,
        };
        setA11yPrefs(p);
      } catch {
        /* ignore */
      }
    };
    if (typeof window !== "undefined") {
      window.addEventListener("storage", handleStorage);
      return () => window.removeEventListener("storage", handleStorage);
    }
  }, []);

  const lastOwnerTokenRef = useRef<string | null | undefined>(ownerToken);

  useEffect(() => {
    if (selectedRubro) {
      return;
    }

    const fallbackCandidate = initialRubro ?? entityDefaultRubro;
    const fallbackRubro =
      typeof fallbackCandidate === "string"
        ? fallbackCandidate.trim()
        : fallbackCandidate;

    const normalizedFallback = extractRubroKey(fallbackRubro);
    if (normalizedFallback) {
      setSelectedRubro(normalizedFallback);
    }
  }, [selectedRubro, initialRubro, entityDefaultRubro]);

  useEffect(() => {
    const trimmedInitial =
      typeof initialRubro === "string" ? initialRubro.trim() : null;

    const normalizedInitial = trimmedInitial ? extractRubroKey(trimmedInitial) : null;

    if (normalizedInitial) {
      if (selectedRubro !== normalizedInitial) {
        setSelectedRubro(normalizedInitial);
      }
    } else if (lastOwnerTokenRef.current !== ownerToken) {
      setSelectedRubro(null);
    }

    lastOwnerTokenRef.current = ownerToken;
  }, [ownerToken, initialRubro, selectedRubro]);

  const openUserPanel = useCallback(() => {
    if (user) {
      if (user.rol && user.rol !== 'usuario') {
        window.location.href = '/perfil';
      } else {
        setView('user');
      }
    } else if (entityInfo) {
      setView('info');
    } else {
      setView('login');
    }
  }, [user, entityInfo]);

  const buildMarketCartUrl = useCallback((slug?: string | null, baseUrl?: string | null) => {
    const safeSlug = slug?.trim();
    if (!safeSlug) return null;
    const path = `/${encodeURIComponent(safeSlug)}/productos`;

    try {
      if (baseUrl) {
        return new URL(path, baseUrl.endsWith('/') ? baseUrl : `${baseUrl}/`).toString();
      }
      if (typeof window !== "undefined" && window.location?.origin) {
        return new URL(path, window.location.origin).toString();
      }
    } catch (error) {
      console.warn('[market] No se pudo componer la URL pública', error);
    }

    return path;
  }, []);

  const openCart = useCallback(
    (target: "cart" | "catalog" | "market" = "cart") => {
      const storedTenant = sanitizeTenantSlug(safeLocalStorage.getItem("tenantSlug"));
      const slug = resolvedTenantSlug ?? storedTenant;

      if (!slug) {
        toast.error("No hay un tenant configurado para el carrito.");
        return;
      }

      if (target === "market" || target === "catalog") {
        const destination = buildMarketCartUrl(slug, tenant?.public_base_url ?? null);
        if (!destination) {
          toast.error("No pudimos abrir el catálogo público.");
          return;
        }
        window.open(destination, "_blank");
        return;
      }

      const basePath = "/cart";

      const preferredUrl = tenant?.public_cart_url ?? user?.publicCartUrl ?? null;

      const authToken = authTokenState ?? safeLocalStorage.getItem("authToken") ?? safeLocalStorage.getItem("chatAuthToken");
      const requiresAuth = target === "cart" || requireCatalogAuth;
      const hasSession = Boolean(authToken && user);

      if (requiresAuth && !hasSession) {
        setPendingRedirect(target === "market" ? "market" : "cart");
        setView("login");
        setIsOpen(true);
        return;
      }

      const destination = preferredUrl
        ? preferredUrl
        : buildTenantNavigationUrl({
            basePath,
            tenantSlug: slug,
            tenant,
            preferredUrl,
            fallbackQueryParam: "tenant_slug",
          });

      window.open(destination, "_blank");
    },
    [
      authTokenState,
      buildMarketCartUrl,
      resolvedTenantSlug,
      tenant,
      user,
    ]
  );

  const handleAuthSuccess = useCallback(() => {
    setAuthTokenState(
      safeLocalStorage.getItem("authToken") || safeLocalStorage.getItem("chatAuthToken") || null,
    );
    if (pendingRedirect === "cart") {
      setPendingRedirect(null);
      openCart();
      return;
    }
    if (pendingRedirect === "market") {
      setPendingRedirect(null);
      openCart("market");
      return;
    }
    setView("chat");
  }, [openCart, pendingRedirect]);

  const toggleMuted = useCallback(() => {
    setMuted((m) => {
      const nv = !m;
      safeLocalStorage.setItem('chatboc_muted', nv ? '1' : '0');
      return nv;
    });
  }, []);

  const handleRubroSelect = useCallback((value: any) => {
    const normalized = extractRubroKey(value);
    setSelectedRubro(normalized ?? null);
  }, []);

  const [viewport, setViewport] = useState({
    width: typeof window !== "undefined" ? window.innerWidth : 0,
    height: typeof window !== "undefined" ? window.innerHeight : 0,
  });

  useEffect(() => {
    const onResize = () =>
      setViewport({ width: window.innerWidth, height: window.innerHeight });
    window.addEventListener("resize", onResize);
    return () => window.removeEventListener("resize", onResize);
  }, []);

  const finalOpenWidth = useMemo(() => {
    const desired = parseInt(openWidth, 10);
    const max = viewport.width - (initialPosition.right || 0) - 16;
    return !isNaN(desired) && viewport.width
      ? `${Math.min(desired, max)}px`
      : openWidth;
  }, [openWidth, viewport.width, initialPosition.right]);

  const finalOpenHeight = useMemo(() => {
    const desired = parseInt(openHeight, 10);
    const max = viewport.height - (initialPosition.bottom || 0) - 16;
    return !isNaN(desired) && viewport.height
      ? `${Math.min(desired, max)}px`
      : openHeight;
  }, [openHeight, viewport.height, initialPosition.bottom]);

  const finalClosedWidth = closedWidth;
  const finalClosedHeight = closedHeight;
  const logoSizeFactor = 0.62;
  const closedWidthPx = parseInt(finalClosedWidth.replace('px', ''), 10);
  const calculatedLogoSize = Math.floor(closedWidthPx * logoSizeFactor);

  const commonPanelStyles = cn("chat-root bg-card border shadow-lg", "flex flex-col overflow-hidden");
  const commonButtonStyles = cn(
    "rounded-full flex items-center justify-center",
    "bg-primary text-primary-foreground hover:bg-primary/90",
    "shadow-lg"
  );

  const sendStateMessageToParent = useCallback(
    (open: boolean) => {
      if (mode === "iframe" && typeof window !== "undefined" && window.parent !== window && widgetId) {
        const dims = open
          ? { width: openWidth, height: openHeight }
          : { width: finalClosedWidth, height: finalClosedHeight };

        window.parent.postMessage(
          { type: "chatboc-state-change", widgetId, dimensions: dims, isOpen: open },
          "*"
        );
      }
    },
    [mode, widgetId, openWidth, openHeight, finalClosedWidth, finalClosedHeight]
  );

  useEffect(() => {
    if (mode === "iframe" && typeof window !== "undefined" && window.parent !== window && widgetId) {
      window.parent.postMessage({ type: "chatboc-ready", widgetId }, "*");
    }
  }, [mode, widgetId]);

  useEffect(() => {
    sendStateMessageToParent(isOpen);
    if (isOpen) {
      setShowProactiveBubble(false);
      if (proactiveMessageTimeoutRef.current) clearTimeout(proactiveMessageTimeoutRef.current);
      if (hideProactiveBubbleTimeoutRef.current) clearTimeout(hideProactiveBubbleTimeoutRef.current);
    }
  }, [isOpen, sendStateMessageToParent]);

  useEffect(() => {
    if (isOpen) {
      sendStateMessageToParent(true);
    }
  }, [viewport, isOpen, sendStateMessageToParent]);

  useEffect(() => {
    if (isOpen || mode === 'standalone') {
      if (proactiveMessageTimeoutRef.current) clearTimeout(proactiveMessageTimeoutRef.current);
      if (hideProactiveBubbleTimeoutRef.current) clearTimeout(hideProactiveBubbleTimeoutRef.current);
      setShowProactiveBubble(false);
      return;
    }
    if (proactiveMessageTimeoutRef.current) clearTimeout(proactiveMessageTimeoutRef.current);
    if (hideProactiveBubbleTimeoutRef.current) clearTimeout(hideProactiveBubbleTimeoutRef.current);

    const alreadyShownProactive = safeLocalStorage.getItem("proactive_bubble_session_shown") === "1";
    if (alreadyShownProactive) return;

    proactiveMessageTimeoutRef.current = setTimeout(() => {
      const nextMessage = PROACTIVE_MESSAGES[proactiveCycle % PROACTIVE_MESSAGES.length];
      setProactiveMessage(nextMessage);
      setShowProactiveBubble(true);
      if (!muted) playProactiveSound();
      safeLocalStorage.setItem("proactive_bubble_session_shown", "1");

      hideProactiveBubbleTimeoutRef.current = setTimeout(() => {
        setShowProactiveBubble(false);
        setProactiveCycle(prev => prev + 1);
      }, 7000);

    }, 10000);

    return () => {
      if (proactiveMessageTimeoutRef.current) clearTimeout(proactiveMessageTimeoutRef.current);
      if (hideProactiveBubbleTimeoutRef.current) clearTimeout(hideProactiveBubbleTimeoutRef.current);
    };
  }, [isOpen, muted, proactiveCycle, mode]);

  useEffect(() => {
    const handleMessage = (event: MessageEvent) => {
      if (!event.data || event.data.widgetId !== widgetId) return;
      if (event.data.type === "TOGGLE_CHAT") {
        setIsOpen(event.data.isOpen);
      } else if (event.data.type === "SET_VIEW") {
        const v = event.data.view;
        if (['chat', 'register', 'login', 'user', 'info'].includes(v)) {
          setView(v as any);
        }
      }
    };
    window.addEventListener("message", handleMessage);
    return () => window.removeEventListener("message", handleMessage);
  }, [widgetId]);

  const toggleChat = useCallback(() => {
    if (typeof window !== "undefined" && window.AudioContext && window.AudioContext.state === "suspended") {
      window.AudioContext.resume();
    }

    setIsOpen((prevIsOpen) => {
      const nextIsOpen = !prevIsOpen;
      if (!nextIsOpen) {
          safeLocalStorage.setItem('widget_manually_closed', '1');
      }
      if (nextIsOpen && !muted) {
        playOpenSound();
      }
      if (nextIsOpen) {
        setShowProactiveBubble(false);
        if (proactiveMessageTimeoutRef.current) clearTimeout(proactiveMessageTimeoutRef.current);
        if (hideProactiveBubbleTimeoutRef.current) clearTimeout(hideProactiveBubbleTimeoutRef.current);
      }
      return nextIsOpen;
    });
  }, [isOpen, muted]);

  useEffect(() => {
    if (!ctaMessage || isOpen || showProactiveBubble) {
      setShowCta(false);
      return;
    }
    if (safeLocalStorage.getItem("cta_seen") === "1") return;
    const delay = setTimeout(() => {
      setShowCta(true);
      const hide = setTimeout(() => setShowCta(false), 8000);
      safeLocalStorage.setItem("cta_seen", "1");
      return () => clearTimeout(hide);
    }, 2500);
    return () => clearTimeout(delay);
  }, [ctaMessage, isOpen, showProactiveBubble]);


  useEffect(() => {
    if (entityInfo?.default_open && !isOpen && !safeLocalStorage.getItem('widget_manually_closed')) {
        setIsOpen(true);
    }
  }, [entityInfo, isOpen]);

  useEffect(() => {
    async function fetchEntityProfile() {
      if (resolvedTenantSlug) {
        setProfileLoading(true);
        setProfileError(null);
        try {
          if (resolvedTenantSlug) {
             try {
                const publicConfig = await tenantService.getPublicWidgetConfig(resolvedTenantSlug);
                const info = {
                    ...publicConfig,
                    nombre_empresa: publicConfig.tenant_name || publicConfig.name || publicConfig.nombre,
                    logo_url: publicConfig.logo_url || publicConfig.avatar_url,
                    cta_messages: publicConfig.cta_messages,
                    theme_config: publicConfig.theme_config,
                    default_open: publicConfig.default_open,
                    slug: resolvedTenantSlug,
                    tipo_chat: publicConfig.tipo_chat || (publicConfig.type === 'municipio' ? 'municipio' : 'pyme')
                };

                setEntityInfo(info);
                if (info.tipo_chat) {
                    setResolvedTipoChat(info.tipo_chat === 'municipio' ? 'municipio' : 'pyme');
                }
             } catch (err) {
                console.warn("Failed to fetch public widget config, falling back to ownerToken if available", err);
                  if (ownerToken) {
                     const data = await apiFetch<any>("/perfil", {
                      entityToken: ownerToken,
                      isWidgetRequest: true,
                    });
                    if (data && typeof data.esPublico === "boolean") {
                      setResolvedTipoChat(data.esPublico ? "municipio" : "pyme");
                    } else if (data && data.tipo_chat) {
                      setResolvedTipoChat(data.tipo_chat === "municipio" ? "municipio" : "pyme");
                    }
                    setEntityInfo(data);
                  } else {
                      setProfileError("No se pudo cargar la configuración.");
                  }
             }
          } else if (ownerToken) {
             const data = await apiFetch<any>("/perfil", {
              entityToken: ownerToken,
              isWidgetRequest: true,
            });
            if (data && typeof data.esPublico === "boolean") {
              setResolvedTipoChat(data.esPublico ? "municipio" : "pyme");
            } else if (data && data.tipo_chat) {
              setResolvedTipoChat(data.tipo_chat === "municipio" ? "municipio" : "pyme");
            }
            setEntityInfo(data);
          }
        } catch (e) {
          console.error("ChatWidget: Error al obtener el perfil de la entidad:", e);
          setEntityInfo(null);
        } finally {
          setProfileLoading(false);
        }
        return;
      }

      if (ownerToken === undefined) {
        setProfileLoading(false);
        return;
      }
      if (!ownerToken) {
        console.log("ChatWidget: No hay ownerToken, se asume configuración por defecto.");
        setProfileLoading(false);
        return;
      }

      setProfileLoading(true);
      setProfileError(null);
      console.log("ChatWidget: Intentando obtener perfil con token:", ownerToken);

      try {
        const data = await apiFetch<any>("/perfil", {
          entityToken: ownerToken,
          isWidgetRequest: true,
        });
        console.log("ChatWidget: Perfil recibido:", data);
        if (data && typeof data.esPublico === "boolean") {
          setResolvedTipoChat(data.esPublico ? "municipio" : "pyme");
        } else if (data && data.tipo_chat) {
          setResolvedTipoChat(data.tipo_chat === "municipio" ? "municipio" : "pyme");
        }
        setEntityInfo(data);
      } catch (e) {
        console.error("ChatWidget: Error al obtener el perfil de la entidad:", e);
        setEntityInfo(null);
        setProfileError(getErrorMessage(e, "No se pudo cargar la configuración del widget."));
      } finally {
        setProfileLoading(false);
      }
    }
    fetchEntityProfile();
  }, [ownerToken, resolvedTenantSlug]);

  useEffect(() => {
    if (!isProfileLoading) return;
    const timeout = setTimeout(() => {
      if (isProfileLoading) {
        setProfileError("No se pudo cargar la configuración del widget.");
        setProfileLoading(false);
      }
    }, 10000);
    return () => clearTimeout(timeout);
  }, [isProfileLoading]);

  const openSpring = { type: "spring", stiffness: 280, damping: 28 };
  const closeSpring = { type: "spring", stiffness: 300, damping: 30 };

  const panelAnimation = {
    initial: { opacity: 0, y: 50, scale: 0.9, borderRadius: "50%" },
    animate: {
      opacity: 1,
      y: 0,
      scale: 1,
      borderRadius: isMobileView ? "0px" : "16px",
      transition: { type: "tween", duration: 0.4, ease: "easeOut" }
    },
    exit: {
      opacity: 0,
      y: 50,
      scale: 0.9,
      borderRadius: "50%",
      transition: { type: "tween", duration: 0.3, ease: "easeIn" }
    }
  };

  const buttonAnimation = {
    initial: { opacity: 0, scale: 0.7, rotate: 0 },
    animate: {
      opacity: 1,
      scale: 1,
      rotate: 0,
      transition: { ...openSpring, delay: 0.1 }
    },
    exit: {
      opacity: 0,
      scale: 0.8,
      rotate: 30,
      transition: { ...closeSpring, duration: 0.15 }
    },
  };

  const iconAnimation = {
    closed: { rotate: 0, scale: 1, opacity: 1 },
    open: { rotate: 180, scale: 0, opacity: 0 }
  };

  const containerStyle =
    mode === "standalone"
      ? {
          bottom: isOpen && isMobileView ? 0 : `calc(${initialPosition.bottom}px + env(safe-area-inset-bottom))`,
          right: isOpen && isMobileView ? 0 : `calc(${initialPosition.right}px + env(safe-area-inset-right))`,
          left: isOpen && isMobileView ? 0 : "auto",
          top: isOpen && isMobileView ? "env(safe-area-inset-top)" : "auto",
          width: isOpen ? (isMobileView ? "100vw" : finalOpenWidth) : finalClosedWidth,
          height: isOpen ? (isMobileView ? "calc(100dvh - env(safe-area-inset-top) - env(safe-area-inset-bottom))" : finalOpenHeight) : finalClosedHeight,
          borderRadius: isOpen ? (isMobileView ? "0" : "16px") : "50%",
        }
      : {
          width: "100%",
          height: "100%",
          overflow: "hidden",
        };

  if (mode === "standalone" || mode === "iframe") {
    return (
      <div
        data-testid="chat-widget"
        data-mode={mode}
        data-default-open={defaultOpen}
        data-widget-id={widgetId}
        data-owner-token={ownerToken}
        data-tipo-chat={tipoChat}
        data-initial-rubro={initialRubro}
        className={cn(
          "chatboc-container flex flex-col",
          mode === "standalone"
            ? "fixed z-[999999] items-end justify-end"
            : "w-full h-full"
        )}
        style={containerStyle}
      >
        {isOpen && a11yPrefs.dyslexia && <ReadingRuler />}
        {isProfileLoading ? (
          <div className="w-full h-full flex items-center justify-center bg-card rounded-2xl">
            <div className="w-8 h-8 border-4 border-primary border-t-transparent rounded-full animate-spin"></div>
          </div>
        ) : profileError ? (
          <div className="w-full h-full flex flex-col items-center justify-center text-center p-4 bg-card rounded-2xl">
            <p className="text-destructive font-semibold">Error</p>
            <p className="text-sm text-muted-foreground">{profileError}</p>
          </div>
        ) : (
          <SafeAnimatePresence mode="wait" initial={false}>
            {isOpen ? (
            <motion.div
              key="chatboc-panel-open"
              className={cn(commonPanelStyles, "w-full h-full shadow-xl")}
              style={{ borderRadius: isMobileView ? "0" : "16px", background: "hsl(var(--card))" }}
              {...panelAnimation}
            >
              {(view === "register" || view === "login" || view === "user" || view === "info") && (
                <Suspense
                  fallback={
                    <div className="w-full h-14 flex items-center justify-center border-b border-border/40">
                      <div className="w-5 h-5 border-2 border-primary border-t-transparent rounded-full animate-spin" />
                    </div>
                  }
                >
                  <ChatHeader
                    onClose={toggleChat}
                    onBack={() => setView("chat")}
                    showProfile={false}
                    muted={muted}
                    onToggleSound={toggleMuted}
                    onCart={openCart}
                    cartCount={cartCount}
                    logoUrl={headerLogoUrl || customLauncherLogoUrl || entityInfo?.logo_url || (isDarkMode ? '/chatbocar.png' : '/chatbocar2.png')}
                    title={headerTitle}
                    subtitle={headerSubtitle}
                    logoAnimation={logoAnimation}
                    onA11yChange={setA11yPrefs}
                  />
                </Suspense>
              )}
              {view === "register" || view === "login" || view === "user" || view === "info" ? (
                <Suspense
                  fallback={
                    <div className="w-full h-full flex items-center justify-center bg-card rounded-2xl">
                      <div className="w-6 h-6 border-4 border-primary border-t-transparent rounded-full animate-spin"></div>
                    </div>
                  }
                >
                  {view === "register" ? <ChatUserRegisterPanel onSuccess={handleAuthSuccess} onShowLogin={() => setView("login")} entityToken={ownerToken} />
                    : view === "login" ? <ChatUserLoginPanel onSuccess={handleAuthSuccess} onShowRegister={() => setView("register")} entityToken={ownerToken} />
                    : view === "user" ? <ChatUserPanel onClose={() => setView("chat")} />
                    : <EntityInfoPanel info={entityInfo} onClose={() => setView("chat")} />}
                </Suspense>
              ) : (
                <Suspense
                  fallback={
                    <div className="w-full h-full flex items-center justify-center bg-card rounded-2xl">
                      <div className="w-8 h-8 border-4 border-primary border-t-transparent rounded-full animate-spin"></div>
                    </div>
                  }
                >
                  <ChatPanel
                    mode={mode}
                    widgetId={widgetId}
                    entityToken={ownerToken}
                    openWidth={finalOpenWidth}
                    openHeight={finalOpenHeight}
                    onClose={toggleChat}
                    tipoChat={resolvedTipoChat}
                    onRequireAuth={() => setView("register")}
                    onShowLogin={() => setView("login")}
                    onShowRegister={() => setView("register")}
                    onOpenUserPanel={openUserPanel}
                    muted={muted}
                    onToggleSound={toggleMuted}
                    onCart={openCart}
                    cartCount={cartCount}
                    selectedRubro={selectedRubro ?? entityDefaultRubro}
                    onRubroSelect={handleRubroSelect}
                    headerLogoUrl={headerLogoUrl || customLauncherLogoUrl || entityInfo?.logo_url || (isDarkMode ? '/chatbocar.png' : '/chatbocar2.png')}
                    welcomeTitle={headerTitle}
                    welcomeSubtitle={headerSubtitle}
                    logoAnimation={logoAnimation}
                    onA11yChange={setA11yPrefs}
                    a11yPrefs={a11yPrefs}
                  />
                </Suspense>
              )}
            </motion.div>
          ) : (
            <motion.div
              key="chatboc-panel-closed"
              className="relative w-full h-full"
            >
              <Suspense fallback={null}>
                  <ProactiveBubble
                    message={proactiveMessage || ""}
                    onClick={handleProactiveClick}
                    visible={showProactiveBubble && !showCta}
                  />
              </Suspense>
              {showCta && ctaMessage && !showProactiveBubble && (
                <motion.div
                  key="chatboc-cta"
                  className="absolute right-0 text-sm bg-background border rounded-lg shadow-lg px-3 py-2 dark:bg-slate-800 dark:border-slate-700"
                  style={{ bottom: "calc(100% + 8px)" }}
                  initial={{ opacity: 0, y: 10, scale: 0.95 }}
                  animate={{ opacity: 1, y: 0, scale: 1 }}
                  exit={{ opacity: 0, y: 10, scale: 0.95 }}
                  transition={{ duration: 0.3 }}
                >
                  {ctaMessage}
                </motion.div>
              )}
              <motion.button
                key="chatboc-toggle-btn"
                className={cn(
                  commonButtonStyles,
                  "w-full h-full border-none shadow-xl"
                )}
                style={{
                  borderRadius: "50%",
                  background: "var(--primary, #2563eb)",
                  boxShadow: "0 6px 24px 0 rgba(0,0,0,0.15)",
                }}
                {...buttonAnimation}
                whileHover={{ scale: 1.1, transition: { type: "spring", stiffness: 400, damping: 15 } }}
                whileTap={{ scale: 0.95 }}
                onClick={toggleChat}
                aria-label="Abrir chat"
              >
                <motion.div
                  variants={iconAnimation}
                  animate={isOpen ? "open" : "closed"}
                  transition={openSpring}
                >
                  <ChatbocLogoAnimated
                    src={entityInfo?.logo_url || customLauncherLogoUrl || (isDarkMode ? '/chatbocar.png' : '/chatbocar2.png')}
                    size={calculatedLogoSize}
                    blinking={!isOpen}
                    floating={!isOpen}
                    pulsing={!isOpen}
                    animation={logoAnimation}
                  />
                </motion.div>
              </motion.button>
            </motion.div>
            )}
          </SafeAnimatePresence>
        )}
      </div>
    );
  }

  return null;
};

export default ChatWidgetInner;<|MERGE_RESOLUTION|>--- conflicted
+++ resolved
@@ -27,7 +27,6 @@
 const EntityInfoPanel = React.lazy(() => import("./EntityInfoPanel"));
 const ProactiveBubble = React.lazy(() => import("./ProactiveBubble"));
 
-<<<<<<< HEAD
 // Use a getter to access the Set safely, though strictly it should be initialized by import time.
 // This defensive pattern avoids top-level access if the module is in a partial state.
 const getPlaceholderSlugs = () => {
@@ -39,42 +38,6 @@
     return new Set(["default"]);
   }
 };
-=======
-// Inline the placeholder set to avoid import dependencies that might cause initialization issues
-const PLACEHOLDER_SLUGS_SET = new Set([
-  'iframe',
-  'embed',
-  'widget',
-  'cart',
-  'productos',
-  'checkout',
-  'checkout-productos',
-  'perfil',
-  'user',
-  'login',
-  'register',
-  'portal',
-  'pedidos',
-  'reclamos',
-  'encuestas',
-  'tickets',
-  'opinar',
-  'integracion',
-  'documentacion',
-  'faqs',
-  'legal',
-  'chat',
-  'chatpos',
-  'chatcrm',
-  'admin',
-  'dashboard',
-  'analytics',
-  'settings',
-  'config',
-  'api',
-  'default'
-]);
->>>>>>> c6f2f278
 
 const sanitizeTenantSlug = (slug?: string | null) => {
   if (!slug) return null;
