import React, { useState, useEffect, useCallback } from 'react';
import { useParams, useNavigate, useSearchParams } from 'react-router-dom';
import { Input } from '@/components/ui/input';
import { Button } from '@/components/ui/button';
import { getTicketByNumber, getTicketTimeline } from '@/services/ticketService';
import { Ticket, Message, TicketHistoryEvent } from '@/types/tickets';
import { formatDate } from '@/utils/fecha';
import TicketTimeline from '@/components/tickets/TicketTimeline';
import TicketMap from '@/components/TicketMap';
import { Separator } from '@/components/ui/separator';
import { getErrorMessage, ApiError } from '@/utils/api';
<<<<<<< HEAD
import { getContactPhone, getCitizenDni } from '@/utils/ticket';
=======
<<<<<<< HEAD
import { getContactPhone, getCitizenDni } from '@/utils/ticket';
=======
import { getContactPhone } from '@/utils/ticket';
>>>>>>> a21ba7371e77b259c6328f07cb6a061637aa10fc
>>>>>>> b133ea7e
import { getSpecializedContact, SpecializedContact } from '@/utils/contacts';

export default function TicketLookup() {
  const { ticketId } = useParams<{ ticketId: string }>();
  const navigate = useNavigate();
  const [searchParams] = useSearchParams();
  const [ticketNumber, setTicketNumber] = useState(ticketId || '');
  const [pin, setPin] = useState(searchParams.get('pin') || '');
  const [ticket, setTicket] = useState<Ticket | null>(null);
  const [error, setError] = useState<string | null>(null);
  const [loading, setLoading] = useState(false);
  const [timelineHistory, setTimelineHistory] = useState<TicketHistoryEvent[]>([]);
  const [timelineMessages, setTimelineMessages] = useState<Message[]>([]);
  const [estadoChat, setEstadoChat] = useState('');
  const [specialContact, setSpecialContact] = useState<SpecializedContact | null>(null);

  const performSearch = useCallback(async (searchId: string, searchPin: string) => {
    const id = searchId.trim();
    const pinVal = searchPin.trim();
    if (!id) return;
    if (!pinVal) {
      setError('El PIN es obligatorio para consultar el ticket');
      setTicket(null);
      return;
    }
    setLoading(true);
    setError(null);
    setTimelineHistory([]);
    setTimelineMessages([]);
    setEstadoChat('');
    setSpecialContact(null);
    try {
      const data = await getTicketByNumber(id, pinVal);
      setTicket(data);
      getSpecializedContact(data.categoria).then(setSpecialContact);

      // Usar el historial y mensajes incluidos en el ticket si están presentes
      if (data.history || data.messages) {
        setTimelineHistory(data.history || []);
        setTimelineMessages(data.messages || []);
      }

      try {
        const timeline = await getTicketTimeline(data.id, data.tipo, { public: true });
        setTimelineHistory(timeline.history);
        setTimelineMessages(timeline.messages);
        setEstadoChat(timeline.estado_chat);
      } catch (msgErr) {
        console.error('Error fetching timeline for ticket', msgErr);
      }
    } catch (err) {
      const apiErr = err as ApiError;
      let message: string;
      if (apiErr?.status === 404) {
        message = 'No se encontró el ticket';
      } else if (apiErr?.status === 400) {
        message = 'El PIN es obligatorio para consultar el ticket';
      } else {
        message = getErrorMessage(err, 'No se encontró el ticket');
      }
      setError(message);
    } finally {
      setLoading(false);
    }
  }, []);

  useEffect(() => {
    const paramPin = searchParams.get('pin') || '';
    setTicketNumber(ticketId || '');
    setPin(paramPin);
    if (ticketId) {
      performSearch(ticketId, paramPin);
    }
  }, [ticketId, searchParams, performSearch]);

  useEffect(() => {
    if (!ticket) return;
    const interval = setInterval(() => {
      performSearch(ticket.nro_ticket, pin);
    }, 30000);
    return () => clearInterval(interval);
  }, [ticket, pin, performSearch]);

  const handleFormSubmit = (e: React.FormEvent) => {
    e.preventDefault();
    const trimmed = ticketNumber.trim();
    const trimmedPin = pin.trim();
    if (!trimmed || !trimmedPin) return;
    const currentPin = searchParams.get('pin') || '';
    if (trimmed === (ticketId || '') && trimmedPin === currentPin) {
      performSearch(trimmed, trimmedPin);
    } else {
      navigate(`/ticket/${encodeURIComponent(trimmed)}?pin=${encodeURIComponent(trimmedPin)}`);
    }
  };

  return (
    <div className="p-4 max-w-2xl mx-auto space-y-6">
      <div className="text-center">
        <h1 className="text-3xl font-bold">Consulta de Estado de Reclamo</h1>
        <p className="text-muted-foreground">Ingresá tu número de ticket y PIN para ver el progreso.</p>
      </div>
      <form onSubmit={handleFormSubmit} className="flex flex-col sm:flex-row gap-2">
        <Input
          placeholder="Ej: M-816293"
          value={ticketNumber}
          onChange={(e) => setTicketNumber(e.target.value)}
          className="text-lg flex-1"
        />
        <Input
          placeholder="PIN"
          value={pin}
          onChange={(e) => setPin(e.target.value)}
          className="text-lg flex-1 sm:max-w-[8rem]"
        />
        <Button
          type="submit"
          disabled={loading || !ticketNumber.trim() || !pin.trim()}
          size="lg"
          className="w-full sm:w-auto"
        >
          {loading ? 'Buscando...' : 'Buscar'}
        </Button>
      </form>
      {error && <p className="text-destructive text-sm text-center">{error}</p>}
      {ticket && (
        <div className="border rounded-xl p-4 sm:p-6 space-y-6 bg-card shadow-lg">
          <div>
            <p className="text-sm text-muted-foreground">Ticket #{ticket.nro_ticket}</p>
            <h2 className="text-2xl font-semibold">{ticket.asunto}</h2>
            <p className="pt-1"><span className="font-medium">Estado actual:</span> <span className="text-primary font-semibold">{estadoChat || ticket.estado}</span></p>
            <p className="text-sm text-muted-foreground">
              Creado el: {formatDate(ticket.fecha, Intl.DateTimeFormat().resolvedOptions().timeZone, 'es-AR')}
            </p>
            {ticket.direccion && (
              <p className="text-sm text-muted-foreground mt-1">Dirección: {ticket.direccion}</p>
            )}
            {(getContactPhone(ticket) || ticket.email || ticket.dni || ticket.informacion_personal_vecino) && (
              <div className="mt-4 text-sm space-y-1">
                {(ticket.informacion_personal_vecino?.nombre || ticket.display_name) && (
                  <p>Nombre: {ticket.informacion_personal_vecino?.nombre || ticket.display_name}</p>
                )}
                {getCitizenDni(ticket) && (
                  <p>DNI: {getCitizenDni(ticket)}</p>
                )}
                {(ticket.informacion_personal_vecino?.email || ticket.email) && (
                  <p>Email: {ticket.informacion_personal_vecino?.email || ticket.email}</p>
                )}
                {getContactPhone(ticket) && (
                  <p>Teléfono: {getContactPhone(ticket)}</p>
                )}
              </div>
            )}
            {specialContact && (
              <div className="mt-4 text-sm space-y-1">
                <p className="font-medium">Contacto para seguimiento:</p>
                <p>{specialContact.nombre}</p>
                {specialContact.titulo && <p>{specialContact.titulo}</p>}
                {specialContact.telefono && <p>Teléfono: {specialContact.telefono}</p>}
                {specialContact.horario && <p>Horario: {specialContact.horario}</p>}
                {specialContact.email && <p>Email: {specialContact.email}</p>}
              </div>
            )}
            <TicketMap ticket={ticket} />
          </div>

          <Separator />

          <div>
            <h3 className="text-xl font-semibold mb-4">Historial del Reclamo</h3>
            <TicketTimeline history={timelineHistory} messages={timelineMessages} />
          </div>

        </div>
      )}
    </div>
  );
}<|MERGE_RESOLUTION|>--- conflicted
+++ resolved
@@ -9,15 +9,7 @@
 import TicketMap from '@/components/TicketMap';
 import { Separator } from '@/components/ui/separator';
 import { getErrorMessage, ApiError } from '@/utils/api';
-<<<<<<< HEAD
-import { getContactPhone, getCitizenDni } from '@/utils/ticket';
-=======
-<<<<<<< HEAD
-import { getContactPhone, getCitizenDni } from '@/utils/ticket';
-=======
-import { getContactPhone } from '@/utils/ticket';
->>>>>>> a21ba7371e77b259c6328f07cb6a061637aa10fc
->>>>>>> b133ea7e
+
 import { getSpecializedContact, SpecializedContact } from '@/utils/contacts';
 
 export default function TicketLookup() {
