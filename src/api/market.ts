import { ApiError, NetworkError, apiFetch } from '@/utils/api';
import {
  AddToCartPayload,
  CheckoutStartPayload,
  CheckoutStartResponse,
  MarketCartItem,
  MarketCartResponse,
  MarketCatalogResponse,
  MarketCatalogSection,
  MarketProduct,
} from '@/types/market';
import { MARKET_DEMO_PRODUCTS, buildDemoMarketCatalog } from '@/data/marketDemo';
import { addItemToStoredCart, readStoredCart } from '@/utils/marketStorage';

const baseOptions = (tenantSlug: string) => ({
  omitCredentials: true,
  sendAnonId: true,
  omitChatSessionId: true,
  isWidgetRequest: true,
  tenantSlug,
});

const parseNumber = (value: any): number | null => {
  if (typeof value === 'number' && Number.isFinite(value)) return value;
  if (typeof value === 'string') {
    const parsed = Number(value.replace(/,/g, '.'));
    return Number.isFinite(parsed) ? parsed : null;
  }
  return null;
};

const normalizeProduct = (raw: any, index: number): MarketProduct => {
  const resolvedId = raw?.id ?? raw?.product_id ?? raw?.producto_id ?? raw?.slug ?? `product-${index}`;
  const resolvedName = raw?.name ?? raw?.nombre ?? raw?.title ?? `Producto ${index + 1}`;
  const currency =
    raw?.currency ?? raw?.moneda ?? raw?.currency_code ?? raw?.moneda_codigo ?? raw?.moneda_id ?? null;

  const priceText =
    (typeof raw?.price === 'string' ? raw.price : null) ??
    (typeof raw?.precio === 'string' ? raw.precio : null) ??
    (typeof raw?.precio_texto === 'string' ? raw.precio_texto : null) ??
    (typeof raw?.price_text === 'string' ? raw.price_text : null);

  const normalizedPrice =
    parseNumber(raw?.precio_monetario ?? raw?.price_amount ?? raw?.precio ?? raw?.price) ??
    (typeof raw?.precio === 'number' ? raw.precio : null) ??
    (typeof raw?.price === 'number' ? raw.price : null);

  const pointsValue = parseNumber(raw?.price_points ?? raw?.puntos ?? raw?.points ?? raw?.precio_puntos);

  return {
    id: String(resolvedId),
    name: String(resolvedName),
    description: raw?.description ?? raw?.descripcion ?? null,
    descriptionShort: raw?.descripcion_corta ?? raw?.description_short ?? null,
    price: normalizedPrice,
    priceText: priceText ?? null,
    currency: typeof currency === 'string' ? currency.toUpperCase() : null,
    modality: raw?.modalidad ?? raw?.mode ?? null,
    points: pointsValue,
    imageUrl: raw?.imageUrl ?? raw?.imagen ?? raw?.image_url ?? raw?.foto ?? null,
    category: raw?.categoria ?? raw?.category ?? null,
    unit: raw?.unidad ?? null,
    quantity: parseNumber(raw?.cantidad) ?? null,
    sku: raw?.sku ?? null,
    brand: raw?.marca ?? raw?.brand ?? null,
    promoInfo: raw?.promocion_info ?? raw?.promo ?? null,
    publicUrl: raw?.public_url ?? raw?.publicUrl ?? null,
    whatsappShareUrl: raw?.whatsapp_share_url ?? raw?.whatsappShareUrl ?? null,
  };
};

const normalizeCartItems = (rawItems: any[] | undefined | null): MarketCartItem[] => {
  if (!Array.isArray(rawItems)) return [];

  return rawItems.map((item, index) => {
    const product = normalizeProduct(item, index);
    const quantityValue = item?.quantity ?? item?.cantidad ?? 1;
    const quantity = typeof quantityValue === 'number' && quantityValue > 0 ? quantityValue : 1;

    return {
      ...product,
      quantity,
      priceText:
        product.priceText ??
        (typeof item?.precio_texto === 'string' ? item.precio_texto : item?.price_text ?? null),
    };
  });
};

const normalizeProductList = (rawItems: any[] | undefined | null): MarketProduct[] => {
  if (!Array.isArray(rawItems)) return [];
  return rawItems.map((item, index) => normalizeProduct(item, index));
};

<<<<<<< HEAD
const normalizeSections = (
  raw: any[] | undefined | null,
  fallbackProducts?: MarketProduct[],
): MarketCatalogSection[] | undefined => {
=======
const normalizeSections = (raw: any[] | undefined | null): MarketCatalogSection[] | undefined => {
>>>>>>> 3c979201
  if (!Array.isArray(raw)) return undefined;

  return raw
    .map((item) => {
      if (!item) return null;
<<<<<<< HEAD
      const products =
        item.items || item.productos || item.products || item.canjes
          ? normalizeProductList(item.items ?? item.productos ?? item.products ?? item.canjes)
          : undefined;

=======
>>>>>>> 3c979201
      return {
        title: item.title ?? item.titulo ?? item.name ?? item.nombre,
        description: item.description ?? item.descripcion ?? null,
        badge: item.badge ?? item.etiqueta ?? null,
<<<<<<< HEAD
        items: products?.length ? products : fallbackProducts,
=======
>>>>>>> 3c979201
      } satisfies MarketCatalogSection;
    })
    .filter((section): section is MarketCatalogSection => Boolean(section?.title));
};

const shouldUseDemo = (error: unknown): boolean => {
  if (error instanceof ApiError) {
    return [401, 403, 404, 405, 500].includes(error.status);
  }
  return error instanceof NetworkError;
};

const getDemoCatalog = (tenantSlug: string) => buildDemoMarketCatalog(tenantSlug).catalog;

export async function fetchMarketCatalog(tenantSlug: string): Promise<MarketCatalogResponse> {
  try {
    const response = await apiFetch<any>(
      `/api/market/${encodeURIComponent(tenantSlug)}/catalog`,
      baseOptions(tenantSlug),
    );
    const mergedProducts = [
      ...(response?.products ?? []),
      ...(response?.items ?? []),
      ...(response?.productos ?? []),
      ...(response?.canjes ?? []),
    ];

    const products = normalizeProductList(mergedProducts);

    if (!products.length) {
      const demo = getDemoCatalog(tenantSlug);
    return { ...demo, isDemo: true, demoReason: demo.demoReason };
    }

    return {
      tenantName: response?.tenantName ?? response?.nombre ?? response?.tenant_name ?? undefined,
      tenantLogoUrl: response?.tenantLogoUrl ?? response?.logo ?? response?.tenant_logo_url ?? undefined,
      products,
      publicCartUrl:
        response?.cart_url ??
        response?.public_cart_url ??
        response?.publicCartUrl ??
        response?.public_cart ??
        null,
      whatsappShareUrl: response?.whatsapp_share_url ?? response?.whatsappShareUrl ?? null,
      heroImageUrl: response?.hero_image_url ?? response?.heroImageUrl ?? null,
      heroSubtitle: response?.hero_subtitle ?? response?.heroSubtitle ?? null,
<<<<<<< HEAD
      sections: normalizeSections(
        response?.sections ?? response?.bloques ?? response?.secciones ?? response?.catalog_sections,
        products.length ? products.slice(0, 4) : undefined,
      ),
=======
      sections: normalizeSections(response?.sections ?? response?.bloques ?? response?.secciones),
>>>>>>> 3c979201
    };
  } catch (error) {
    if (!shouldUseDemo(error)) throw error;
    return getDemoCatalog(tenantSlug);
  }
}

export async function fetchMarketCart(tenantSlug: string): Promise<MarketCartResponse> {
  try {
    const response = await apiFetch<any>(
      `/api/market/${encodeURIComponent(tenantSlug)}/cart`,
      baseOptions(tenantSlug),
    );
    const items = normalizeCartItems(response?.items ?? response?.cart ?? []);

    return {
      items,
      totalAmount: response?.totalAmount ?? response?.total ?? response?.total_amount ?? null,
      totalPoints: response?.totalPoints ?? response?.puntos_totales ?? response?.total_points ?? null,
      cartUrl:
        response?.cart_url ??
        response?.public_cart_url ??
        response?.cartUrl ??
        response?.publicCartUrl ??
        null,
      whatsappShareUrl: response?.whatsapp_share_url ?? response?.whatsappShareUrl ?? null,
    };
  } catch (error) {
    if (!shouldUseDemo(error)) throw error;
    const fallbackCart = readStoredCart(tenantSlug);
    return { ...fallbackCart, isDemo: true };
  }
}

export async function addMarketItem(
  tenantSlug: string,
  payload: AddToCartPayload,
): Promise<MarketCartResponse> {
  try {
    const response = await apiFetch<any>(`/api/market/${encodeURIComponent(tenantSlug)}/cart/add`, {
      ...baseOptions(tenantSlug),
      method: 'POST',
      headers: {
        'Content-Type': 'application/json',
      },
      body: JSON.stringify(payload),
    });

    const items = normalizeCartItems(response?.items ?? response?.cart ?? []);

    return {
      items,
      totalAmount: response?.totalAmount ?? response?.total ?? response?.total_amount ?? null,
      totalPoints: response?.totalPoints ?? response?.puntos_totales ?? response?.total_points ?? null,
    };
  } catch (error) {
    if (!shouldUseDemo(error)) throw error;
    const demoProduct = MARKET_DEMO_PRODUCTS.find((product) => product.id === payload.productId);
    const fallbackItem: MarketCartItem = {
      id: payload.productId,
      name: demoProduct?.name ?? 'Producto',
      quantity: payload.quantity ?? 1,
      price: demoProduct?.price ?? null,
      points: demoProduct?.points ?? null,
      imageUrl: demoProduct?.imageUrl ?? null,
    };
    const stored = addItemToStoredCart(tenantSlug, fallbackItem, payload.quantity ?? 1);
    return { ...stored, isDemo: true };
  }
}

export async function startMarketCheckout(
  tenantSlug: string,
  payload: CheckoutStartPayload,
): Promise<CheckoutStartResponse> {
  try {
    return await apiFetch<CheckoutStartResponse>(`/api/market/${encodeURIComponent(tenantSlug)}/checkout/start`, {
      ...baseOptions(tenantSlug),
      method: 'POST',
      headers: {
        'Content-Type': 'application/json',
      },
      body: JSON.stringify(payload),
    });
  } catch (error) {
    if (!shouldUseDemo(error)) throw error;
    return {
      status: 'demo',
      message: 'Pedido registrado en modo demo. Te contactaremos al habilitar el catálogo en vivo.',
    };
  }
}<|MERGE_RESOLUTION|>--- conflicted
+++ resolved
@@ -93,35 +93,25 @@
   return rawItems.map((item, index) => normalizeProduct(item, index));
 };
 
-<<<<<<< HEAD
 const normalizeSections = (
   raw: any[] | undefined | null,
   fallbackProducts?: MarketProduct[],
 ): MarketCatalogSection[] | undefined => {
-=======
-const normalizeSections = (raw: any[] | undefined | null): MarketCatalogSection[] | undefined => {
->>>>>>> 3c979201
   if (!Array.isArray(raw)) return undefined;
 
   return raw
     .map((item) => {
       if (!item) return null;
-<<<<<<< HEAD
       const products =
         item.items || item.productos || item.products || item.canjes
           ? normalizeProductList(item.items ?? item.productos ?? item.products ?? item.canjes)
           : undefined;
 
-=======
->>>>>>> 3c979201
       return {
         title: item.title ?? item.titulo ?? item.name ?? item.nombre,
         description: item.description ?? item.descripcion ?? null,
         badge: item.badge ?? item.etiqueta ?? null,
-<<<<<<< HEAD
         items: products?.length ? products : fallbackProducts,
-=======
->>>>>>> 3c979201
       } satisfies MarketCatalogSection;
     })
     .filter((section): section is MarketCatalogSection => Boolean(section?.title));
@@ -169,14 +159,10 @@
       whatsappShareUrl: response?.whatsapp_share_url ?? response?.whatsappShareUrl ?? null,
       heroImageUrl: response?.hero_image_url ?? response?.heroImageUrl ?? null,
       heroSubtitle: response?.hero_subtitle ?? response?.heroSubtitle ?? null,
-<<<<<<< HEAD
       sections: normalizeSections(
         response?.sections ?? response?.bloques ?? response?.secciones ?? response?.catalog_sections,
         products.length ? products.slice(0, 4) : undefined,
       ),
-=======
-      sections: normalizeSections(response?.sections ?? response?.bloques ?? response?.secciones),
->>>>>>> 3c979201
     };
   } catch (error) {
     if (!shouldUseDemo(error)) throw error;
