
import React from 'react';
import { Navigate } from 'react-router-dom';

// ... (importaciones existentes) ...
import { FEATURE_ENCUESTAS } from '@/config/featureFlags';
import Index from '@/pages/Index';
import Login from '@/pages/Login';
import Register from '@/pages/Register';
import UserLogin from '@/pages/UserLogin';
import UserRegister from '@/pages/UserRegister';
import Demo from '@/pages/Demo';
import Perfil from '@/pages/Perfil';
import UserAccount from '@/pages/UserAccount';
import ChatPage from '@/pages/ChatPage';
import Checkout from '@/pages/Checkout';
import ChatPosPage from '@/pages/ChatPosPage';
import ChatCRMPage from '@/pages/ChatCRMPage';
import Integracion from '@/pages/Integracion';
import Documentacion from '@/pages/Documentacion';
import Faqs from '@/pages/Faqs';
import Privacy from '@/pages/legal/Privacy';
import Terms from '@/pages/legal/Terms';
import Cookies from '@/pages/legal/Cookies';
import TicketsPanel from '@/pages/TicketsPanel';
import PedidosPage from '@/pages/PedidosPage';
import UsuariosPage from '@/pages/UsuariosPage';
import { TENANT_ROUTE_PREFIXES } from '@/utils/tenantPaths';
import ProductCatalog from '@/pages/ProductCatalog';
import MunicipalMessageMetrics from '@/pages/MunicipalMessageMetrics';
import NotificationSettings from '@/pages/NotificationSettings';
import TramitesCatalog from '@/pages/TramitesCatalog';
import InternalUsers from '@/pages/InternalUsers';
import WhatsappIntegration from '@/pages/WhatsappIntegration';
import MunicipalSystems from '@/pages/MunicipalSystems';
import MunicipalPlaybookPage from '@/pages/MunicipalPlaybook';
import SatisfactionSurveys from '@/pages/SatisfactionSurveys';
import TicketLookup from '@/pages/TicketLookup';
import CustomerHistory from '@/pages/CustomerHistory';
import BudgetRequest from '@/pages/BudgetRequest';
import Reminders from '@/pages/Reminders';
import BusinessMetrics from '@/pages/BusinessMetrics';
import CrmIntegrations from '@/pages/CrmIntegrations';
import PredefinedQueries from '@/pages/PredefinedQueries';
import PermissionDenied from '@/pages/PermissionDenied';
import LogWorkbench from '@/pages/LogWorkbench';
import CartPage from '@/pages/Cart';
import ProductCheckoutPage from '@/pages/ProductCheckoutPage';
import OrderConfirmationPage from '@/pages/OrderConfirmation';
import GestionPlantillasPage from '@/pages/GestionPlantillasPage';
import CatalogMappingPage from '@/pages/admin/CatalogMappingPage';
import CategoryManagementPage from '@/pages/admin/CategoryManagementPage';
import OpinarArPage from '@/pages/OpinarArPage';
import EstadisticasPage from '@/pages/EstadisticasPage';
import Iframe from '@/pages/iframe';
import AnalyticsPage from '@/pages/analytics/AnalyticsPage';
import MarketCartPage from '@/pages/market/MarketCartPage';
import MarketplaceBlueprintPage from '@/pages/market/MarketplaceBlueprintPage';
import PublicSurveysIndex from '@/pages/encuestas';
import PublicSurveyPage from '@/pages/e/[slug]';
import SurveyQrPage from '@/pages/encuestas/QrPage';
import AdminSurveysIndex from '@/pages/admin/encuestas/index';
import NewSurveyPage from '@/pages/admin/encuestas/new';
import SurveyDetailPage from '@/pages/admin/encuestas/[id]';
import SurveyAnalyticsPage from '@/pages/admin/encuestas/[id]/analytics';
import TenantHomePage from '@/pages/tenant/TenantHomePage';
import TenantNewsPage from '@/pages/tenant/TenantNewsPage';
import TenantEventsPage from '@/pages/tenant/TenantEventsPage';
import TenantSurveyListPage from '@/pages/tenant/TenantSurveyListPage';
import TenantSurveyDetailPage from '@/pages/tenant/TenantSurveyDetailPage';
import TenantTicketFormPage from '@/pages/tenant/TenantTicketFormPage';
import MarketCatalogPage from '@/pages/tenant/market/MarketCatalogPage';
import MarketProductPage from '@/pages/tenant/market/MarketProductPage';
import MarketCheckoutPage from '@/pages/tenant/market/MarketCheckoutPage';
import CreateTenantPage from '@/pages/admin/CreateTenantPage';
import SuperAdminDashboard from '@/pages/admin/SuperAdminDashboard';

// NUEVAS IMPORTACIONES PARA EL PORTAL DE USUARIO
// UserPortalLayout no se importa aquí si se usa como Layout Route en App.tsx
import UserDashboardPage from '@/pages/user-portal/UserDashboardPage';
import UserCatalogPage from '@/pages/user-portal/UserCatalogPage';
import UserOrdersPage from '@/pages/user-portal/UserOrdersPage';
import UserNewsPage from '@/pages/user-portal/UserNewsPage';
import UserEventsPage from '@/pages/user-portal/UserEventsPage';
import UserBenefitsPage from '@/pages/user-portal/UserBenefitsPage';
import UserSurveysPage from '@/pages/user-portal/UserSurveysPage';
import UserAccountPage from '@/pages/user-portal/UserAccountPage';

export interface RouteConfig {
  path: string;
  element: React.ReactElement;
  roles?: string[]; // Roles para admin/empleado de Chatboc
  userPortal?: boolean; // Flag para rutas del portal de usuario final (cliente/vecino)
  allowGuest?: boolean; // Permite acceder sin sesión (modo demo)
}

const withTenantPrefixes = (
  pathSuffix: string,
  config: Omit<RouteConfig, 'path'>,
): RouteConfig[] =>
  TENANT_ROUTE_PREFIXES.map((prefix) => ({
    ...config,
    path: `/${prefix}${pathSuffix}`,
  }));

const withTenantPrefixesExcept = (
  pathSuffix: string,
  config: Omit<RouteConfig, 'path'>,
  exclude: readonly (typeof TENANT_ROUTE_PREFIXES)[number][] = [],
): RouteConfig[] => {
  const exclusionSet = new Set(exclude.map((value) => value.toLowerCase()));

  return TENANT_ROUTE_PREFIXES.filter((prefix) => !exclusionSet.has(prefix.toLowerCase())).map((prefix) => ({
    ...config,
    path: `/${prefix}${pathSuffix}`,
  }));
};

const userPortalRoutes: RouteConfig[] = [
  {
    path: '/portal/dashboard',
    element: <UserDashboardPage />,
    userPortal: true,
    allowGuest: true
  },
  {
    path: '/portal/catalogo',
    element: <UserCatalogPage />,
    userPortal: true,
    allowGuest: true
  },
  {
    path: '/portal/pedidos',
    element: <UserOrdersPage />,
    userPortal: true,
    allowGuest: true
  },
  {
    path: '/portal/noticias',
    element: <UserNewsPage />,
    userPortal: true,
    allowGuest: true,
  },
  {
    path: '/portal/eventos',
    element: <UserEventsPage />,
    userPortal: true,
    allowGuest: true,
  },
  {
    path: '/portal/beneficios',
    element: <UserBenefitsPage />,
    userPortal: true,
    allowGuest: true,
  },
  {
    path: '/portal/encuestas',
    element: <UserSurveysPage />,
    userPortal: true,
    allowGuest: true,
  },
  {
    path: '/portal/cuenta',
    element: <UserAccountPage />,
    userPortal: true,
    allowGuest: true,
  }
];

// Generar rutas con prefijo de tenant para el portal
// Esto permite /:tenant/portal/dashboard, etc.
const tenantPortalRoutes: RouteConfig[] = userPortalRoutes.map(route => ({
  ...route,
  path: `/:tenant${route.path}`,
}));


const routes: RouteConfig[] = [
  // --- SPECIFIC ROUTES FIRST (Priority) ---

  // Cart & Checkout (Tenant) - Must be before generic tenant home
  ...withTenantPrefixes('/:tenant/cart', { element: <CartPage /> }),
  ...withTenantPrefixes('/:tenant/productos', { element: <ProductCatalog /> }),
  ...withTenantPrefixes('/:tenant/checkout-productos', { element: <ProductCheckoutPage /> }),
  ...withTenantPrefixes('/:tenant/pedido/confirmado', { element: <OrderConfirmationPage /> }),

  // FIX: Short routes for direct access (e.g. /municipio/productos without slug)
  // This allows the router to match /municipio/productos specifically before /municipio/:tenant (where tenant="productos")
  ...withTenantPrefixes('/cart', { element: <CartPage /> }),
  ...withTenantPrefixes('/productos', { element: <ProductCatalog /> }),
  ...withTenantPrefixes('/checkout-productos', { element: <ProductCheckoutPage /> }),
  ...withTenantPrefixes('/encuestas', { element: <PublicSurveysIndex /> }),

  // Market specific
  ...withTenantPrefixes('/:tenant/market', { element: <MarketCatalogPage /> }),
  ...withTenantPrefixes('/:tenant/product/:slug', { element: <MarketProductPage /> }),
  ...withTenantPrefixes('/:tenant/checkout', { element: <MarketCheckoutPage /> }),
  ...withTenantPrefixes('/:tenant/market/blueprint', { element: <MarketplaceBlueprintPage /> }),

  // Tenant Portal Sections
  ...withTenantPrefixes('/:tenant/noticias', { element: <TenantNewsPage /> }),
  ...withTenantPrefixes('/:tenant/eventos', { element: <TenantEventsPage /> }),
  ...withTenantPrefixes('/:tenant/reclamos/nuevo', { element: <TenantTicketFormPage /> }),

  // Surveys
  ...(FEATURE_ENCUESTAS
    ? [
        { path: '/encuestas', element: <PublicSurveysIndex /> },
        { path: '/encuestas/:slug/qr', element: <SurveyQrPage /> },
        { path: '/e/:slug', element: <PublicSurveyPage /> },
        ...withTenantPrefixes('/:tenant/encuestas', { element: <TenantSurveyListPage /> }),
        ...withTenantPrefixes('/:tenant/encuestas/:slug', { element: <TenantSurveyDetailPage /> }),
      ]
    : []),

  // Auth (Tenant)
  ...withTenantPrefixes('/:tenant/login', { element: <Login /> }),
  ...withTenantPrefixes('/:tenant/register', { element: <UserRegister /> }),
  ...withTenantPrefixes('/:tenant/user/login', { element: <UserLogin /> }),
  ...withTenantPrefixes('/:tenant/user/register', { element: <UserRegister /> }),

  // Integrations & Admin (Tenant Scoped)
  ...withTenantPrefixes('/:tenant/integracion', { element: <Integracion />, roles: ['admin'] }),
  ...withTenantPrefixes('/:tenant/pedidos', {
    element: <PedidosPage />,
    roles: ['admin', 'empleado', 'super_admin'],
  }),
  ...withTenantPrefixes('/:tenant/catalog-mappings/new', { element: <CatalogMappingPage />, roles: ['admin', 'super_admin'] }),
  ...withTenantPrefixes('/:tenant/catalog-mappings/:mappingId', { element: <CatalogMappingPage />, roles: ['admin', 'super_admin'] }),


  // --- USER PORTAL ROUTES ---
  ...userPortalRoutes,
  ...tenantPortalRoutes,

  // --- GENERIC / FALLBACK ROUTES ---

  { path: '/', element: <Index /> },

  // Generic Tenant Home (Dashboard/Landing) - Must be LAST among tenant routes to avoid swallowing others
  ...withTenantPrefixes('/:tenant', { element: <TenantHomePage /> }),

  // Global Routes
  { path: '/login', element: <Login /> },
  { path: '/register', element: <Register /> },
<<<<<<< HEAD
=======
  ...withTenantPrefixes('/:tenant/register', { element: <UserRegister /> }),
>>>>>>> 41c8a85b
  { path: '/user/login', element: <UserLogin /> },
  ...withTenantPrefixes('/:tenant/user/login', { element: <UserLogin /> }),
  { path: '/user/register', element: <UserRegister /> },
  ...withTenantPrefixes('/:tenant/user/register', { element: <UserRegister /> }),
  { path: '/cuenta', element: <UserAccount /> },
  { path: '/demo', element: <Demo /> },
  { path: '/perfil', element: <Perfil /> },
  { path: '/perfil/pedidos', element: <Navigate to="/portal/pedidos" replace /> },
  { path: '/chat', element: <ChatPage /> },
  { path: '/chat/:ticketId', element: <TicketLookup /> },
  { path: '/checkout', element: <Checkout /> },
  { path: '/chatpos', element: <ChatPosPage /> },
  { path: '/chatcrm', element: <ChatCRMPage /> },
  { path: '/opinar', element: <OpinarArPage /> },
  { path: '/integracion', element: <Integracion />, roles: ['admin'] },
  { path: '/documentacion', element: <Documentacion /> },
  { path: '/faqs', element: <Faqs /> },
  { path: '/productos', element: <ProductCatalog /> },
  { path: '/cart', element: <CartPage /> },
  { path: '/market/blueprint', element: <MarketplaceBlueprintPage /> },
  { path: '/checkout-productos', element: <ProductCheckoutPage /> },
  { path: '/pedido/confirmado', element: <OrderConfirmationPage /> },
  { path: '/legal/privacy', element: <Privacy /> },
  { path: '/legal/terms', element: <Terms /> },
  { path: '/legal/cookies', element: <Cookies /> },
  { path: '/tickets', element: <TicketsPanel />, roles: ['admin', 'empleado', 'super_admin'] },
  { path: '/pedidos', element: <PedidosPage />, roles: ['admin', 'empleado', 'super_admin'] },
  { path: '/usuarios', element: <UsuariosPage />, roles: ['admin', 'empleado', 'super_admin'] },
  { path: '/notifications', element: <NotificationSettings /> },
  { path: '/ticket', element: <TicketLookup /> },
  { path: '/ticket/:ticketId', element: <TicketLookup /> },
  { path: '/historial', element: <CustomerHistory /> },
  { path: '/presupuestos', element: <BudgetRequest /> },
  { path: '/recordatorios', element: <Reminders /> },
  { path: '/logs', element: <LogWorkbench />, roles: ['admin', 'empleado', 'super_admin'] },
  { path: '/pyme/metrics', element: <BusinessMetrics /> },
  { path: '/crm/integrations', element: <CrmIntegrations /> },
  { path: '/consultas', element: <PredefinedQueries /> },
  { path: '/403', element: <PermissionDenied /> },
  ...(FEATURE_ENCUESTAS
    ? [
        { path: '/admin/encuestas', element: <AdminSurveysIndex />, roles: ['admin', 'empleado', 'super_admin'] },
        { path: '/admin/encuestas/new', element: <NewSurveyPage />, roles: ['admin', 'empleado', 'super_admin'] },
        { path: '/admin/encuestas/:id', element: <SurveyDetailPage />, roles: ['admin', 'empleado', 'super_admin'] },
        { path: '/admin/encuestas/:id/analytics', element: <SurveyAnalyticsPage />, roles: ['admin', 'empleado', 'super_admin'] },
      ]
    : []),
  { path: '/pyme/catalog', element: <ProductCatalog />, roles: ['admin', 'super_admin'] },
  { path: '/municipal/tramites', element: <TramitesCatalog />, roles: ['admin', 'super_admin'] },
  { path: '/municipal/categorias', element: <CategoryManagementPage />, roles: ['admin', 'super_admin'] },
  { path: '/municipal/usuarios', element: <InternalUsers />, roles: ['admin', 'super_admin'] },
  { path: '/municipal/whatsapp', element: <WhatsappIntegration />, roles: ['admin', 'super_admin'] },
  { path: '/municipal/integrations', element: <MunicipalSystems />, roles: ['admin', 'super_admin'] },
  { path: '/municipal/surveys', element: <SatisfactionSurveys /> },
  { path: '/municipal/playbook', element: <MunicipalPlaybookPage />, roles: ['admin', 'super_admin'] },
  { path: '/municipal/message-metrics', element: <MunicipalMessageMetrics />, roles: ['admin', 'super_admin'] },
  { path: '/municipal/analytics', element: <EstadisticasPage />, roles: ['admin', 'super_admin'] },
  { path: '/municipal/stats', element: <EstadisticasPage />, roles: ['admin', 'super_admin'] },
  { path: '/municipal/incidents', element: <EstadisticasPage />, roles: ['admin', 'super_admin'] },
  { path: '/estadisticas', element: <EstadisticasPage />, roles: ['admin', 'super_admin'] },
  { path: '/analytics', element: <AnalyticsPage />, roles: ['admin', 'empleado', 'super_admin'] },
  { path: '/perfil/plantillas-respuesta', element: <GestionPlantillasPage />, roles: ['admin', 'empleado', 'super_admin'] },

  { path: '/catalog-mappings/new', element: <CatalogMappingPage />, roles: ['admin', 'super_admin'] },
  { path: '/catalog-mappings/:mappingId', element: <CatalogMappingPage />, roles: ['admin', 'super_admin'] },
  // Rutas para la gestión de mapeo de catálogos por PYME
  { path: '/admin/pyme/:pymeId/catalog-mappings/new', element: <CatalogMappingPage />, roles: ['admin', 'super_admin'] },
  { path: '/admin/pyme/:pymeId/catalog-mappings/:mappingId', element: <CatalogMappingPage />, roles: ['admin', 'super_admin'] },

<<<<<<< HEAD
=======
  // --- RUTAS DE ADMINISTRACIÓN SAAS ---
  { path: '/admin/dashboard', element: <SuperAdminDashboard />, roles: ['super_admin'] },
  { path: '/admin/tenants/new', element: <CreateTenantPage />, roles: ['super_admin'] },

  // --- NUEVAS RUTAS PARA EL PORTAL DE USUARIO FINAL (preparadas para Layout Route en App.tsx) ---
  ...userPortalRoutes,
  ...tenantPortalRoutes,

>>>>>>> 41c8a85b
  { path: '/iframe', element: <Iframe /> },
];

export default routes;<|MERGE_RESOLUTION|>--- conflicted
+++ resolved
@@ -243,10 +243,6 @@
   // Global Routes
   { path: '/login', element: <Login /> },
   { path: '/register', element: <Register /> },
-<<<<<<< HEAD
-=======
-  ...withTenantPrefixes('/:tenant/register', { element: <UserRegister /> }),
->>>>>>> 41c8a85b
   { path: '/user/login', element: <UserLogin /> },
   ...withTenantPrefixes('/:tenant/user/login', { element: <UserLogin /> }),
   { path: '/user/register', element: <UserRegister /> },
@@ -316,17 +312,6 @@
   { path: '/admin/pyme/:pymeId/catalog-mappings/new', element: <CatalogMappingPage />, roles: ['admin', 'super_admin'] },
   { path: '/admin/pyme/:pymeId/catalog-mappings/:mappingId', element: <CatalogMappingPage />, roles: ['admin', 'super_admin'] },
 
-<<<<<<< HEAD
-=======
-  // --- RUTAS DE ADMINISTRACIÓN SAAS ---
-  { path: '/admin/dashboard', element: <SuperAdminDashboard />, roles: ['super_admin'] },
-  { path: '/admin/tenants/new', element: <CreateTenantPage />, roles: ['super_admin'] },
-
-  // --- NUEVAS RUTAS PARA EL PORTAL DE USUARIO FINAL (preparadas para Layout Route en App.tsx) ---
-  ...userPortalRoutes,
-  ...tenantPortalRoutes,
-
->>>>>>> 41c8a85b
   { path: '/iframe', element: <Iframe /> },
 ];
 
