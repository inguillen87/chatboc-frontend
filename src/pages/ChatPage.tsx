// src/pages/ChatPage.tsx
import React, { useState, useEffect, useRef, useCallback } from "react";
import { Message } from "@/types/chat";
import ChatMessage from "@/components/chat/ChatMessage";
import { getCurrentTipoChat, enforceTipoChatForRubro, parseRubro as parseRubroUtil } from "@/utils/tipoChat"; // Renombrar parseRubro para evitar conflicto
import ChatInput from "@/components/chat/ChatInput";
import TypingIndicator from "@/components/chat/TypingIndicator";
import Navbar from "@/components/layout/Navbar";
import { motion, AnimatePresence } from "framer-motion";
import { apiFetch } from "@/utils/api";
import { getAskEndpoint, esRubroPublico } from "@/utils/chatEndpoints";
import AddressAutocomplete from "@/components/ui/AddressAutocomplete";
import { safeLocalStorage } from "@/utils/safeLocalStorage";
import TicketMap from "@/components/TicketMap";
import { useUser } from "@/hooks/useUser";
import { toast } from "@/components/ui/use-toast"; // Asegúrate de tener toast

// Frases para detectar pedido de dirección
const FRASES_DIRECCION = [
  "indicame la dirección",
  "necesito la dirección",
  "ingresa la dirección",
  "especificá la dirección",
  "decime la dirección",
  "dirección exacta",
  "¿cuál es la dirección?",
  "por favor indique la dirección",
  "por favor ingrese su dirección",
  "dirección completa",
];
const FRASES_EXITO = [
  "Tu reclamo fue generado",
  "¡Muchas gracias por tu calificación!",
  "Dejaré el ticket abierto",
  "El curso de seguridad vial es online",
  "He abierto una sala de chat directa",
  "Tu número de chat es",
  "ticket **M-",
];

function shouldShowAutocomplete(messages: Message[], contexto: any) {
  const lastBotMsg = [...messages].reverse().find((m) => m.isBot && m.text);
  if (!lastBotMsg) return false;
  const contenido =
    typeof lastBotMsg.text === "string" ? lastBotMsg.text.toLowerCase() : "";
  if (FRASES_DIRECCION.some((frase) => contenido.includes(frase))) return true;
  if (
    contexto &&
    contexto.contexto_municipio &&
    (contexto.contexto_municipio.estado_conversacion ===
      "ESPERANDO_DIRECCION_RECLAMO" ||
      contexto.contexto_municipio.estado_conversacion === 4)
  ) {
    return true;
  }
  return false;
}

function checkCierreExito(messages: Message[]) {
  const lastBotMsg = [...messages].reverse().find((m) => m.isBot && m.text);
  if (!lastBotMsg) return null;
  const contenido =
    typeof lastBotMsg.text === "string" ? lastBotMsg.text.toLowerCase() : "";
  if (FRASES_EXITO.some((frase) => contenido.includes(frase))) {
    // Detectar número de ticket
    const match = contenido.match(/ticket \*\*m-(\d+)/i);
    if (match) {
      return {
        show: true,
        text: `✅ ¡Listo! Tu ticket fue generado exitosamente. Número: M-${match[1]}.\nUn agente municipal te va a contactar para seguimiento.`,
      };
    }
    return { show: true, text: lastBotMsg.text };
  }
  return null;
}

// Mobile detection
function useIsMobile(breakpoint = 768) {
  const [isMobile, setIsMobile] = useState(
    typeof window !== "undefined" ? window.innerWidth < breakpoint : false,
  );
  useEffect(() => {
    const handleResize = () => setIsMobile(window.innerWidth < breakpoint);
    window.addEventListener("resize", handleResize);
    return () => window.removeEventListener("resize", handleResize);
  }, [breakpoint]);
  return isMobile;
}

// --- Generar/Persistir anon_id para usuarios no logueados ---
function getOrCreateAnonId() {
  if (typeof window === "undefined") return null;
  try {
    let anonId = safeLocalStorage.getItem("anon_id");
    if (!anonId) {
      anonId = window.crypto?.randomUUID?.() ||
        `anon-${Math.random().toString(36).slice(2, 9)}-${Date.now()}`;
      safeLocalStorage.setItem("anon_id", anonId);
    }
    return anonId;
  } catch {
    return `anon-${Math.random().toString(36).slice(2, 9)}-${Date.now()}`;
  }
}

const ChatPage = () => {
  const [messages, setMessages] = useState<Message[]>([]);
  const [isTyping, setIsTyping] = useState(false);
  const chatEndRef = useRef<HTMLDivElement>(null);
  const chatMessagesContainerRef = useRef<HTMLDivElement>(null);

  const urlParams = typeof window !== 'undefined' ? new URLSearchParams(window.location.search) : null;
  const tipoChatParam = urlParams?.get('tipo_chat');
  const demoRubroIdParam = urlParams?.get('rubroId');
  const demoRubroNameParam = urlParams?.get('rubroName'); // Este es tu rubro_clave para la demo

  // Usamos el hook useUser para obtener el usuario autenticado
  const { user, refreshUser, loading } = useUser();
  const authToken = safeLocalStorage.getItem("authToken");
  const anonId = getOrCreateAnonId();
  const isAnonimo = !authToken; // Determina si el usuario no está autenticado

  // Lógica para determinar el rubro del usuario, priorizando autenticado
  const rubroActualFromUser = user?.rubro ? parseRubroUtil(user.rubro) : null;
  const rubroActualFromStorage = typeof window !== 'undefined'
    ? parseRubroUtil(safeLocalStorage.getItem('rubroSeleccionado') || 'null') // rubroSeleccionado podría ser un ID o nombre
    : null;
  
  // El rubro "normalizado" que usaremos para determinar el tipo de bot.
  // Para demos anónimas, el rubro viene de la URL.
  const rubroNormalizadoFinal = (isAnonimo && demoRubroNameParam) 
    ? parseRubroUtil(demoRubroNameParam) // Priorizar rubro de URL para demo anónima
    : rubroActualFromUser || rubroActualFromStorage;


  // Determinar el tipo de chat principal (pyme/municipio)
  let currentEffectiveChatType: 'pyme' | 'municipio';
  
  if (esRubroPublico(rubroNormalizadoFinal)) {
    currentEffectiveChatType = 'municipio';
  } else {
    // Si no es un rubro público, por defecto es PYME.
    // También, si el `tipoChatParam` es 'pyme', lo respetamos.
    currentEffectiveChatType = 'pyme'; 
  }

  // Si hay un tipoChatParam explícito en la URL, lo podemos usar para anular el default si es necesario
  // PERO la lógica de `getAskEndpoint` y `esRubroPublico` es más fuerte.
  // Si tipoChatParam fuera 'municipio' y el rubro no es público, la llamada a getAskEndpoint lo corregirá.

  // APLICAR enforceTipoChatForRubro para asegurar consistencia
  const adjustedTipoForEndpoint = enforceTipoChatForRubro(currentEffectiveChatType, rubroNormalizadoFinal);

  // console.log para depuración avanzada:
  console.log('ChatPage - DEBUG Variables Iniciales:', {
    isAuthenticated: !isAnonimo,
    userFromHook: user,
    rubroActualFromUser,
    rubroActualFromStorage,
    rubroNormalizadoFinal,
    isAnonimo,
    demoRubroIdParam,
    demoRubroNameParam,
    currentEffectiveChatType, // Tipo de chat inicial
    adjustedTipoForEndpoint,  // Tipo de chat ajustado para el endpoint
  });


  useEffect(() => {
    // Si no está autenticado y no hay datos de usuario, intenta refrescar.
    // Esto es útil si el token está presente pero el `user` object no se cargó aún.
    if (!isAnonimo && (!user || !user.rubro) && !loading) {
      refreshUser();
    }
  }, [isAnonimo, user, refreshUser, loading]);

  const [contexto, setContexto] = useState({});
  const [activeTicketId, setActiveTicketId] = useState<number | null>(null);
  const [ticketInfo, setTicketInfo] = useState<{
    direccion?: string | null;
    latitud?: number | null;
    longitud?: number | null;
    municipio_nombre?: string | null;
  } | null>(null);
  const pollingIntervalRef = useRef<NodeJS.Timeout | null>(null);
  const ultimoMensajeIdRef = useRef<number>(0);
  const isMobile = useIsMobile();

  // Estado de input dirección / cierre éxito
  const [esperandoDireccion, setEsperandoDireccion] = useState(false);
  const [forzarDireccion, setForzarDireccion] = useState(false);
  const [direccionGuardada, setDireccionGuardada] = useState<string | null>(null);
  const [showCierre, setShowCierre] = useState<{
    show: boolean;
    text: string;
  } | null>(null);

  const fetchTicketInfo = useCallback(async () => {
    if (!activeTicketId) return;
    try {
      const data = await apiFetch<{
        direccion?: string | null;
        latitud?: number | string | null;
        longitud?: number | string | null;
        municipio_nombre?: string | null;
      }>(
        // Asegúrate de que el backend pueda manejar anon_id para tickets si es un ticket anónimo
        `/tickets/municipio/${activeTicketId}`, // apiFetch se encargará de anon_id en headers
        { 
            sendAnonId: isAnonimo // apiFetch lo manejará
        },
      );
      const normalized = {
        ...data,
        latitud:
          data.latitud !== null && data.latitud !== undefined
            ? Number(data.latitud)
            : null,
        longitud:
          data.longitud !== null && data.longitud !== undefined
            ? Number(data.longitud)
            : null,
      };
      setTicketInfo(normalized);
    } catch (e) {
      console.error('Error al refrescar ticket:', e);
    }
  }, [activeTicketId, isAnonimo]); // Añadir dependencias

  useEffect(() => {
    fetchTicketInfo();
  }, [activeTicketId, fetchTicketInfo]);

  const scrollToBottom = useCallback(() => {
    const container = chatMessagesContainerRef.current;
    if (container) {
      const atBottom =
        container.scrollHeight - container.scrollTop - container.clientHeight < 100;
      if (atBottom) {
        container.scrollTop = container.scrollHeight;
      }
    }
  }, []);

  useEffect(() => {
    if (messages.length === 0) {
      setMessages([
        {
          id: Date.now(),
          text: "¡Hola! Soy Chatboc. ¿En qué puedo ayudarte hoy?",
          isBot: true,
          timestamp: new Date(),
        },
      ]);
    }
    const stored = safeLocalStorage.getItem("ultima_direccion");
    if (stored) {
      setDireccionGuardada(stored);
    }
  }, []);

  // Scroll y cierre UX
  useEffect(() => {
    const needsAddress =
      shouldShowAutocomplete(messages, contexto) || forzarDireccion;
    setEsperandoDireccion(needsAddress);
    if (!needsAddress) {
      setShowCierre(checkCierreExito(messages));
    } else {
      setShowCierre(null);
    }
    const timer = setTimeout(() => scrollToBottom(), 150);
    return () => clearTimeout(timer);
  }, [messages, isTyping, scrollToBottom, contexto, forzarDireccion, ticketInfo]);

  const handleShareGps = useCallback(() => {
<<<<<<< HEAD
    if (!activeTicketId || !navigator.geolocation) return;
    navigator.geolocation.getCurrentPosition(
      async (pos) => {
        const coords = {
          latitud: pos.coords.latitude,
          longitud: pos.coords.longitude,
        };
        try {
          await apiFetch(
            `/tickets/chat/${activeTicketId}/ubicacion${queryPrefix}`,
            {
              method: 'PUT',
              headers: authHeaders,
              body: coords,
            },
          );
          await apiFetch(
            `/tickets/municipio/${activeTicketId}/ubicacion${queryPrefix}`,
            {
              method: 'PUT',
              headers: authHeaders,
              body: coords,
            },
          );
          setForzarDireccion(false);
          fetchTicketInfo();
        } catch (e) {
          console.error('Error al enviar ubicación', e);
        }
      },
      (error) => {
        setForzarDireccion(true);
        setEsperandoDireccion(true);
        setMessages((prev) => [
          ...prev,
          {
            id: Date.now(),
            text:
              'No pudimos acceder a tu ubicación por GPS. Ingresá la dirección manualmente para continuar.',
            isBot: true,
            timestamp: new Date(),
          },
        ]);
      },
    );
  }, [activeTicketId, fetchTicketInfo]);

  // Solicitar GPS automáticamente al iniciar chat en vivo
  useEffect(() => {
    if (!activeTicketId) return;
    if (navigator.geolocation) {
=======
    if (!activeTicketId || !navigator.geolocation) {
      toast({
        title: "Ubicación no disponible",
        description: "Tu navegador no soporta la geolocalización o el ticket no está activo.",
        variant: "destructive",
        duration: 3000,
      });
      return;
    }
    
    // Si ya estamos en un flujo de un ticket municipal, intentamos obtener GPS
    // Y si el tipo de chat es municipio, tiene más sentido esta funcionalidad.
    if (currentEffectiveChatType === 'municipio') { // Usar currentEffectiveChatType
>>>>>>> 7f7c67da
      navigator.geolocation.getCurrentPosition(
        async (pos) => {
          const coords = {
            latitud: pos.coords.latitude,
            longitud: pos.coords.longitude,
          };
          try {
            // Envía la ubicación al ticket de chat
            await apiFetch(
              `/tickets/chat/${activeTicketId}/ubicacion`, // No queryPrefix, apiFetch lo añade
              {
                method: 'PUT',
                body: coords,
                sendAnonId: isAnonimo // Importante para anónimos
              },
            );
            // Envía la ubicación al ticket municipal (si es un ticket municipal)
            await apiFetch(
              `/tickets/municipio/${activeTicketId}/ubicacion`, // No queryPrefix, apiFetch lo añade
              {
                method: 'PUT',
                body: coords,
                sendAnonId: isAnonimo // Importante para anónimos
              },
            );
            setForzarDireccion(false);
            fetchTicketInfo(); // Refresca info del ticket
            toast({
                title: "Ubicación enviada",
                description: "Tu ubicación ha sido compartida con el agente.",
                duration: 3000,
            });
          } catch (e) {
            console.error('Error al enviar ubicación por GPS:', e);
            toast({
                title: "Error al enviar ubicación",
                description: "Hubo un problema al enviar tu ubicación. Inténtalo de nuevo.",
                variant: "destructive",
                duration: 3000,
            });
          }
        },
        (error) => {
<<<<<<< HEAD
=======
          console.error("Error obteniendo ubicación:", error);
>>>>>>> 7f7c67da
          setForzarDireccion(true);
          setEsperandoDireccion(true);
          setMessages((prev) => [
            ...prev,
            {
              id: Date.now(),
              text:
                'No pudimos acceder a tu ubicación por GPS (error de permisos o configuración). Ingresá la dirección manualmente para continuar.',
              isBot: true,
              timestamp: new Date(),
            },
          ]);
          toast({
            title: "Ubicación no autorizada",
            description: "Por favor, permite el acceso a la ubicación en tu navegador.",
            variant: "destructive",
            duration: 5000,
          });
        },
        { enableHighAccuracy: true, timeout: 10000, maximumAge: 0 } // Opciones para precisión
      );
    } else {
        toast({
            title: "Función no aplicable",
            description: "La función de ubicación por GPS está disponible solo para reclamos municipales en vivo.",
            duration: 4000,
        });
    }
  }, [activeTicketId, fetchTicketInfo, currentEffectiveChatType, isAnonimo]);


  // Solicitar GPS automáticamente al iniciar chat en vivo
  useEffect(() => {
    if (!activeTicketId || currentEffectiveChatType !== 'municipio') return; // Solo para tickets municipales
    
    if (navigator.geolocation) {
      navigator.geolocation.getCurrentPosition(
        async (pos) => {
          const coords = {
            latitud: pos.coords.latitude,
            longitud: pos.coords.longitude,
          };
          try {
            await apiFetch(
              `/tickets/chat/${activeTicketId}/ubicacion`,
              { method: 'PUT', body: coords, sendAnonId: isAnonimo },
            );
            await apiFetch(
              `/tickets/municipio/${activeTicketId}/ubicacion`,
              { method: 'PUT', body: coords, sendAnonId: isAnonimo },
            );
            fetchTicketInfo();
            toast({ title: "Ubicación enviada automáticamente", duration: 2000 });
          } catch (e) {
            console.error('Error al enviar ubicación automática:', e);
          }
        },
        (error) => {
          console.warn("Permiso de ubicación denegado o error automático:", error);
          setForzarDireccion(true); // Solicitar dirección manual
          setEsperandoDireccion(true);
          setMessages((prev) => [
            ...prev,
            {
              id: Date.now(),
              text:
                'No pudimos acceder a tu ubicación automáticamente. Por favor, ingresa la dirección para tu reclamo.',
              isBot: true,
              timestamp: new Date(),
            },
          ]);
        },
        { enableHighAccuracy: true, timeout: 5000, maximumAge: 0 }
      );
    } else {
      setForzarDireccion(true);
      setEsperandoDireccion(true);
    }
  }, [activeTicketId, fetchTicketInfo, currentEffectiveChatType, isAnonimo]);


  // Maneja envío de mensaje O dirección seleccionada
  const handleSend = useCallback(
    async (text: string) => {
      if (!text.trim()) return;

      if (esperandoDireccion) {
        setEsperandoDireccion(false);
        setForzarDireccion(false);
        safeLocalStorage.setItem("ultima_direccion", text);
        setDireccionGuardada(text);
        if (activeTicketId) {
          try {
            await apiFetch(
              `/tickets/chat/${activeTicketId}/ubicacion`,
              {
                method: 'PUT',
                body: { direccion: text },
                sendAnonId: isAnonimo
              },
            );
            await apiFetch(
              `/tickets/municipio/${activeTicketId}/ubicacion`,
              {
                method: 'PUT',
                body: { direccion: text },
                sendAnonId: isAnonimo
              },
            );
            fetchTicketInfo();
            toast({ title: "Dirección enviada", duration: 2000 });
          } catch (e) {
            console.error('Error al enviar dirección manual:', e);
            toast({ title: "Error enviando dirección", variant: "destructive" });
          }
        }
      }
      setShowCierre(null);

      const userMessage: Message = {
        id: Date.now(),
        text,
        isBot: false,
        timestamp: new Date(),
      };
      setMessages((prev) => [...prev, userMessage]);
      setIsTyping(true);

      try {
        if (activeTicketId) {
          // Caso: chat en vivo con ticket activo
          await apiFetch(
            `/tickets/chat/${activeTicketId}/responder_ciudadano`,
            {
              method: "POST",
              body: { comentario: text },
              sendAnonId: isAnonimo // Importante para anónimos
            },
          );
        } else {
          // Caso: todavía con el bot (llamada a /ask/pyme o /ask/municipio)
          const payload: Record<string, any> = {
            pregunta: text,
            contexto_previo: contexto,
          };

          // Definir rubro_clave y rubro_id para el payload (para el backend)
          let rubroClaveParaPayload: string | undefined = undefined;
          let rubroIdParaPayload: number | undefined = undefined;

          if (currentEffectiveChatType === 'pyme') {
              if (user?.rubro?.clave) { // Usuario autenticado
                  rubroClaveParaPayload = parseRubroUtil(user.rubro) || undefined;
                  rubroIdParaPayload = user.rubro.id;
              } else if (isAnonimo && demoRubroNameParam) { // Demo anónima
                  rubroClaveParaPayload = demoRubroNameParam;
                  rubroIdParaPayload = demoRubroIdParam ? Number(demoRubroIdParam) : undefined;
              }
          } else if (currentEffectiveChatType === 'municipio') {
              rubroClaveParaPayload = "municipios"; // Clave fija para el bot municipal
              // Si tienes un ID fijo para el rubro "municipios", también puedes enviarlo aquí
              // rubroIdParaPayload = ID_FIJO_MUNICIPIOS; 
          }
          
          if (rubroClaveParaPayload) {
              payload.rubro_clave = rubroClaveParaPayload;
          }
          if (rubroIdParaPayload) {
              payload.rubro_id = rubroIdParaPayload;
          }

          // **Asegurarnos de que el tipo de chat en el payload refleje el actual**
          payload.tipo_chat = currentEffectiveChatType;


          // Determinar el endpoint final utilizando la función de chatEndpoints
          const endpoint = getAskEndpoint({
            tipoChat: adjustedTipoForEndpoint, // Usar el tipo de chat ajustado
            rubro: rubroClaveParaPayload // Pasamos el rubro clave (ya normalizado)
          });

          // --- ¡CLAVE PARA DEPURAR! ---
          console.log("DEBUG - isAuthenticated:", isAuthenticated);
          console.log("DEBUG - user (hook):", user); // Para ver el objeto completo del usuario
          console.log("DEBUG - rubroNormalizadoFinal (derivado):", rubroNormalizadoFinal);
          console.log("DEBUG - currentEffectiveChatType (determinado):", currentEffectiveChatType);
          console.log("DEBUG - adjustedTipoForEndpoint (final para endpoint):", adjustedTipoForEndpoint);
          console.log("DEBUG - rubroClaveParaPayload (en payload):", rubroClaveParaPayload);
          console.log("DEBUG - rubroIdParaPayload (en payload):", rubroIdParaPayload);
          console.log("DEBUG - Endpoint a llamar:", endpoint);
          console.log("DEBUG - Payload a enviar:", payload);


          const data = await apiFetch<any>(endpoint, {
            method: "POST",
            body: payload,
          });

          setContexto(data.contexto_actualizado || {});

          const botMessage: Message = {
            id: Date.now(),
            text: data?.respuesta || "⚠️ No se pudo generar una respuesta.",
            isBot: true,
            timestamp: new Date(),
            botones: data?.botones || [],
          };
          setMessages((prev) => [...prev, botMessage]);

          if (data.ticket_id) {
            setActiveTicketId(data.ticket_id);
            ultimoMensajeIdRef.current = 0;
          }
        }
      } catch (error: any) {
        let errorMsg = "⚠️ No se pudo conectar con el servidor.";
        if (error?.body?.error) {
          errorMsg = error.body.error;
        } else if (error?.message) {
          errorMsg = error.message;
        }
        setMessages((prev) => [
          ...prev,
          {
            id: Date.now(),
            text: errorMsg,
            isBot: true,
            timestamp: new Date(),
          },
        ]);
        toast({
            title: "Error de comunicación",
            description: errorMsg,
            variant: "destructive",
            duration: 5000,
        });
      } finally {
        setIsTyping(false);
      }
    },
    [
      contexto, activeTicketId, esperandoDireccion, isAuthenticated, user,
      anonId, currentEffectiveChatType, demoRubroIdParam, demoRubroNameParam,
      fetchTicketInfo, rubroNormalizadoFinal, adjustedTipoForEndpoint // Añadir dependencias relevantes
    ],
  );

  // Polling para chat en vivo
  useEffect(() => {
    const fetchNewMessages = async () => {
      if (!activeTicketId) return;
      try {
        const base = `/tickets/chat/${activeTicketId}/mensajes`;
        // apiFetch ya manejará el anon_id en los headers
        const query = `?ultimo_mensaje_id=${ultimoMensajeIdRef.current}`; 
        const data = await apiFetch<{ estado_chat: string; mensajes: any[] }>(
          `${base}${query}`,
          { sendAnonId: isAnonimo }, // Enviar anonId si no autenticado
        );
        if (data.mensajes && data.mensajes.length > 0) {
          const nuevosMensajes: Message[] = data.mensajes.map((msg) => ({
            id: msg.id,
            text: msg.texto,
            isBot: msg.es_admin,
            timestamp: new Date(msg.fecha),
          }));
          setMessages((prev) => [...prev, ...nuevosMensajes]);
          ultimoMensajeIdRef.current =
            data.mensajes[data.mensajes.length - 1].id;
        }
        if (data.estado_chat === "resuelto" || data.estado_chat === "cerrado") {
          if (pollingIntervalRef.current) {
            clearInterval(pollingIntervalRef.current);
          }
          setMessages((prev) => [
            ...prev,
            {
              id: Date.now(),
              text: "Un agente ha finalizado esta conversación.",
              isBot: true,
              timestamp: new Date(),
            },
          ]);
        }
        await fetchTicketInfo();
      } catch (error) {
        console.error("Error durante el polling:", error);
      }
    };
    if (activeTicketId) {
      fetchNewMessages();
      pollingIntervalRef.current = setInterval(fetchNewMessages, 10000);
    }
    return () => {
      if (pollingIntervalRef.current) {
        clearInterval(pollingIntervalRef.current);
      }
    };
  }, [activeTicketId, fetchTicketInfo, isAnonimo]); // Añadir isAnonimo a dependencias

  return (
    <div className="min-h-screen flex flex-col bg-background dark:bg-gradient-to-b dark:from-[#0d1014] dark:to-[#161b22] text-foreground">
      <Navbar />

      <main
        className={`
          flex-grow flex flex-col items-center justify-center
          pt-3 sm:pt-10 pb-2 sm:pb-6
          transition-all
        `}
      >
        <motion.div
          layout
          className={`
            w-full max-w-[99vw] ${isMobile ? "h-[100svh]" : "sm:w-[480px] h-[83vh]"}
            flex flex-col
            rounded-none sm:rounded-3xl 
            border-0 sm:border border-border
            shadow-none sm:shadow-2xl
            bg-card dark:bg-[#20232b]/95
            backdrop-blur-0 sm:backdrop-blur-xl
            relative
            overflow-hidden
            transition-all
          `}
          style={{
            boxShadow: isMobile
              ? undefined
              : "0 8px 64px 0 rgba(30,40,90,0.10)",
          }}
        >
          {/* Mensajes */}
          <div
            ref={chatMessagesContainerRef}
            className={`
              flex-1 overflow-y-auto
              p-2 sm:p-4 space-y-3
              custom-scroll
              scrollbar-thin scrollbar-thumb-[#90caf9] scrollbar-track-transparent
              bg-background dark:bg-[#22262b]
              transition-all
            `}
            style={{ minHeight: 0 }}
          >
            <AnimatePresence>
              {messages.map((msg) => (
                <motion.div
                  key={msg.id}
                  initial={{ opacity: 0, y: 14 }}
                  animate={{ opacity: 1, y: 0 }}
                  exit={{ opacity: 0, y: 14 }}
                  transition={{ duration: 0.18 }}
                >
                  <ChatMessage
                    message={msg}
                    isTyping={isTyping}
                    onButtonClick={handleSend}
                    tipoChat={adjustedTipoForEndpoint} // Usar el tipo de chat ajustado para ChatMessage
                  />
                </motion.div>
              ))}
            </AnimatePresence>
            {isTyping && <TypingIndicator />}
            {ticketInfo && <TicketMap ticket={{ ...ticketInfo, tipo: 'municipio' }} />}
            <div ref={chatEndRef} />
            {/* Mensaje de cierre SIEMPRE si corresponde */}
            {showCierre && showCierre.show && (
              <div className="my-3 p-3 rounded-lg bg-green-100 text-green-800 text-center font-bold shadow">
                {showCierre.text}
              </div>
            )}
          </div>

          {/* Autocomplete o Input según el estado */}
          <div
            className={`
              bg-gradient-to-t from-background via-card/60 to-transparent dark:from-card dark:via-card/80
              border-t border-border
              p-2 sm:p-4
              flex-shrink-0
              sticky bottom-0
              z-20
              shadow-inner
              backdrop-blur
            `}
          >
            {esperandoDireccion ? (
              <div>
                <AddressAutocomplete
                  onSelect={(addr) => handleSend(addr)}
                  autoFocus
                  placeholder="Ej: Av. Principal 123"
                  value={
                    direccionGuardada
                      ? { label: direccionGuardada, value: direccionGuardada }
                      : undefined
                  }
                  onChange={(opt) =>
                    setDireccionGuardada(
                      opt
                        ? typeof opt.value === "string"
                          ? opt.value
                          : opt.value?.description ?? null
                        : null,
                    )
                  }
                  persistKey="ultima_direccion"
                />
                <button
                  onClick={handleShareGps}
                  className="mt-2 text-sm text-primary underline"
                  type="button"
                >
                  Compartir ubicación por GPS
                </button>
                <div className="text-xs mt-2 text-muted-foreground">
                  Escribí o seleccioná tu dirección para el reclamo.
                </div>
              </div>
            ) : !showCierre || !showCierre.show ? (
              <ChatInput onSendMessage={handleSend} isTyping={isTyping} />
            ) : null}
          </div>
        </motion.div>
      </main>
    </div>
  );
};

export default ChatPage;<|MERGE_RESOLUTION|>--- conflicted
+++ resolved
@@ -275,73 +275,7 @@
   }, [messages, isTyping, scrollToBottom, contexto, forzarDireccion, ticketInfo]);
 
   const handleShareGps = useCallback(() => {
-<<<<<<< HEAD
-    if (!activeTicketId || !navigator.geolocation) return;
-    navigator.geolocation.getCurrentPosition(
-      async (pos) => {
-        const coords = {
-          latitud: pos.coords.latitude,
-          longitud: pos.coords.longitude,
-        };
-        try {
-          await apiFetch(
-            `/tickets/chat/${activeTicketId}/ubicacion${queryPrefix}`,
-            {
-              method: 'PUT',
-              headers: authHeaders,
-              body: coords,
-            },
-          );
-          await apiFetch(
-            `/tickets/municipio/${activeTicketId}/ubicacion${queryPrefix}`,
-            {
-              method: 'PUT',
-              headers: authHeaders,
-              body: coords,
-            },
-          );
-          setForzarDireccion(false);
-          fetchTicketInfo();
-        } catch (e) {
-          console.error('Error al enviar ubicación', e);
-        }
-      },
-      (error) => {
-        setForzarDireccion(true);
-        setEsperandoDireccion(true);
-        setMessages((prev) => [
-          ...prev,
-          {
-            id: Date.now(),
-            text:
-              'No pudimos acceder a tu ubicación por GPS. Ingresá la dirección manualmente para continuar.',
-            isBot: true,
-            timestamp: new Date(),
-          },
-        ]);
-      },
-    );
-  }, [activeTicketId, fetchTicketInfo]);
-
-  // Solicitar GPS automáticamente al iniciar chat en vivo
-  useEffect(() => {
-    if (!activeTicketId) return;
-    if (navigator.geolocation) {
-=======
-    if (!activeTicketId || !navigator.geolocation) {
-      toast({
-        title: "Ubicación no disponible",
-        description: "Tu navegador no soporta la geolocalización o el ticket no está activo.",
-        variant: "destructive",
-        duration: 3000,
-      });
-      return;
-    }
-    
-    // Si ya estamos en un flujo de un ticket municipal, intentamos obtener GPS
-    // Y si el tipo de chat es municipio, tiene más sentido esta funcionalidad.
-    if (currentEffectiveChatType === 'municipio') { // Usar currentEffectiveChatType
->>>>>>> 7f7c67da
+
       navigator.geolocation.getCurrentPosition(
         async (pos) => {
           const coords = {
@@ -385,10 +319,7 @@
           }
         },
         (error) => {
-<<<<<<< HEAD
-=======
-          console.error("Error obteniendo ubicación:", error);
->>>>>>> 7f7c67da
+
           setForzarDireccion(true);
           setEsperandoDireccion(true);
           setMessages((prev) => [
