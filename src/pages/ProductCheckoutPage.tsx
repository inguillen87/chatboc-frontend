import React, { useState, useEffect, useMemo, useCallback } from 'react';
import { useNavigate } from 'react-router-dom';
import { useForm, Controller } from 'react-hook-form';
import { zodResolver } from '@hookform/resolvers/zod';
import * as z from 'zod';

import { Button } from '@/components/ui/button';
import { Input } from '@/components/ui/input';
import { Label } from '@/components/ui/label';
import { Card, CardContent, CardHeader, CardTitle, CardFooter } from '@/components/ui/card';
import { Separator } from '@/components/ui/separator';
import AddressAutocomplete from '@/components/ui/AddressAutocomplete';
import { Loader2, AlertTriangle, ArrowLeft, CheckCircle } from 'lucide-react';
import { toast } from '@/components/ui/use-toast';

import { ApiError, NetworkError, apiFetch, getErrorMessage } from '@/utils/api';
import { useUser } from '@/hooks/useUser';
import { ProductDetails } from '@/components/product/ProductCard';
import { formatCurrency } from '@/utils/currency';
import { useTenant } from '@/context/TenantContext';
import { safeLocalStorage } from '@/utils/safeLocalStorage';
import {
  buildProductMap,
  normalizeCartPayload,
  normalizeProductsPayload,
} from '@/utils/cartPayload';
import { getLocalCartProducts, clearLocalCart } from '@/utils/localCart';
import { Alert, AlertDescription, AlertTitle } from '@/components/ui/alert';
import usePointsBalance from '@/hooks/usePointsBalance';
import { buildTenantApiPath, buildTenantPath } from '@/utils/tenantPaths';
import { loadGuestContact, saveGuestContact } from '@/utils/guestContact';
import {
  Dialog,
  DialogContent,
  DialogDescription,
  DialogFooter,
  DialogHeader,
  DialogTitle,
} from '@/components/ui/dialog';

// Esquema de validación para el formulario de checkout
const checkoutSchema = z.object({
<<<<<<< HEAD
  nombre: z.string().min(3, { message: "El nombre debe tener al menos 3 caracteres." }),
  email: z.string().email({ message: "Ingresa un email válido." }),
  telefono: z.string().min(8, { message: "Ingresa un teléfono válido." }),
  direccion: z.string().min(5, { message: "La dirección es requerida." }),
  referencias: z.string().optional(),
  notasEnvio: z.string().optional(),
  metodoEnvio: z.enum(['delivery', 'pickup']).default('delivery'),
  metodoPago: z.enum(['mercado_pago', 'acordar']).default('mercado_pago'),
=======
  nombre: z.string().min(3, { message: 'El nombre debe tener al menos 3 caracteres.' }),
  email: z.string().email({ message: 'Ingresa un email válido.' }),
  telefono: z.string().min(8, { message: 'Ingresa un teléfono válido.' }),
  direccion: z.string().min(5, { message: 'La dirección es requerida.' }),
>>>>>>> 89531c7b
});

type CheckoutFormData = z.infer<typeof checkoutSchema>;

interface CartItem extends ProductDetails {
  cantidad: number;
  localCartKey?: string;
}

interface DemoOrderSnapshot {
  createdAt: string;
  payload: unknown;
}

const persistDemoOrder = (snapshot: DemoOrderSnapshot) => {
  try {
    const raw = safeLocalStorage.getItem('chatboc_demo_orders');
    const parsed = raw ? JSON.parse(raw) : [];
    const existing = Array.isArray(parsed) ? parsed : [];
    const next = [snapshot, ...existing].slice(0, 20);
    safeLocalStorage.setItem('chatboc_demo_orders', JSON.stringify(next));
  } catch (err) {
    console.warn('[ProductCheckoutPage] No se pudo guardar el pedido demo', err);
  }
};

export default function ProductCheckoutPage() {
  const navigate = useNavigate();
  const { user } = useUser();
  const { currentSlug } = useTenant();

  const effectiveTenantSlug = useMemo(
    () => currentSlug ?? user?.tenantSlug ?? safeLocalStorage.getItem('tenantSlug') ?? null,
    [currentSlug, user?.tenantSlug],
  );

  const {
    points: pointsBalance,
    isLoading: isLoadingPoints,
    refresh: refreshPointsBalance,
    adjustOptimistic: adjustPointsBalance,
  } = usePointsBalance({ enabled: !!user, tenantSlug: effectiveTenantSlug });

  const [cartItems, setCartItems] = useState<CartItem[]>([]);
  const [isLoadingCart, setIsLoadingCart] = useState(true);
  const [isSubmitting, setIsSubmitting] = useState(false);
  const [error, setError] = useState<string | null>(null);
  const [orderPlaced, setOrderPlaced] = useState(false);
  const [showPointsAuthPrompt, setShowPointsAuthPrompt] = useState(false);
  const [checkoutMode, setCheckoutMode] = useState<'api' | 'local'>('api');
  const [checkoutError, setCheckoutError] = useState<string | null>(null);
  const [shippingCoords, setShippingCoords] = useState<{ lat: number; lng: number } | null>(null);
  const [isLocating, setIsLocating] = useState(false);
  const guestDefaults = useMemo(() => loadGuestContact(), []);
  const [loyaltySummary] = useState(() => getDemoLoyaltySummary());

  const handleViewOrders = useCallback(() => {
    const destination = '/portal/pedidos';
    if (user) {
      navigate(destination);
      return;
    }

    navigate('/user/login', {
      state: {
        redirectTo: destination,
      },
    });
  }, [navigate, user]);

  const handleViewOrders = useCallback(() => {
    const destination = '/portal/pedidos';
    if (user) {
      navigate(destination);
      return;
    }

    navigate('/user/login', {
      state: {
        redirectTo: destination,
      },
    });
  }, [navigate, user]);

  const handleViewOrders = useCallback(() => {
    navigate('/portal/pedidos');
  }, [navigate]);

  const catalogPath = buildTenantPath('/productos', effectiveTenantSlug);
  const cartPath = buildTenantPath('/cart', effectiveTenantSlug);
  const loginPath = buildTenantPath('/login', effectiveTenantSlug);
  const registerPath = buildTenantPath('/register', effectiveTenantSlug);

  const productsApiPath = useMemo(
    () => buildTenantApiPath('/productos', effectiveTenantSlug),
    [effectiveTenantSlug],
  );
  const cartApiPath = useMemo(
    () => buildTenantApiPath('/carrito', effectiveTenantSlug),
    [effectiveTenantSlug],
  );
  const checkoutConfirmPath = useMemo(
    () => buildTenantApiPath('/checkout/confirmar', effectiveTenantSlug),
    [effectiveTenantSlug],
  );
  const checkoutPreferencePath = useMemo(
    () => buildTenantApiPath('/checkout/crear-preferencia', effectiveTenantSlug),
    [effectiveTenantSlug],
  );

  const sharedRequestOptions = useMemo(
    () =>
      ({
        suppressPanel401Redirect: true,
        tenantSlug: effectiveTenantSlug ?? undefined,
        sendAnonId: true,
      }) as const,
    [effectiveTenantSlug],
  );

  const {
    control,
    handleSubmit,
    setValue,
    formState: { errors },
  } = useForm<CheckoutFormData>({
    resolver: zodResolver(checkoutSchema),
    defaultValues: {
      nombre: guestDefaults.nombre || '',
      email: guestDefaults.email || '',
      telefono: guestDefaults.telefono || '',
      direccion: '',
<<<<<<< HEAD
      referencias: '',
      notasEnvio: '',
      metodoEnvio: 'delivery',
      metodoPago: 'mercado_pago',
    }
=======
    },
>>>>>>> 89531c7b
  });

  // Pre-rellenar formulario si el usuario está logueado
  useEffect(() => {
    if (user) {
      setValue('nombre', user.name || '');
      setValue('email', user.email || '');
      setValue('telefono', user.telefono || '');
      // La dirección del perfil podría no ser la de envío, así que la dejamos sin tocar
    }
  }, [user, setValue]);

  const shouldUseLocalCart = (err: unknown) => {
    if (err instanceof ApiError) {
      if ([400, 401, 403, 405].includes(err.status)) return true;
      const errorCode = err.body?.code || err.body?.error_code || err.body?.errorCode;
      if (errorCode && String(errorCode).toLowerCase().includes('tenant')) return true;
    }
    return err instanceof NetworkError;
  };

  const loadLocalCart = useCallback(() => {
    const localItems = getLocalCartProducts();
    if (!localItems.length) {
      toast({
        title: 'Carrito demo vacío',
        description: 'Agregá productos para finalizar la simulación.',
        variant: 'destructive',
      });
      navigate(catalogPath);
      return false;
    }
    setCartItems(localItems);
    return true;
  }, [catalogPath, navigate]);

  // Cargar ítems del carrito
  useEffect(() => {
    const loadCart = async () => {
      setIsLoadingCart(true);
      setError(null);

      if (checkoutMode === 'local') {
        loadLocalCart();
        setIsLoadingCart(false);
        return;
      }

      if (!effectiveTenantSlug) {
        setCheckoutMode('local');
        loadLocalCart();
        setError('Selecciona un municipio o inicia sesión para finalizar tu compra.');
        setIsLoadingCart(false);
        return;
      }

      try {
        const [cartApiData, productsApiData] = await Promise.all([
          apiFetch<unknown>(cartApiPath, sharedRequestOptions),
          apiFetch<unknown>(productsApiPath, sharedRequestOptions),
        ]);

        const productMap = buildProductMap(
          normalizeProductsPayload(productsApiData, 'CheckoutPage'),
        );

        const populatedCartItems: CartItem[] = normalizeCartPayload(
          cartApiData,
          'CheckoutPage',
        )
          .map(([productName, cantidad]) => {
            const productDetail = productMap[productName];
            return productDetail ? { ...productDetail, cantidad } : null;
          })
          .filter((item): item is CartItem => item !== null);

        if (populatedCartItems.length === 0) {
          toast({
            title: 'Carrito vacío',
            description: 'No hay productos para finalizar la compra.',
            variant: 'destructive',
          });
          navigate(catalogPath);
        } else {
          setCartItems(populatedCartItems);
        }
      } catch (err) {
        if (shouldUseLocalCart(err)) {
          setCheckoutMode('local');
          loadLocalCart();
          setError(getErrorMessage(err, 'No se pudo cargar el carrito del servidor. Seguimos con el carrito local.'));
          return;
        }

        const errorMessage = getErrorMessage(err, 'No se pudo cargar tu carrito.');

        if (err instanceof ApiError && err.status === 400 && errorMessage.toLowerCase().includes('tenant')) {
           setCheckoutMode('local');
           loadLocalCart();
           return;
        }

        setError(errorMessage);
      } finally {
        setIsLoadingCart(false);
      }
    };
    loadCart();
  }, [
    catalogPath,
    cartApiPath,
    checkoutMode,
    effectiveTenantSlug,
    loadLocalCart,
    navigate,
    productsApiPath,
    sharedRequestOptions,
  ]);

  const subtotal = useMemo(() => {
    return cartItems.reduce(
      (sum, item) =>
        sum +
        (item.modalidad === 'puntos' || item.modalidad === 'donacion'
          ? 0
          : item.precio_unitario * item.cantidad),
      0,
    );
  }, [cartItems]);

  const pointsTotal = useMemo(() => {
    return cartItems.reduce((sum, item) => {
      if (item.modalidad === 'puntos') {
        const unitPoints = item.precio_puntos ?? item.precio_unitario ?? 0;
        return sum + unitPoints * item.cantidad;
      }
      return sum;
    }, 0);
  }, [cartItems]);

  const missingPoints = useMemo(
    () => Math.max(pointsTotal - pointsBalance, 0),
    [pointsBalance, pointsTotal],
  );

  const hasDonations = useMemo(
    () => cartItems.some((item) => item.modalidad === 'donacion'),
    [cartItems],
  );

  const requiresAuthForPoints = useMemo(
    () => cartItems.some((item) => item.modalidad === 'puntos') && !user && checkoutMode !== 'local',
    [cartItems, user, checkoutMode],
  );

  const hasPointsDeficit = checkoutMode !== 'local' && missingPoints > 0;

  const completionLabel = useMemo(
    () => (hasDonations ? 'donación' : pointsTotal > 0 ? 'canje' : 'compra'),
    [hasDonations, pointsTotal],
  );

  const applyPointsAdjustments = useCallback(async () => {
    if (pointsTotal <= 0) return;

    adjustPointsBalance(-pointsTotal);
    try {
      await refreshPointsBalance();
    } catch (err) {
      console.warn(
        '[ProductCheckoutPage] No se pudo refrescar el saldo de puntos después de la operación',
        err,
      );
    }
  }, [adjustPointsBalance, pointsTotal, refreshPointsBalance]);

  const onSubmit = async (data: CheckoutFormData) => {
    setIsSubmitting(true);
    setError(null);
    setCheckoutError(null);
    saveGuestContact({
      nombre: data.nombre,
      email: data.email,
      telefono: data.telefono,
    });

    const pedidoData = {
      cliente: {
        nombre: data.nombre,
        email: data.email,
        telefono: data.telefono,
        direccion_envio: data.direccion,
        referencias_envio: data.referencias,
      },
      envio: {
        metodo: data.metodoEnvio,
        direccion: data.direccion,
        referencias: data.referencias,
        notas: data.notasEnvio,
        coordenadas: shippingCoords ?? undefined,
      },
      items: cartItems.map((item) => ({
        producto_id: item.id,
        nombre_producto: item.nombre,
        cantidad: item.cantidad,
        precio_unitario: item.precio_unitario,
        modalidad: item.modalidad ?? 'venta',
        precio_puntos: item.precio_puntos ?? undefined,
      })),
      totales: {
        dinero: subtotal,
        puntos: pointsTotal,
      },
<<<<<<< HEAD
      metodo_pago: data.metodoPago,
      // En el futuro: metodo_pago, metodo_envio, notas, etc.
      estado: 'pendiente_confirmacion', // Estado inicial del pedido
=======
      estado: 'pendiente_confirmacion',
>>>>>>> 89531c7b
    };

    try {
      if (requiresAuthForPoints) {
        const warning = 'Inicia sesión para canjear tus puntos.';
        setCheckoutError(warning);
        toast({
          title: 'Necesitas iniciar sesión',
          description: warning,
          variant: 'destructive',
        });
        setIsSubmitting(false);
        return;
      }

      if (hasPointsDeficit) {
        const warning = missingPoints
          ? `Te faltan ${missingPoints} puntos para completar el canje.`
          : 'No tienes puntos suficientes para completar el canje.';
        setCheckoutError(warning);
        setIsSubmitting(false);
        return;
      }

      if (checkoutMode === 'local') {
        persistDemoOrder({
          payload: { ...pedidoData, modo: 'demo' },
          createdAt: new Date().toISOString(),
        });
        clearLocalCart();
        setCartItems([]);
        setOrderPlaced(true);
        // await applyPointsAdjustments(); // Don't adjust real points in demo
        toast({
          title: 'Simulación registrada',
          description: 'Guardamos tu pedido demo en este navegador.',
          className: 'bg-green-600 text-white',
        });
        return;
      }

      const shouldSkipMp = data.metodoPago === 'acordar';

      if (subtotal === 0 || shouldSkipMp) {
        await apiFetch(checkoutConfirmPath, {
          ...sharedRequestOptions,
          method: 'POST',
          body: pedidoData,
        });
        setOrderPlaced(true);
        await applyPointsAdjustments();
        toast({
          title: 'Pedido confirmado',
          description: shouldSkipMp
            ? 'Registramos tu pedido. Coordinaremos el pago con el vendedor.'
            : hasDonations
              ? 'Registramos tus donaciones. Recibirás instrucciones de entrega.'
              : 'Registramos tu canje de puntos.',
          className: 'bg-green-600 text-white',
        });
        return;
      }

      const preference = await apiFetch<{
        init_point?: string;
        sandbox_init_point?: string;
        pedido_id?: string | number;
        estado?: string;
      }>(checkoutPreferencePath, {
        ...sharedRequestOptions,
        method: 'POST',
        body: pedidoData,
      });

      const estado = typeof preference === 'object' ? preference?.estado : undefined;
      if (estado && String(estado).toLowerCase() === 'confirmado') {
        setOrderPlaced(true);
        toast({
          title: 'Pedido confirmado',
          description: hasDonations
            ? 'Registramos tus donaciones sin necesidad de pago adicional.'
            : 'Registramos tu canje de puntos. No necesitas pasar por Mercado Pago.',
          className: 'bg-green-600 text-white',
        });
        return;
      }

      const initPoint = preference?.init_point || preference?.sandbox_init_point;
      if (initPoint) {
        window.location.href = initPoint;
        return;
      }

      setOrderPlaced(true);
      toast({
        title: 'Pedido registrado',
        description: `Guardamos tu ${completionLabel}. Te avisaremos por email si faltan pasos para el pago.`,
        className: 'bg-green-600 text-white',
      });
    } catch (err) {
      if (err instanceof ApiError) {
        const code = err.body?.code || err.body?.error_code || err.body?.errorCode;

        if (err.status === 401 && code === 'REQUIERE_LOGIN_PUNTOS') {
          const message = 'Para usar tus puntos tenés que iniciar sesión o registrarte.';
          setCheckoutError(message);
          toast({
            title: 'Inicia sesión para usar puntos',
            description: message,
            variant: 'destructive',
          });
          setShowPointsAuthPrompt(true);
          setIsSubmitting(false);
          return;
        }

        if (err.status === 400 && code === 'SALDO_INSUFICIENTE') {
          const faltan = err.body?.faltan ?? missingPoints;
          const message = faltan
            ? `Te faltan ${faltan} puntos para completar este canje.`
            : 'No tienes puntos suficientes para completar este canje.';
          setCheckoutError(message);
          setError(message);
          toast({
            title: 'Saldo insuficiente',
            description: message,
            variant: 'destructive',
          });
          setIsSubmitting(false);
          return;
        }
      }

      const message = getErrorMessage(
        err,
        'No se pudo procesar tu pedido. Intenta nuevamente.',
      );
      setError(message);
      setCheckoutError(message);
      toast({
        title: 'Error al procesar pedido',
        description: message,
        variant: 'destructive',
      });
    } finally {
      setIsSubmitting(false);
    }
  };

  const isDemoMode = checkoutMode === 'local';

  const handleViewOrders = useCallback(() => {
    const destination = buildTenantPath('/perfil/pedidos', effectiveTenantSlug);
    navigate(destination);
  }, [navigate, effectiveTenantSlug]);

  if (orderPlaced) {
    const demoSuccess = checkoutMode === 'local';
    return (
      <div className="container mx-auto p-4 md:p-8 flex flex-col items-center justify-center min-h-[calc(100vh-200px)] text-center">
        <CheckCircle className="h-16 w-16 text-green-500 mb-6" />
        <h1 className="text-3xl font-bold text-foreground mb-3">
          {demoSuccess ? '¡Pedido demo guardado!' : '¡Gracias por tu compra!'}
        </h1>
        <p className="text-lg text-muted-foreground mb-8">
          {demoSuccess
            ? 'Tu simulación quedó registrada en este navegador para mostrar el flujo completo.'
            : `Tu ${completionLabel} fue recibido y está siendo procesado.`}
        </p>
        <div className="flex gap-4 flex-wrap justify-center">
          <Button onClick={() => navigate(catalogPath)}>Seguir Comprando</Button>
<<<<<<< HEAD
          <Button variant="outline" onClick={handleViewOrders}>Ver Mis Pedidos</Button>
=======
          <Button variant="outline" onClick={handleViewOrders}>
            Ver Mis Pedidos
          </Button>
>>>>>>> 89531c7b
        </div>
      </div>
    );
  }

  if (isLoadingCart) {
    return (
      <div className="flex flex-col items-center justify-center min-h-[calc(100vh-200px)]">
        <Loader2 className="h-12 w-12 animate-spin text-primary" />
        <p className="mt-4 text-muted-foreground">
          Cargando información del checkout...
        </p>
      </div>
    );
  }

  if (error && !cartItems.length) {
    return (
      <div className="flex flex-col items-center justify-center min-h-[calc(100vh-200px)] text-destructive">
        <AlertTriangle className="h-12 w-12 mb-4" />
        <p className="text-lg font-semibold">Error al cargar el Checkout</p>
        <p className="mb-4">{error}</p>
        <Button onClick={() => window.location.reload()}>Reintentar</Button>
      </div>
    );
  }

  const pointsAuthDialog = (
    <Dialog open={showPointsAuthPrompt} onOpenChange={setShowPointsAuthPrompt}>
      <DialogContent>
        <DialogHeader>
          <DialogTitle>Para usar tus puntos tenés que iniciar sesión</DialogTitle>
          <DialogDescription>
            Inicia sesión o regístrate para aplicar tus puntos al pedido. Te llevaremos a
            la pantalla correspondiente y podrás volver para finalizar el checkout.
          </DialogDescription>
        </DialogHeader>
        <DialogFooter className="flex flex-col sm:flex-row sm:justify-end gap-2">
          <Button variant="outline" onClick={() => navigate(registerPath)}>
            Registrarme
          </Button>
          <Button onClick={() => navigate(loginPath)}>Iniciar sesión</Button>
        </DialogFooter>
      </DialogContent>
    </Dialog>
  );

  return (
    <div className="container mx-auto p-4 md:p-8">
      {pointsAuthDialog}

      <Button
        variant="outline"
        onClick={() => navigate(cartPath)}
        className="mb-6"
      >
        <ArrowLeft className="mr-2 h-4 w-4" /> Volver al Carrito
      </Button>

      <h1 className="text-3xl md:text-4xl font-bold text-foreground mb-4">
        Finalizar Compra
      </h1>

      {!user && (
        <Alert className="mb-6">
          <AlertTitle>Completa tus datos</AlertTitle>
          <AlertDescription>
            Necesitamos nombre, email y teléfono para confirmar tu {completionLabel}. Si
            quieres sumar puntos más adelante, inicia sesión.
          </AlertDescription>
        </Alert>
      )}

      {isDemoMode && (
        <Alert className="mb-8">
          <AlertTitle>Checkout en modo demo</AlertTitle>
          <AlertDescription>
            Los pedidos se guardan localmente para mostrar el flujo completo sin requerir
            credenciales del backend.
          </AlertDescription>
        </Alert>
      )}

      {hasPointsDeficit && (
        <Alert variant="destructive" className="mb-6">
          <AlertTitle>Saldo de puntos insuficiente</AlertTitle>
          <AlertDescription>
            Necesitas {pointsTotal} pts pero tu saldo actual es {pointsBalance} pts. Te
            faltan {missingPoints} pts para confirmar este pedido.
          </AlertDescription>
        </Alert>
      )}

      {requiresAuthForPoints && !hasPointsDeficit && (
        <Alert variant="destructive" className="mb-6">
          <AlertTitle>Inicia sesión para canjear puntos</AlertTitle>
          <AlertDescription>
            Necesitamos asociar tus puntos a tu cuenta antes de confirmar este pedido.
            Inicia sesión y vuelve a intentar.
          </AlertDescription>
        </Alert>
      )}

      <form
        onSubmit={handleSubmit(onSubmit)}
        className="grid grid-cols-1 lg:grid-cols-3 gap-8"
      >
        <div className="lg:col-span-2 space-y-6">
          <Card>
            <CardHeader>
              <CardTitle>1. Información de Contacto y Envío</CardTitle>
            </CardHeader>
            <CardContent className="space-y-4">
              <div>
                <Label htmlFor="nombre">Nombre Completo</Label>
                <Controller
                  name="nombre"
                  control={control}
                  render={({ field }) => <Input id="nombre" {...field} />}
                />
                {errors.nombre && (
                  <p className="text-sm text-destructive mt-1">
                    {errors.nombre.message}
                  </p>
                )}
              </div>

              <div className="grid grid-cols-1 md:grid-cols-2 gap-4">
                <div>
                  <Label htmlFor="email">Email</Label>
                  <Controller
                    name="email"
                    control={control}
                    render={({ field }) => (
                      <Input id="email" type="email" {...field} />
                    )}
                  />
                  {errors.email && (
                    <p className="text-sm text-destructive mt-1">
                      {errors.email.message}
                    </p>
                  )}
                </div>
                <div>
                  <Label htmlFor="telefono">Teléfono</Label>
                  <Controller
                    name="telefono"
                    control={control}
                    render={({ field }) => <Input id="telefono" {...field} />}
                  />
                  {errors.telefono && (
                    <p className="text-sm text-destructive mt-1">
                      {errors.telefono.message}
                    </p>
                  )}
                </div>
              </div>

              <div>
                <Label htmlFor="direccion">Dirección de Envío</Label>
                <Controller
                  name="direccion"
                  control={control}
                  render={({ field }) => (
                    <AddressAutocomplete
                      onSelect={(address) => field.onChange(address)}
                      initialValue={field.value}
                      placeholder="Ingresa tu dirección completa"
                    />
                  )}
                />
                {errors.direccion && (
                  <p className="text-sm text-destructive mt-1">
                    {errors.direccion.message}
                  </p>
                )}
              </div>
              <div className="grid grid-cols-1 md:grid-cols-2 gap-4">
                <div>
                  <Label htmlFor="referencias">Referencias para entregar</Label>
                  <Controller
                    name="referencias"
                    control={control}
                    render={({ field }) => (
                      <Input
                        id="referencias"
                        {...field}
                        placeholder="Piso, timbre o punto de referencia"
                      />
                    )}
                  />
                </div>
                <div>
                  <Label htmlFor="notasEnvio">Notas para el repartidor</Label>
                  <Controller
                    name="notasEnvio"
                    control={control}
                    render={({ field }) => (
                      <Input
                        id="notasEnvio"
                        {...field}
                        placeholder="Accesos, horarios, etc."
                      />
                    )}
                  />
                </div>
              </div>
              <div className="flex flex-col gap-2">
                <div className="flex flex-col sm:flex-row sm:items-center sm:justify-between gap-2">
                  <Label>Ubicación en el mapa</Label>
                  <Button
                    type="button"
                    size="sm"
                    variant="outline"
                    onClick={() => {
                      if (!navigator.geolocation) {
                        toast({ title: 'Ubicación no disponible', description: 'Tu navegador no permite obtener la ubicación.', variant: 'destructive' });
                        return;
                      }
                      setIsLocating(true);
                      navigator.geolocation.getCurrentPosition(
                        (pos) => {
                          setIsLocating(false);
                          setShippingCoords({ lat: pos.coords.latitude, lng: pos.coords.longitude });
                        },
                        (err) => {
                          console.warn('[Checkout] Geolocation error', err);
                          setIsLocating(false);
                          toast({ title: 'No pudimos leer tu ubicación', description: 'Ingresá la dirección manualmente.', variant: 'destructive' });
                        },
                        { enableHighAccuracy: true, timeout: 8000 }
                      );
                    }}
                  >
                    {isLocating ? <Loader2 className="mr-2 h-4 w-4 animate-spin" /> : null}
                    {isLocating ? 'Obteniendo ubicación...' : 'Usar mi ubicación'}
                  </Button>
                </div>
                {shippingCoords ? (
                  <p className="text-sm text-muted-foreground">
                    Guardaremos las coordenadas para el envío ({shippingCoords.lat.toFixed(5)}, {shippingCoords.lng.toFixed(5)}).
                    {` `}
                    <a
                      className="text-primary underline"
                      href={`https://www.google.com/maps/search/?api=1&query=${shippingCoords.lat},${shippingCoords.lng}`}
                      target="_blank"
                      rel="noreferrer"
                    >
                      Ver en Google Maps
                    </a>
                  </p>
                ) : (
                  <p className="text-sm text-muted-foreground">Podés adjuntar tu ubicación para agilizar la entrega.</p>
                )}
              </div>
              <div className="grid grid-cols-1 md:grid-cols-2 gap-4">
                <div>
                  <Label htmlFor="referencias">Referencias para entregar</Label>
                  <Controller
                    name="referencias"
                    control={control}
                    render={({ field }) => (
                      <Input
                        id="referencias"
                        {...field}
                        placeholder="Piso, timbre o punto de referencia"
                      />
                    )}
                  />
                </div>
                <div>
                  <Label htmlFor="notasEnvio">Notas para el repartidor</Label>
                  <Controller
                    name="notasEnvio"
                    control={control}
                    render={({ field }) => (
                      <Input
                        id="notasEnvio"
                        {...field}
                        placeholder="Accesos, horarios, etc."
                      />
                    )}
                  />
                </div>
              </div>
              <div className="flex flex-col gap-2">
                <div className="flex flex-col sm:flex-row sm:items-center sm:justify-between gap-2">
                  <Label>Ubicación en el mapa</Label>
                  <Button
                    type="button"
                    size="sm"
                    variant="outline"
                    onClick={() => {
                      if (!navigator.geolocation) {
                        toast({ title: 'Ubicación no disponible', description: 'Tu navegador no permite obtener la ubicación.', variant: 'destructive' });
                        return;
                      }
                      setIsLocating(true);
                      navigator.geolocation.getCurrentPosition(
                        (pos) => {
                          setIsLocating(false);
                          setShippingCoords({ lat: pos.coords.latitude, lng: pos.coords.longitude });
                        },
                        (err) => {
                          console.warn('[Checkout] Geolocation error', err);
                          setIsLocating(false);
                          toast({ title: 'No pudimos leer tu ubicación', description: 'Ingresá la dirección manualmente.', variant: 'destructive' });
                        },
                        { enableHighAccuracy: true, timeout: 8000 }
                      );
                    }}
                  >
                    {isLocating ? <Loader2 className="mr-2 h-4 w-4 animate-spin" /> : null}
                    {isLocating ? 'Obteniendo ubicación...' : 'Usar mi ubicación'}
                  </Button>
                </div>
                {shippingCoords ? (
                  <p className="text-sm text-muted-foreground">
                    Guardaremos las coordenadas para el envío ({shippingCoords.lat.toFixed(5)}, {shippingCoords.lng.toFixed(5)}).
                    {` `}
                    <a
                      className="text-primary underline"
                      href={`https://www.google.com/maps/search/?api=1&query=${shippingCoords.lat},${shippingCoords.lng}`}
                      target="_blank"
                      rel="noreferrer"
                    >
                      Ver en Google Maps
                    </a>
                  </p>
                ) : (
                  <p className="text-sm text-muted-foreground">Podés adjuntar tu ubicación para agilizar la entrega.</p>
                )}
              </div>
            </CardContent>
          </Card>

          <Card>
            <CardHeader>
              <CardTitle>2. Método de Envío</CardTitle>
            </CardHeader>
            <CardContent>
<<<<<<< HEAD
              <div className="space-y-3">
                <Controller
                  name="metodoEnvio"
                  control={control}
                  render={({ field }) => (
                    <div className="space-y-2">
                      <label className="flex items-center gap-3 cursor-pointer">
                        <input
                          type="radio"
                          value="delivery"
                          checked={field.value === 'delivery'}
                          onChange={() => field.onChange('delivery')}
                        />
                        <div>
                          <p className="font-medium">Envío a domicilio</p>
                          <p className="text-sm text-muted-foreground">Coordinamos la entrega con los datos ingresados.</p>
                        </div>
                      </label>
                      <label className="flex items-center gap-3 cursor-pointer">
                        <input
                          type="radio"
                          value="pickup"
                          checked={field.value === 'pickup'}
                          onChange={() => field.onChange('pickup')}
                        />
                        <div>
                          <p className="font-medium">Retiro en punto de entrega</p>
                          <p className="text-sm text-muted-foreground">Te enviaremos la dirección y horario para retirar.</p>
                        </div>
                      </label>
                    </div>
                  )}
                />
              </div>
=======
              <p className="text-muted-foreground">
                Por el momento, el envío se coordina post-compra.
              </p>
>>>>>>> 89531c7b
            </CardContent>
          </Card>

          <Card>
            <CardHeader>
              <CardTitle>3. Método de Pago</CardTitle>
            </CardHeader>
            <CardContent>
<<<<<<< HEAD
              <div className="space-y-3">
                <Controller
                  name="metodoPago"
                  control={control}
                  render={({ field }) => (
                    <div className="space-y-2">
                      <label className="flex items-center gap-3 cursor-pointer">
                        <input
                          type="radio"
                          value="mercado_pago"
                          checked={field.value === 'mercado_pago'}
                          onChange={() => field.onChange('mercado_pago')}
                        />
                        <div>
                          <p className="font-medium">Mercado Pago (recomendado)</p>
                          <p className="text-sm text-muted-foreground">Al confirmar te redirigimos para completar el pago seguro.</p>
                        </div>
                      </label>
                      <label className="flex items-center gap-3 cursor-pointer">
                        <input
                          type="radio"
                          value="acordar"
                          checked={field.value === 'acordar'}
                          onChange={() => field.onChange('acordar')}
                        />
                        <div>
                          <p className="font-medium">Acordar con el vendedor</p>
                          <p className="text-sm text-muted-foreground">Registramos el pedido y coordinamos el pago por otro medio.</p>
                        </div>
                      </label>
                    </div>
                  )}
                />
              </div>
=======
              <p className="text-muted-foreground">
                El pago se realizará por &quot;Transferencia Bancaria&quot; o &quot;Acordar
                con el Vendedor&quot;. Nos contactaremos para coordinar.
              </p>
>>>>>>> 89531c7b
            </CardContent>
          </Card>
        </div>

        <div className="lg:col-span-1">
          <Card className="sticky top-24 shadow-lg">
            <CardHeader>
              <CardTitle>Resumen del Pedido</CardTitle>
            </CardHeader>
            <CardContent className="space-y-3">
              {cartItems.map((item) => (
                <div
                  key={item.id || item.nombre}
                  className="flex justify-between items-center text-sm"
                >
                  <div className="flex-1">
                    <p className="font-medium text-foreground">
                      {item.nombre}{' '}
                      <span className="text-xs text-muted-foreground">
                        x{item.cantidad}
                      </span>
                    </p>
                    {item.presentacion && (
                      <p className="text-xs text-muted-foreground">
                        {item.presentacion}
                      </p>
                    )}
                  </div>
                  <span className="font-medium text-foreground">
                    {item.modalidad === 'puntos'
                      ? `${(item.precio_puntos ?? item.precio_unitario ?? 0) *
                          item.cantidad} pts`
                      : item.modalidad === 'donacion'
                      ? 'Donación'
                      : formatCurrency(item.precio_unitario * item.cantidad)}
                  </span>
                </div>
              ))}
              <Separator />
              <div className="flex justify-between text-sm text-muted-foreground">
                <span>Total en puntos</span>
                <span>{pointsTotal} pts</span>
              </div>
              <div className="flex justify-between text-sm text-muted-foreground">
                <span>Total en dinero</span>
                <span>{formatCurrency(subtotal)}</span>
              </div>
              {hasDonations && (
                <p className="text-sm text-muted-foreground">
                  Incluye donaciones sin costo monetario.
                </p>
              )}
              {checkoutError && (
                <p className="text-sm text-destructive mt-2">{checkoutError}</p>
              )}
              {error && (
                <p className="text-sm text-destructive mt-2">{error}</p>
              )}
            </CardContent>
            <CardFooter>
              <Button
                type="submit"
                size="lg"
                className="w-full"
                disabled={
                  isSubmitting ||
                  isLoadingCart ||
                  cartItems.length === 0 ||
                  hasPointsDeficit ||
                  requiresAuthForPoints
                }
              >
                {isSubmitting ? (
                  <Loader2 className="mr-2 h-4 w-4 animate-spin" />
                ) : null}
                {isSubmitting ? 'Procesando Pedido...' : 'Confirmar Pedido'}
              </Button>
            </CardFooter>
          </Card>
        </div>
      </form>
    </div>
  );
}<|MERGE_RESOLUTION|>--- conflicted
+++ resolved
@@ -40,7 +40,6 @@
 
 // Esquema de validación para el formulario de checkout
 const checkoutSchema = z.object({
-<<<<<<< HEAD
   nombre: z.string().min(3, { message: "El nombre debe tener al menos 3 caracteres." }),
   email: z.string().email({ message: "Ingresa un email válido." }),
   telefono: z.string().min(8, { message: "Ingresa un teléfono válido." }),
@@ -49,12 +48,6 @@
   notasEnvio: z.string().optional(),
   metodoEnvio: z.enum(['delivery', 'pickup']).default('delivery'),
   metodoPago: z.enum(['mercado_pago', 'acordar']).default('mercado_pago'),
-=======
-  nombre: z.string().min(3, { message: 'El nombre debe tener al menos 3 caracteres.' }),
-  email: z.string().email({ message: 'Ingresa un email válido.' }),
-  telefono: z.string().min(8, { message: 'Ingresa un teléfono válido.' }),
-  direccion: z.string().min(5, { message: 'La dirección es requerida.' }),
->>>>>>> 89531c7b
 });
 
 type CheckoutFormData = z.infer<typeof checkoutSchema>;
@@ -187,15 +180,11 @@
       email: guestDefaults.email || '',
       telefono: guestDefaults.telefono || '',
       direccion: '',
-<<<<<<< HEAD
       referencias: '',
       notasEnvio: '',
       metodoEnvio: 'delivery',
       metodoPago: 'mercado_pago',
     }
-=======
-    },
->>>>>>> 89531c7b
   });
 
   // Pre-rellenar formulario si el usuario está logueado
@@ -409,13 +398,9 @@
         dinero: subtotal,
         puntos: pointsTotal,
       },
-<<<<<<< HEAD
       metodo_pago: data.metodoPago,
       // En el futuro: metodo_pago, metodo_envio, notas, etc.
       estado: 'pendiente_confirmacion', // Estado inicial del pedido
-=======
-      estado: 'pendiente_confirmacion',
->>>>>>> 89531c7b
     };
 
     try {
@@ -587,13 +572,7 @@
         </p>
         <div className="flex gap-4 flex-wrap justify-center">
           <Button onClick={() => navigate(catalogPath)}>Seguir Comprando</Button>
-<<<<<<< HEAD
           <Button variant="outline" onClick={handleViewOrders}>Ver Mis Pedidos</Button>
-=======
-          <Button variant="outline" onClick={handleViewOrders}>
-            Ver Mis Pedidos
-          </Button>
->>>>>>> 89531c7b
         </div>
       </div>
     );
@@ -935,7 +914,6 @@
               <CardTitle>2. Método de Envío</CardTitle>
             </CardHeader>
             <CardContent>
-<<<<<<< HEAD
               <div className="space-y-3">
                 <Controller
                   name="metodoEnvio"
@@ -970,11 +948,6 @@
                   )}
                 />
               </div>
-=======
-              <p className="text-muted-foreground">
-                Por el momento, el envío se coordina post-compra.
-              </p>
->>>>>>> 89531c7b
             </CardContent>
           </Card>
 
@@ -983,7 +956,6 @@
               <CardTitle>3. Método de Pago</CardTitle>
             </CardHeader>
             <CardContent>
-<<<<<<< HEAD
               <div className="space-y-3">
                 <Controller
                   name="metodoPago"
@@ -1018,12 +990,6 @@
                   )}
                 />
               </div>
-=======
-              <p className="text-muted-foreground">
-                El pago se realizará por &quot;Transferencia Bancaria&quot; o &quot;Acordar
-                con el Vendedor&quot;. Nos contactaremos para coordinar.
-              </p>
->>>>>>> 89531c7b
             </CardContent>
           </Card>
         </div>
