--- conflicted
+++ resolved
@@ -18,15 +18,7 @@
 import { formatDate } from "@/utils/fecha";
 import { getTicketTimeline } from "@/services/ticketService";
 import { TicketHistoryEvent, Message as TicketMessage } from "@/types/tickets";
-<<<<<<< HEAD
-import { getContactPhone, getCitizenDni } from "@/utils/ticket";
-=======
-<<<<<<< HEAD
-import { getContactPhone, getCitizenDni } from "@/utils/ticket";
-=======
-import { getContactPhone } from "@/utils/ticket";
->>>>>>> a21ba7371e77b259c6328f07cb6a061637aa10fc
->>>>>>> b133ea7e
+
 import { getSpecializedContact, SpecializedContact } from "@/utils/contacts";
 
 // Importar AttachmentInfo y SendPayload desde @/types/chat o un lugar centralizado
@@ -488,18 +480,7 @@
                       {(ticketInfo.informacion_personal_vecino?.nombre || ticketInfo.display_name) && (
                         <p>Nombre: {ticketInfo.informacion_personal_vecino?.nombre || ticketInfo.display_name}</p>
                       )}
-<<<<<<< HEAD
-                      {getCitizenDni(ticketInfo) && (
-                        <p>DNI: {getCitizenDni(ticketInfo)}</p>
-=======
-<<<<<<< HEAD
-                      {getCitizenDni(ticketInfo) && (
-                        <p>DNI: {getCitizenDni(ticketInfo)}</p>
-=======
-                      {(ticketInfo.informacion_personal_vecino?.dni || ticketInfo.dni) && (
-                        <p>DNI: {ticketInfo.informacion_personal_vecino?.dni || ticketInfo.dni}</p>
->>>>>>> a21ba7371e77b259c6328f07cb6a061637aa10fc
->>>>>>> b133ea7e
+
                       )}
                       {(ticketInfo.informacion_personal_vecino?.email || ticketInfo.email) && (
                         <p>Email: {ticketInfo.informacion_personal_vecino?.email || ticketInfo.email}</p>
