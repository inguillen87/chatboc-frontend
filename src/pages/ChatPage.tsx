// src/pages/ChatPage.tsx
import React, { useState, useEffect, useRef, useCallback } from "react";
import { Message } from "@/types/chat";
import ChatMessage from "@/components/chat/ChatMessage";
import ChatInput from "@/components/chat/ChatInput";
import TypingIndicator from "@/components/chat/TypingIndicator";
import Navbar from "@/components/layout/Navbar";
import { motion, AnimatePresence } from "framer-motion";
import { apiFetch } from "@/utils/api";
import AddressAutocomplete from "@/components/ui/AddressAutocomplete";
import { safeLocalStorage } from "@/utils/safeLocalStorage";

// Frases para detectar pedido de dirección
const FRASES_DIRECCION = [
  "indicame la dirección",
  "necesito la dirección",
  "ingresa la dirección",
  "especificá la dirección",
  "decime la dirección",
  "dirección exacta",
  "¿cuál es la dirección?",
  "por favor indique la dirección",
  "por favor ingrese su dirección",
  "dirección completa",
];
const FRASES_EXITO = [
  "Tu reclamo fue generado",
  "¡Muchas gracias por tu calificación!",
  "Dejaré el ticket abierto",
  "El curso de seguridad vial es online",
  "He abierto una sala de chat directa",
  "Tu número de chat es",
  "ticket **M-",
];

function shouldShowAutocomplete(messages: Message[], contexto: any) {
  const lastBotMsg = [...messages].reverse().find((m) => m.isBot && m.text);
  if (!lastBotMsg) return false;
  const contenido = (lastBotMsg.text || "").toLowerCase();
  if (FRASES_DIRECCION.some((frase) => contenido.includes(frase))) return true;
  if (
    contexto &&
    contexto.contexto_municipio &&
    (contexto.contexto_municipio.estado_conversacion ===
      "ESPERANDO_DIRECCION_RECLAMO" ||
      contexto.contexto_municipio.estado_conversacion === 4)
  ) {
    return true;
  }
  return false;
}

function checkCierreExito(messages: Message[]) {
  const lastBotMsg = [...messages].reverse().find((m) => m.isBot && m.text);
  if (!lastBotMsg) return null;
  const contenido = (lastBotMsg.text || "").toLowerCase();
  if (FRASES_EXITO.some((frase) => contenido.includes(frase))) {
    // Detectar número de ticket
    const match = contenido.match(/ticket \*\*m-(\d+)/i);
    if (match) {
      return {
        show: true,
        text: `✅ ¡Listo! Tu ticket fue generado exitosamente. Número: M-${match[1]}.\nUn agente municipal te va a contactar para seguimiento.`,
      };
    }
    return { show: true, text: lastBotMsg.text };
  }
  return null;
}

// Mobile detection
function useIsMobile(breakpoint = 768) {
  const [isMobile, setIsMobile] = useState(
    typeof window !== "undefined" ? window.innerWidth < breakpoint : false,
  );
  useEffect(() => {
    const handleResize = () => setIsMobile(window.innerWidth < breakpoint);
    window.addEventListener("resize", handleResize);
    return () => window.removeEventListener("resize", handleResize);
  }, [breakpoint]);
  return isMobile;
}

const ChatPage = () => {
  const [messages, setMessages] = useState<Message[]>([]);
  const [isTyping, setIsTyping] = useState(false);
  const chatEndRef = useRef<HTMLDivElement>(null);
  const chatMessagesContainerRef = useRef<HTMLDivElement>(null);

  const authToken = safeLocalStorage.getItem("authToken");
<<<<<<< HEAD
  const authHeaders: Record<string, string> = authToken
    ? { Authorization: `Bearer ${authToken}` }
    : {};
=======
  const authHeaders = authToken
    ? { Authorization: `Bearer ${authToken}` }
    : undefined;
>>>>>>> 4239d3ca

  const [contexto, setContexto] = useState({});
  const [activeTicketId, setActiveTicketId] = useState<number | null>(null);
  const pollingIntervalRef = useRef<NodeJS.Timeout | null>(null);
  const ultimoMensajeIdRef = useRef<number>(0);
  const isMobile = useIsMobile();

  // Estado de input dirección / cierre éxito
  const [esperandoDireccion, setEsperandoDireccion] = useState(false);
  const [forzarDireccion, setForzarDireccion] = useState(false);
  const [direccionGuardada, setDireccionGuardada] = useState<string | null>(null);
  const [showCierre, setShowCierre] = useState<{
    show: boolean;
    text: string;
  } | null>(null);

  const scrollToBottom = useCallback(() => {
    if (chatMessagesContainerRef.current) {
      chatMessagesContainerRef.current.scrollTop =
        chatMessagesContainerRef.current.scrollHeight;
    }
  }, []);

  useEffect(() => {
    if (messages.length === 0) {
      setMessages([
        {
          id: Date.now(),
          text: "¡Hola! Soy Chatboc. ¿En qué puedo ayudarte hoy?",
          isBot: true,
          timestamp: new Date(),
        },
      ]);
    }
    const stored = safeLocalStorage.getItem("ultima_direccion");
    if (stored) {
      setDireccionGuardada(stored);
    }
  }, []);

  // Scroll y cierre UX
  useEffect(() => {
    const needsAddress =
      shouldShowAutocomplete(messages, contexto) || forzarDireccion;
    setEsperandoDireccion(needsAddress);
    if (!needsAddress) {
      setShowCierre(checkCierreExito(messages));
    } else {
      setShowCierre(null);
    }
    const timer = setTimeout(() => scrollToBottom(), 150);
    return () => clearTimeout(timer);
  }, [messages, isTyping, scrollToBottom, contexto, forzarDireccion]);

  const handleShareGps = useCallback(() => {
    if (!navigator.geolocation) return;
    navigator.geolocation.getCurrentPosition(async (pos) => {
      const coords = {
        latitud: pos.coords.latitude,
        longitud: pos.coords.longitude,
      };
      try {
        await apiFetch(`/tickets/chat/${activeTicketId || ''}/ubicacion`, {
          method: 'POST',
          headers: authHeaders,
          body: coords,
        });
        if (activeTicketId) {
          await apiFetch(`/tickets/municipio/${activeTicketId}/ubicacion`, {
            method: 'PUT',
            headers: authHeaders,
            body: coords,
          });
        }
        setForzarDireccion(false);
      } catch (e) {
        console.error('Error al enviar ubicación', e);
      }
    });
  }, [activeTicketId]);

  // Solicitar GPS automáticamente al iniciar chat en vivo
  useEffect(() => {
    if (!activeTicketId) return;
    if (navigator.geolocation) {
      navigator.geolocation.getCurrentPosition(
        async (pos) => {
          const coords = {
            latitud: pos.coords.latitude,
            longitud: pos.coords.longitude,
          };
          try {
            await apiFetch(`/tickets/chat/${activeTicketId}/ubicacion`, {
              method: 'POST',
              headers: authHeaders,
              body: coords,
            });
            await apiFetch(`/tickets/municipio/${activeTicketId}/ubicacion`, {
              method: 'PUT',
              headers: authHeaders,
              body: coords,
            });
          } catch (e) {
            console.error('Error al enviar ubicación', e);
          }
        },
        () => setForzarDireccion(true),
      );
    } else {
      setForzarDireccion(true);
    }
  }, [activeTicketId]);

  // Maneja envío de mensaje O dirección seleccionada
  const handleSend = useCallback(
    async (text: string) => {
      if (!text.trim()) return;

      if (esperandoDireccion) {
        setEsperandoDireccion(false);
        setForzarDireccion(false);
        safeLocalStorage.setItem("ultima_direccion", text);
        setDireccionGuardada(text);
        if (activeTicketId) {
          try {
            await apiFetch(`/tickets/chat/${activeTicketId}/ubicacion`, {
              method: 'POST',
              headers: authHeaders,
              body: { direccion: text },
            });
            await apiFetch(`/tickets/municipio/${activeTicketId}/ubicacion`, {
              method: 'PUT',
              headers: authHeaders,
              body: { direccion: text },
            });
          } catch (e) {
            console.error('Error al enviar dirección', e);
          }
        }
      }
      setShowCierre(null);

      const userMessage: Message = {
        id: Date.now(),
        text,
        isBot: false,
        timestamp: new Date(),
      };
      setMessages((prev) => [...prev, userMessage]);
      setIsTyping(true);

      try {
        // --- LÓGICA CONDICIONAL ---
        if (activeTicketId) {
          // Caso: chat en vivo
          await apiFetch(
            `/tickets/chat/${activeTicketId}/responder_ciudadano`,
            {
              method: "POST",
              body: { comentario: text },
            },
          );
        } else {
          // Caso: todavía con el bot
          const payload = { pregunta: text, contexto_previo: contexto };
          const data = await apiFetch<any>("/ask", {
            method: "POST",
            body: payload,
          });

          setContexto(data.contexto_actualizado || {});

          const botMessage: Message = {
            id: Date.now(),
            text: data?.respuesta || "⚠️ No se pudo generar una respuesta.",
            isBot: true,
            timestamp: new Date(),
            botones: data?.botones || [],
          };
          setMessages((prev) => [...prev, botMessage]);

          if (data.ticket_id) {
            setActiveTicketId(data.ticket_id);
            ultimoMensajeIdRef.current = 0;
          }
        }
      } catch (error) {
        setMessages((prev) => [
          ...prev,
          {
            id: Date.now(),
            text: "⚠️ No se pudo conectar con el servidor.",
            isBot: true,
            timestamp: new Date(),
          },
        ]);
      } finally {
        setIsTyping(false);
      }
    },
    [contexto, activeTicketId, esperandoDireccion],
  );

  // Polling para chat en vivo
  useEffect(() => {
    const fetchNewMessages = async () => {
      if (!activeTicketId) return;
      try {
        const data = await apiFetch<{ estado_chat: string; mensajes: any[] }>(
          `/tickets/chat/${activeTicketId}/mensajes?ultimo_mensaje_id=${ultimoMensajeIdRef.current}`,
        );
        if (data.mensajes && data.mensajes.length > 0) {
          const nuevosMensajes: Message[] = data.mensajes.map((msg) => ({
            id: msg.id,
            text: msg.texto,
            isBot: msg.es_admin,
            timestamp: new Date(msg.fecha),
          }));
          setMessages((prev) => [...prev, ...nuevosMensajes]);
          ultimoMensajeIdRef.current =
            data.mensajes[data.mensajes.length - 1].id;
        }
        if (data.estado_chat === "resuelto" || data.estado_chat === "cerrado") {
          if (pollingIntervalRef.current) {
            clearInterval(pollingIntervalRef.current);
          }
          setMessages((prev) => [
            ...prev,
            {
              id: Date.now(),
              text: "Un agente ha finalizado esta conversación.",
              isBot: true,
              timestamp: new Date(),
            },
          ]);
        }
      } catch (error) {
        console.error("Error durante el polling:", error);
      }
    };
    if (activeTicketId) {
      fetchNewMessages();
      pollingIntervalRef.current = setInterval(fetchNewMessages, 5000);
    }
    return () => {
      if (pollingIntervalRef.current) {
        clearInterval(pollingIntervalRef.current);
      }
    };
  }, [activeTicketId]);

  return (
    <div className="min-h-screen flex flex-col bg-background dark:bg-gradient-to-b dark:from-[#0d1014] dark:to-[#161b22] text-foreground">
      <Navbar />

      <main
        className={`
        flex-grow flex flex-col items-center justify-center
        pt-3 sm:pt-10 pb-2 sm:pb-6
        transition-all
      `}
      >
        <motion.div
          layout
          className={`
            w-full max-w-[99vw] ${isMobile ? "h-[100svh]" : "sm:w-[480px] h-[83vh]"}
            flex flex-col
            rounded-none sm:rounded-3xl 
            border-0 sm:border border-border
            shadow-none sm:shadow-2xl
            bg-card dark:bg-[#20232b]/95
            backdrop-blur-0 sm:backdrop-blur-xl
            relative
            overflow-hidden
            transition-all
          `}
          style={{
            boxShadow: isMobile
              ? undefined
              : "0 8px 64px 0 rgba(30,40,90,0.10)",
          }}
        >
          {/* Mensajes */}
          <div
            ref={chatMessagesContainerRef}
            className={`
              flex-1 overflow-y-auto
              p-2 sm:p-4 space-y-3
              custom-scroll
              scrollbar-thin scrollbar-thumb-[#90caf9] scrollbar-track-transparent
              bg-background dark:bg-[#22262b]
              transition-all
            `}
            style={{ minHeight: 0 }}
          >
            <AnimatePresence>
              {messages.map((msg) => (
                <motion.div
                  key={msg.id}
                  initial={{ opacity: 0, y: 14 }}
                  animate={{ opacity: 1, y: 0 }}
                  exit={{ opacity: 0, y: 14 }}
                  transition={{ duration: 0.18 }}
                >
                  <ChatMessage
                    message={msg}
                    isTyping={isTyping}
                    onButtonClick={handleSend}
                  />
                </motion.div>
              ))}
            </AnimatePresence>
            {isTyping && <TypingIndicator />}
            <div ref={chatEndRef} />
            {/* Mensaje de cierre SIEMPRE si corresponde */}
            {showCierre && showCierre.show && (
              <div className="my-3 p-3 rounded-lg bg-green-100 text-green-800 text-center font-bold shadow">
                {showCierre.text}
              </div>
            )}
          </div>

          {/* Autocomplete o Input según el estado */}
          <div
            className={`
              bg-gradient-to-t from-background via-card/60 to-transparent dark:from-card dark:via-card/80
              border-t border-border
              p-2 sm:p-4
              flex-shrink-0
              sticky bottom-0
              z-20
              shadow-inner
              backdrop-blur
            `}
          >
            {esperandoDireccion ? (
              <div>
                <AddressAutocomplete
                  onSelect={(addr) => handleSend(addr)}
                  autoFocus
                  placeholder="Ej: Av. Principal 123"
                  value={
                    direccionGuardada
                      ? { label: direccionGuardada, value: direccionGuardada }
                      : undefined
                  }
                  onChange={(opt) =>
                    setDireccionGuardada(opt ? opt.value : null)
                  }
                  persistKey="ultima_direccion"
                />
                <button
                  onClick={handleShareGps}
                  className="mt-2 text-sm text-primary underline"
                  type="button"
                >
                  Compartir ubicación por GPS
                </button>
                <div className="text-xs mt-2 text-muted-foreground">
                  Escribí o seleccioná tu dirección para el reclamo.
                </div>
              </div>
            ) : !showCierre || !showCierre.show ? (
              <ChatInput onSendMessage={handleSend} />
            ) : null}
          </div>
        </motion.div>
      </main>
    </div>
  );
};

export default ChatPage;<|MERGE_RESOLUTION|>--- conflicted
+++ resolved
@@ -88,15 +88,9 @@
   const chatMessagesContainerRef = useRef<HTMLDivElement>(null);
 
   const authToken = safeLocalStorage.getItem("authToken");
-<<<<<<< HEAD
-  const authHeaders: Record<string, string> = authToken
-    ? { Authorization: `Bearer ${authToken}` }
-    : {};
-=======
   const authHeaders = authToken
     ? { Authorization: `Bearer ${authToken}` }
     : undefined;
->>>>>>> 4239d3ca
 
   const [contexto, setContexto] = useState({});
   const [activeTicketId, setActiveTicketId] = useState<number | null>(null);
