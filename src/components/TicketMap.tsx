import React from 'react';
import { cn } from '@/lib/utils';
<<<<<<< HEAD
import { pickFirstCoordinate } from '@/utils/location';
=======
import { TicketHistoryEvent } from '@/types/tickets';
import {
  ALLOWED_TICKET_STATUSES,
  AllowedTicketStatus,
  formatTicketStatusLabel,
  normalizeTicketStatus,
} from '@/utils/ticketStatus';
import { formatHistoryDate, pickHistoryDate } from '@/utils/ticketHistory';
>>>>>>> 7601171e

export interface TicketLocation {
  latitud?: number | null;
  longitud?: number | null;
  lat_destino?: number | null;
  lon_destino?: number | null;
  lat_origen?: number | null;
  lon_origen?: number | null;
  lat_actual?: number | null;
  lon_actual?: number | null;
  direccion?: string | null;
  esquinas_cercanas?: string | null;
  distrito?: string | null;
  municipio_nombre?: string | null;
  tipo?: 'pyme' | 'municipio';
  origen_latitud?: number | null;
  origen_longitud?: number | null;
  municipio_latitud?: number | null;
  municipio_longitud?: number | null;
}

export const buildFullAddress = (ticket: TicketLocation) => {
  const parts: string[] = [];
  const addPart = (value?: string | null) => {
    if (typeof value !== 'string') {
      return;
    }

    const trimmed = value.trim();

    if (!trimmed) {
      return;
    }

    parts.push(trimmed);
  };

  addPart(ticket.direccion);
  addPart(ticket.esquinas_cercanas);
  addPart(ticket.distrito);

  const municipioNombre =
    typeof ticket.municipio_nombre === 'string'
      ? ticket.municipio_nombre.trim()
      : '';

  if (
    ticket.tipo !== 'pyme' &&
    municipioNombre &&
    !parts.some((part) =>
      part.toLowerCase().includes(municipioNombre.toLowerCase()),
    )
  ) {
    parts.push(municipioNombre);
  }

  return parts.join(', ');
};

interface TicketMapProps {
  ticket: TicketLocation;
  className?: string;
  hideTitle?: boolean;
  title?: React.ReactNode;
  heightClassName?: string;
  showAddressHint?: boolean;
  status?: string | null;
  history?: TicketHistoryEvent[] | null;
  estimatedTime?: string | null;
  createdAtLabel?: string | null;
  lastUpdatedLabel?: string | null;
  currentStatusLabel?: string | null;
}

const TicketMap: React.FC<TicketMapProps> = ({
  ticket,
  className,
  hideTitle = false,
  title = 'Ubicación aproximada',
  heightClassName,
  showAddressHint = true,
  status,
  history,
  estimatedTime,
  createdAtLabel,
  lastUpdatedLabel,
  currentStatusLabel,
}) => {
  const direccionCompleta = buildFullAddress(ticket);
  const destLat = pickFirstCoordinate(ticket.lat_destino, ticket.latitud);
  const destLon = pickFirstCoordinate(ticket.lon_destino, ticket.longitud);
  const hasCoords =
    typeof destLat === 'number' && typeof destLon === 'number';
  const originLat = pickFirstCoordinate(
    ticket.lat_actual,
    ticket.lat_origen,
    ticket.origen_latitud,
    ticket.municipio_latitud,
  );
  const originLon = pickFirstCoordinate(
    ticket.lon_actual,
    ticket.lon_origen,
    ticket.origen_longitud,
    ticket.municipio_longitud,
  );
  const hasOrigin =
    typeof originLat === 'number' && typeof originLon === 'number';
  const hasRoute = hasCoords && hasOrigin;

  // Primary map is Google Maps; fallback to OpenStreetMap if it fails
  const googleSrc = hasRoute
    ? `https://maps.google.com/maps?f=d&source=s_d&saddr=${originLat},${originLon}&daddr=${destLat},${destLon}&output=embed`
    : hasCoords
      ? `https://maps.google.com/maps?q=${destLat},${destLon}&z=15&output=embed`
      : direccionCompleta
        ? `https://maps.google.com/maps?q=${encodeURIComponent(direccionCompleta)}&z=15&output=embed`
        : '';
  const osmSrc = hasRoute
    ? `https://www.openstreetmap.org/directions?engine=fossgis_osrm_car&route=${originLat},${originLon};${destLat},${destLon}`
    : hasCoords
      ? `https://www.openstreetmap.org/export/embed.html?mlat=${destLat}&mlon=${destLon}&marker=${destLat},${destLon}&zoom=15&layer=mapnik`
      : direccionCompleta
        ? `https://www.openstreetmap.org/search?query=${encodeURIComponent(direccionCompleta)}`
        : '';

  const initialSrc = React.useMemo(
    () => googleSrc || osmSrc || '',
    [googleSrc, osmSrc],
  );
  const [src, setSrc] = React.useState(initialSrc);

  React.useEffect(() => {
    setSrc(initialSrc);
  }, [initialSrc]);

  React.useEffect(() => {
    setSrc(googleSrc || osmSrc);
  }, [googleSrc, osmSrc]);

  const historyEntries = React.useMemo(
    () => (Array.isArray(history) ? history : []),
    [history],
  );

  const historyStatuses = React.useMemo(
    () =>
      historyEntries
        .map((entry) => normalizeTicketStatus(entry?.status))
        .filter(
          (value): value is AllowedTicketStatus => Boolean(value),
        ),
    [historyEntries],
  );

  const highestHistoryIndex = React.useMemo(() => {
    let highest = -1;
    historyStatuses.forEach((value) => {
      const idx = ALLOWED_TICKET_STATUSES.indexOf(value);
      if (idx > highest) {
        highest = idx;
      }
    });
    return highest;
  }, [historyStatuses]);

  const normalizedStatus = React.useMemo(
    () => normalizeTicketStatus(status),
    [status],
  );

  const resolvedIndex = React.useMemo(() => {
    if (
      normalizedStatus &&
      ALLOWED_TICKET_STATUSES.includes(normalizedStatus)
    ) {
      return ALLOWED_TICKET_STATUSES.indexOf(normalizedStatus);
    }
    return -1;
  }, [normalizedStatus]);

  const effectiveIndex =
    resolvedIndex !== -1 ? resolvedIndex : highestHistoryIndex;

  const resolvedStatus: AllowedTicketStatus | null =
    resolvedIndex !== -1
      ? ALLOWED_TICKET_STATUSES[resolvedIndex]
      : highestHistoryIndex >= 0
        ? ALLOWED_TICKET_STATUSES[highestHistoryIndex]
        : null;

  const progressFraction =
    ALLOWED_TICKET_STATUSES.length > 1 && effectiveIndex >= 0
      ? effectiveIndex / (ALLOWED_TICKET_STATUSES.length - 1)
      : 0;

  const progressPercentage = Math.max(
    0,
    Math.min(100, progressFraction * 100),
  );

  const dispatchedStatusRef = React.useRef<AllowedTicketStatus | null>(null);

  React.useEffect(() => {
    if (typeof window === 'undefined' || !resolvedStatus) {
      return;
    }

    if (dispatchedStatusRef.current === resolvedStatus) {
      return;
    }

    dispatchedStatusRef.current = resolvedStatus;
    window.dispatchEvent(
      new CustomEvent<AllowedTicketStatus>('route-status', {
        detail: resolvedStatus,
      }),
    );
  }, [resolvedStatus]);

  const statusTimestamps = React.useMemo(() => {
    const map = new Map<AllowedTicketStatus, string | null>();

    historyEntries.forEach((entry) => {
      const normalized = normalizeTicketStatus(entry?.status);
      if (!normalized || map.has(normalized)) {
        return;
      }

      const formatted = formatHistoryDate(pickHistoryDate(entry));
      if (formatted) {
        map.set(normalized, formatted);
      }
    });

    if (createdAtLabel && !map.has('nuevo')) {
      map.set('nuevo', createdAtLabel);
    }

    if (lastUpdatedLabel && resolvedStatus && !map.has(resolvedStatus)) {
      map.set(resolvedStatus, lastUpdatedLabel);
    }

    return map;
  }, [historyEntries, createdAtLabel, lastUpdatedLabel, resolvedStatus]);

  const statusTimeline = React.useMemo(
    () =>
      ALLOWED_TICKET_STATUSES.map((step) => ({
        status: step,
        label: formatTicketStatusLabel(step),
        timestamp: statusTimestamps.get(step) ?? null,
      })),
    [statusTimestamps],
  );

  const resolvedStatusLabel = React.useMemo(() => {
    if (currentStatusLabel) {
      return currentStatusLabel;
    }

    if (resolvedStatus) {
      return formatTicketStatusLabel(resolvedStatus);
    }

    return null;
  }, [currentStatusLabel, resolvedStatus]);

  const formatCoordinatePair = (
    lat?: number | null,
    lon?: number | null,
  ): string | null => {
    if (
      typeof lat === 'number' &&
      Number.isFinite(lat) &&
      typeof lon === 'number' &&
      Number.isFinite(lon)
    ) {
      return `${lat.toFixed(4)}, ${lon.toFixed(4)}`;
    }
    return null;
  };

  const originCoordinatesLabel = formatCoordinatePair(originLat, originLon);
  const destinationCoordinatesLabel = formatCoordinatePair(destLat, destLon);
  const originLabel = ticket.municipio_nombre?.trim() || 'Origen';
  const destinationLabel =
    ticket.direccion?.trim() ||
    ticket.esquinas_cercanas?.trim() ||
    direccionCompleta ||
    'Destino';

  React.useEffect(() => {
    setSrc(googleSrc || osmSrc);
  }, [googleSrc, osmSrc]);

  const historyEntries = React.useMemo(
    () => (Array.isArray(history) ? history : []),
    [history],
  );

  const historyStatuses = React.useMemo(
    () =>
      historyEntries
        .map((entry) => normalizeTicketStatus(entry?.status))
        .filter(
          (value): value is AllowedTicketStatus => Boolean(value),
        ),
    [historyEntries],
  );

  const highestHistoryIndex = React.useMemo(() => {
    let highest = -1;
    historyStatuses.forEach((value) => {
      const idx = ALLOWED_TICKET_STATUSES.indexOf(value);
      if (idx > highest) {
        highest = idx;
      }
    });
    return highest;
  }, [historyStatuses]);

  const normalizedStatus = React.useMemo(
    () => normalizeTicketStatus(status),
    [status],
  );

  const resolvedIndex = React.useMemo(() => {
    if (
      normalizedStatus &&
      ALLOWED_TICKET_STATUSES.includes(normalizedStatus)
    ) {
      return ALLOWED_TICKET_STATUSES.indexOf(normalizedStatus);
    }
    return -1;
  }, [normalizedStatus]);

  const effectiveIndex =
    resolvedIndex !== -1 ? resolvedIndex : highestHistoryIndex;

  const resolvedStatus: AllowedTicketStatus | null =
    resolvedIndex !== -1
      ? ALLOWED_TICKET_STATUSES[resolvedIndex]
      : highestHistoryIndex >= 0
        ? ALLOWED_TICKET_STATUSES[highestHistoryIndex]
        : null;

  const progressFraction =
    ALLOWED_TICKET_STATUSES.length > 1 && effectiveIndex >= 0
      ? effectiveIndex / (ALLOWED_TICKET_STATUSES.length - 1)
      : 0;

  const progressPercentage = Math.max(
    0,
    Math.min(100, progressFraction * 100),
  );

  const dispatchedStatusRef = React.useRef<AllowedTicketStatus | null>(null);

  React.useEffect(() => {
    if (typeof window === 'undefined' || !resolvedStatus) {
      return;
    }

    if (dispatchedStatusRef.current === resolvedStatus) {
      return;
    }

    dispatchedStatusRef.current = resolvedStatus;
    window.dispatchEvent(
      new CustomEvent<AllowedTicketStatus>('route-status', {
        detail: resolvedStatus,
      }),
    );
  }, [resolvedStatus]);

  const statusTimestamps = React.useMemo(() => {
    const map = new Map<AllowedTicketStatus, string | null>();

    historyEntries.forEach((entry) => {
      const normalized = normalizeTicketStatus(entry?.status);
      if (!normalized || map.has(normalized)) {
        return;
      }

      const formatted = formatHistoryDate(pickHistoryDate(entry));
      if (formatted) {
        map.set(normalized, formatted);
      }
    });

    if (createdAtLabel && !map.has('nuevo')) {
      map.set('nuevo', createdAtLabel);
    }

    if (lastUpdatedLabel && resolvedStatus && !map.has(resolvedStatus)) {
      map.set(resolvedStatus, lastUpdatedLabel);
    }

    return map;
  }, [historyEntries, createdAtLabel, lastUpdatedLabel, resolvedStatus]);

  const statusTimeline = React.useMemo(
    () =>
      ALLOWED_TICKET_STATUSES.map((step) => ({
        status: step,
        label: formatTicketStatusLabel(step),
        timestamp: statusTimestamps.get(step) ?? null,
      })),
    [statusTimestamps],
  );

  const resolvedStatusLabel = React.useMemo(() => {
    if (currentStatusLabel) {
      return currentStatusLabel;
    }

    if (resolvedStatus) {
      return formatTicketStatusLabel(resolvedStatus);
    }

    return null;
  }, [currentStatusLabel, resolvedStatus]);

  const formatCoordinatePair = (
    lat?: number | null,
    lon?: number | null,
  ): string | null => {
    if (
      typeof lat === 'number' &&
      Number.isFinite(lat) &&
      typeof lon === 'number' &&
      Number.isFinite(lon)
    ) {
      return `${lat.toFixed(4)}, ${lon.toFixed(4)}`;
    }
    return null;
  };

  const originCoordinatesLabel = formatCoordinatePair(originLat, originLon);
  const destinationCoordinatesLabel = formatCoordinatePair(destLat, destLon);
  const originLabel = ticket.municipio_nombre?.trim() || 'Origen';
  const destinationLabel =
    ticket.direccion?.trim() ||
    ticket.esquinas_cercanas?.trim() ||
    direccionCompleta ||
    'Destino';

  if (!src) return null;

  const heightClasses = heightClassName ?? 'h-[150px] sm:h-[180px]';

  return (
    <div className={cn('mb-6', className)}>
      {!hideTitle && title && (
        <h4 className="font-semibold mb-2">{title}</h4>
      )}
      <div className={cn('relative w-full overflow-hidden rounded', heightClasses)}>
        <iframe
          className="absolute inset-0 h-full w-full"
          width="100%"
          height="100%"
          style={{ border: 0 }}
          loading="lazy"
          allowFullScreen
          title={
            typeof title === 'string' ? title : 'Mapa del reclamo'
          }
          src={src}
          onError={() => {
            if (src !== osmSrc) {
              setSrc(osmSrc);
            }
          }}
        />
        <div className="pointer-events-none absolute inset-0 flex flex-col justify-between p-3 sm:p-4">
          <div className="flex flex-col gap-2 sm:flex-row sm:items-start sm:justify-between">
            <div className="pointer-events-auto rounded-lg bg-background/80 p-3 text-xs shadow-md backdrop-blur-sm sm:text-sm">
              <p className="text-[10px] uppercase tracking-wide text-muted-foreground">
                Origen
              </p>
              <p className="font-semibold text-foreground">{originLabel}</p>
              {originCoordinatesLabel && (
                <p className="text-[11px] text-muted-foreground">
                  {originCoordinatesLabel}
                </p>
              )}
            </div>
            <div className="pointer-events-auto rounded-lg bg-background/80 p-3 text-xs shadow-md backdrop-blur-sm sm:text-sm">
              <p className="text-[10px] uppercase tracking-wide text-muted-foreground">
                Destino
              </p>
              <p className="font-semibold text-foreground">
                {destinationLabel}
              </p>
              {destinationCoordinatesLabel && (
                <p className="text-[11px] text-muted-foreground">
                  {destinationCoordinatesLabel}
                </p>
              )}
            </div>
          </div>
          <div className="pointer-events-auto rounded-xl bg-background/85 p-3 text-[11px] shadow-lg backdrop-blur-sm sm:text-xs">
            <div className="flex flex-wrap items-center justify-between gap-2 text-muted-foreground">
              <span className="font-semibold text-foreground">
                Seguimiento del reclamo
              </span>
              {resolvedStatusLabel && (
                <span className="text-foreground">{resolvedStatusLabel}</span>
              )}
              {estimatedTime && (
                <span>
                  ETA{' '}
                  <span className="text-foreground">{estimatedTime}</span>
                </span>
              )}
            </div>
            <div className="relative mt-3 h-2 w-full overflow-hidden rounded-full bg-muted/50">
              <div
                className="absolute inset-y-0 left-0 rounded-full bg-primary transition-all duration-500 ease-out"
                style={{ width: `${progressPercentage}%` }}
              />
              {ALLOWED_TICKET_STATUSES.map((step, idx) => {
                const position =
                  ALLOWED_TICKET_STATUSES.length > 1
                    ? (idx / (ALLOWED_TICKET_STATUSES.length - 1)) * 100
                    : 0;
                const completed = idx <= effectiveIndex && effectiveIndex >= 0;
                return (
                  <div
                    key={step}
                    className={cn(
                      'absolute top-1/2 h-3 w-3 -translate-x-1/2 -translate-y-1/2 rounded-full border-2 border-background transition-colors',
                      completed ? 'bg-primary shadow-sm' : 'bg-muted/80',
                    )}
                    style={{ left: `${position}%` }}
                  />
                );
              })}
              <div
                className="absolute top-1/2 h-5 w-5 -translate-x-1/2 -translate-y-1/2 rounded-full border-2 border-background bg-primary text-primary-foreground shadow-lg transition-all duration-500 ease-out"
                style={{ left: `${progressPercentage}%` }}
              />
            </div>
            <div className="mt-3 grid gap-2 sm:grid-cols-3">
              {statusTimeline.map((item) => (
                <div
                  key={item.status}
                  className="rounded-lg bg-muted/40 px-2 py-2"
                >
                  <p className="text-xs font-semibold text-foreground sm:text-sm">
                    {item.label}
                  </p>
                  <p className="text-[11px] text-muted-foreground">
                    {item.timestamp || '—'}
                  </p>
                </div>
              ))}
            </div>
            <div className="mt-3 flex flex-wrap items-center justify-between gap-2 text-[11px] text-muted-foreground">
              {createdAtLabel && (
                <span>
                  Creado:{' '}
                  <span className="text-foreground">{createdAtLabel}</span>
                </span>
              )}
              {lastUpdatedLabel && (
                <span>
                  Actualizado:{' '}
                  <span className="text-foreground">{lastUpdatedLabel}</span>
                </span>
              )}
            </div>
          </div>
        </div>
      </div>
      {direccionCompleta && showAddressHint && (
        <div className="text-xs mt-1 text-muted-foreground truncate">
          {direccionCompleta}
        </div>
      )}
    </div>
  );
};

export default TicketMap;<|MERGE_RESOLUTION|>--- conflicted
+++ resolved
@@ -1,17 +1,6 @@
 import React from 'react';
 import { cn } from '@/lib/utils';
-<<<<<<< HEAD
 import { pickFirstCoordinate } from '@/utils/location';
-=======
-import { TicketHistoryEvent } from '@/types/tickets';
-import {
-  ALLOWED_TICKET_STATUSES,
-  AllowedTicketStatus,
-  formatTicketStatusLabel,
-  normalizeTicketStatus,
-} from '@/utils/ticketStatus';
-import { formatHistoryDate, pickHistoryDate } from '@/utils/ticketHistory';
->>>>>>> 7601171e
 
 export interface TicketLocation {
   latitud?: number | null;
