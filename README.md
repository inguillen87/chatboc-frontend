--- conflicted
+++ resolved
@@ -141,12 +141,7 @@
   })();
 </script>
 ```
-<<<<<<< HEAD
-Make sure the iframe keeps its fixed size. Avoid wrapping it in a flex or grid
-layout or giving it `width: 100vw`/`100vh`, otherwise the widget will expand and
-look like a full page instead of a small chat bubble.
-=======
->>>>>>> bdf0b25f
+
 ### Removing an existing widget
 If your site loads the script multiple times (for example when navigating a SPA), call `window.chatbocDestroyWidget('<TOKEN>')` before injecting a new one.
 This ensures only one widget per token remains active.
