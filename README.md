# Welcome to your Lovable project

## Project info

**URL**: https://lovable.dev/projects/a97ee1e3-5a88-429f-8969-dcd039ee2482

## How can I edit this code?

There are several ways of editing your application.

echo "// redeploy trigger" >> README.md

Simply visit the [Lovable Project](https://lovable.dev/projects/a97ee1e3-5a88-429f-8969-dcd039ee2482) and start prompting.

Changes made via Lovable will be committed automatically to this repo.

**Use your preferred IDE**

If you want to work locally using your own IDE, you can clone this repo and push changes. Pushed changes will also be reflected in Lovable.

The only requirement is having Node.js & npm installed - [install with nvm](https://github.com/nvm-sh/nvm#installing-and-updating)

Follow these steps:

```sh
# Step 1: Clone the repository using the project's Git URL.
git clone <YOUR_GIT_URL>

# Step 2: Navigate to the project directory.
cd <YOUR_PROJECT_NAME>

# Step 3: Install the necessary dependencies.
npm i

# Step 4: Start the development server with auto-reloading and an instant preview.
npm run dev
```

**Edit a file directly in GitHub**

- Navigate to the desired file(s).
- Click the "Edit" button (pencil icon) at the top right of the file view.
- Make your changes and commit the changes.

**Use GitHub Codespaces**

- Navigate to the main page of your repository.
- Click on the "Code" button (green button) near the top right.
- Select the "Codespaces" tab.
- Click on "New codespace" to launch a new Codespace environment.
- Edit files directly within the Codespace and commit and push your changes once you're done.

## What technologies are used for this project?

This project is built with:

- Vite
- TypeScript
- React
- shadcn-ui
- Tailwind CSS

## Configuration

The chat interface defaults to the "municipio" style. To switch to the
"pyme" variant, set `VITE_APP_TARGET=pyme` in your environment or `.env`
file before running `npm run dev`.

## How can I deploy this project?

Simply open [Lovable](https://lovable.dev/projects/a97ee1e3-5a88-429f-8969-dcd039ee2482) and click on Share -> Publish.

## Can I connect a custom domain to my Lovable project?

Yes, you can!

To connect a domain, navigate to Project > Settings > Domains and click Connect Domain.

Read more here: [Setting up a custom domain](https://docs.lovable.dev/tips-tricks/custom-domain#step-by-step-guide)

## Embedding the Chatboc widget

You can embed the floating chat widget on any site by loading `widget.js` and passing your token. Example:

```html
<script>
  (function () {
    var s = document.createElement('script');
    s.src = 'https://www.chatboc.ar/widget.js';
    s.async = true;
    s.setAttribute('data-token', 'TU_TOKEN_AQUI');
    // Optional: force light or dark theme
    // s.setAttribute('data-theme', 'dark');
    document.head.appendChild(s);
  })();
</script>
```

This snippet loads the widget without needing an iframe and creates a floating bubble styled just like on chatboc.ar.
You can also pass `data-theme="dark"` or `data-theme="light"` to force a specific theme inside the widget.
If you host `widget.js` yourself, remember to add `data-domain="https://www.chatboc.ar"` so the iframe loads from our servers.

### Customization

The `<script>` tag accepts several extra `data-*` attributes to control the widget's look:

- `data-bottom` and `data-right` – offset from the bottom-right corner (`20px` by default).
- `data-default-open="true"` – open the chat automatically when the page loads.
- `data-width` / `data-height` – size of the open chat window (defaults to `370px` × `540px`).
- `data-closed-width` / `data-closed-height` – size of the closed bubble (`88px` × `88px`).
- `data-z` – base `z-index` if you need to adjust stacking order.
- `data-domain` – custom domain hosting the widget, if different from `chatboc.ar`.

### Iframe fallback

If your site blocks external JavaScript, you can embed the chatbot using an
`<iframe>` instead. Replace `TU_TOKEN_AQUI` with your token:

```html
<iframe
  id="chatboc-iframe"
  src="https://www.chatboc.ar/iframe?token=TU_TOKEN_AQUI"
  style="position:fixed;bottom:24px;right:24px;border:none;border-radius:50%;z-index:9999;box-shadow:0 4px 32px rgba(0,0,0,0.2);background:transparent;overflow:hidden;width:88px!important;height:88px!important;display:block"
  allow="clipboard-write"
  loading="lazy"
></iframe>
<script>
  (function () {
    var f = document.getElementById('chatboc-iframe');
    window.addEventListener('message', function (e) {
      if (e.data && e.data.type === 'chatboc-resize') {
        f.style.width = e.data.dimensions.width;
        f.style.height = e.data.dimensions.height;
        f.style.borderRadius = e.data.isOpen ? '16px' : '50%';
      }
    });
  })();
</script>
```

## Live ticket location

The application displays a map only when the backend provides location
information. Each ticket must include either numeric `latitud` and
`longitud` fields or a text `direccion`. While a ticket chat is open,
the frontend polls `/tickets/{tipo}/{id}` every ten seconds and updates
the map with any new coordinates received. If no coordinates are
returned, the map remains hidden.

To see real‑time tracking, ensure the backend periodically sends the
current coordinates for each ticket. Once those values are present, the
map will refresh automatically without additional frontend changes.

## Product catalog API

Any endpoint that returns products (e.g. `/catalogo`, `/productos`, `/ask/municipio` or `/ask/pyme`)
should provide a list of objects with clear fields ready to display. Each
product includes at least:

- `nombre` — full product name
- `categoria` — main category or rubro
- `presentacion` — unit, pack, etc.
- `precio_unitario` — unit price (or `null` to indicate "Consultar precio")

Optional fields like `descripcion`, `sku`, `talles`, `colores`, `precio_pack`,
`stock`, `marca` and `imagen_url` can be included when available. The frontend
simply renders these values without extra parsing.

## Configuring the UI mode

Set the `VITE_APP_TARGET` environment variable to choose between the
municipality-oriented interface and the business (pyme) layout. Create a `.env`
file based on `.env.example` and adjust the value:

```bash
# .env
VITE_APP_TARGET=municipio
```

Running `npm run dev` will then load the municipal chat components.

### Chat type parameter

Requests to the bot should target `/ask/municipio` or `/ask/pyme`.
Choose the endpoint based on the business sector or use the
`tipo_chat` field to override the decision.
The rubro and `tipo_chat` must always align: if the rubro is listed as
public in the backend, use the municipio endpoint and layout; for any
other rubro, use pyme. Any mismatch will trigger an error from the
backend.
To decide correctly, inspect the `esPublico` flag returned by `/perfil`
or the rubros endpoint. When `esPublico` is `true`, send the request to
`/ask/municipio` and set `tipo_chat` to `municipio`; otherwise use
`/ask/pyme` and `tipo_chat` set to `pyme`.

### Local API proxy

To avoid CORS issues while developing, the Vite dev server proxies any
request starting with `/api` to `https://api.chatboc.ar`. Create your
own `.env` file from `.env.example` and ensure it contains:

```bash
VITE_API_URL=/api
```

With this setting all frontend requests go through the proxy, so your
local environment can talk to the production API without cross-origin
errors.

## Widget integration guidelines
Detailed requirements for the embedded widget can be found in [docs/widget-requirements.md](docs/widget-requirements.md).

<<<<<<< HEAD

Fix widget instructions
=======
>>>>>>> 1716a485
<|MERGE_RESOLUTION|>--- conflicted
+++ resolved
@@ -209,9 +209,3 @@
 
 ## Widget integration guidelines
 Detailed requirements for the embedded widget can be found in [docs/widget-requirements.md](docs/widget-requirements.md).
-
-<<<<<<< HEAD
-
-Fix widget instructions
-=======
->>>>>>> 1716a485
