import React, { Suspense, useState, useEffect, useCallback, useRef, useMemo } from "react";
import { useDarkMode } from "@/hooks/useDarkMode";
import ChatbocLogoAnimated from "./ChatbocLogoAnimated";
import { getCurrentTipoChat } from "@/utils/tipoChat";
import { cn } from "@/lib/utils";
import { safeLocalStorage } from "@/utils/safeLocalStorage";
import { extractRubroKey } from "@/utils/rubros";
import getOrCreateAnonId from "@/utils/anonId";
import { motion, AnimatePresence } from "framer-motion";
import type { AnimatePresenceProps } from "framer-motion";
import { useUser } from "@/hooks/useUser";
import { apiFetch, getErrorMessage } from "@/utils/api";
import { playOpenSound, playProactiveSound } from "@/utils/sounds";
import ProactiveBubble from "./ProactiveBubble";
const ChatHeader = React.lazy(() => import("./ChatHeader"));
const ChatPanel = React.lazy(() => import("./ChatPanel"));
import ReadingRuler from "./ReadingRuler";
import type { Prefs } from "./AccessibilityToggle";
import { useCartCount } from "@/hooks/useCartCount";
import { buildTenantNavigationUrl } from "@/utils/tenantPaths";
import { TenantProvider, useTenant, useTenantContextPresence } from "@/context/TenantContext";
import { MemoryRouter, useInRouterContext } from "react-router-dom";
import { toast } from "sonner";

const PLACEHOLDER_SLUGS = new Set(["iframe", "embed", "widget", "default"]);

const sanitizeTenantSlug = (slug?: string | null) => {
  if (!slug) return null;
  const trimmed = slug.trim();
  if (!trimmed) return null;

  const lowered = trimmed.toLowerCase();
  if (PLACEHOLDER_SLUGS.has(lowered)) return null;

  return trimmed;
};

const ChatUserRegisterPanel = React.lazy(() => import("./ChatUserRegisterPanel"));
const ChatUserLoginPanel = React.lazy(() => import("./ChatUserLoginPanel"));
const ChatUserPanel = React.lazy(() => import("./ChatUserPanel"));
const EntityInfoPanel = React.lazy(() => import("./EntityInfoPanel"));

const readTenantFromScripts = (): string | null => {
  if (typeof document === "undefined") return null;

  const scripts = Array.from(document.querySelectorAll("script"));
  for (const script of scripts) {
    const dataset = (script as HTMLScriptElement).dataset;
    if (!dataset) continue;

    const slug =
      dataset.tenant?.trim() ||
      dataset.tenantSlug?.trim() ||
      dataset.tenant_slug?.trim() ||
      null;

    if (slug) return slug;
  }

  return null;
};

const readTenantFromSubdomain = (): string | null => {
  if (typeof window === "undefined") return null;
  const host = window.location.hostname;
  if (!host || host === "localhost") return null;

  const segments = host.split(".");
  if (segments.length < 2) return null;

  const candidate = segments[0];
  if (!candidate || ["www", "app", "panel"].includes(candidate.toLowerCase())) return null;
  return candidate;
};

interface ChatWidgetProps {
  mode?: "standalone" | "iframe" | "script";
  initialPosition?: { bottom: number; right: number };
  defaultOpen?: boolean;
  initialView?: 'chat' | 'register' | 'login' | 'user' | 'info';
  widgetId?: string;
  ownerToken?: string;
  initialRubro?: string;
  openWidth?: string;
  openHeight?: string;
  closedWidth?: string;
  closedHeight?: string;
  tipoChat?: "pyme" | "municipio";
  ctaMessage?: string;
  customLauncherLogoUrl?: string;
  logoAnimation?: string;
  headerLogoUrl?: string;
  welcomeTitle?: string;
  welcomeSubtitle?: string;
}

const PROACTIVE_MESSAGES = [
  "¿Necesitas ayuda?",
  "¿Querés hacer una sugerencia?",
  "¿Tenés un reclamo?",
  "¿Tenés consultas? ¡Preguntame!",
];

const LS_KEY = "chatboc_accessibility";

const ChatWidgetInner: React.FC<ChatWidgetProps> = ({
  mode = "standalone",
  defaultOpen = false,
  initialView = 'chat',
  widgetId = "chatboc-widget-iframe",
  ownerToken,
  initialRubro,
  openWidth = "460px",
  openHeight = "680px",
  closedWidth = "100px",
  closedHeight = "100px",
  tipoChat = getCurrentTipoChat(),
  initialPosition = { bottom: 32, right: 32 },
  ctaMessage,
  customLauncherLogoUrl,
  logoAnimation,
  headerLogoUrl,
  welcomeTitle,
  welcomeSubtitle,
}) => {
  const proactiveMessageTimeoutRef = useRef<NodeJS.Timeout | null>(null);
  const hideProactiveBubbleTimeoutRef = useRef<NodeJS.Timeout | null>(null);
  const isDarkMode = useDarkMode();

  const [isOpen, setIsOpen] = useState(() => {
    if (mode !== 'standalone' && typeof defaultOpen === 'string') {
      return defaultOpen === 'true';
    }
    return !!defaultOpen;
  });
  const [muted, setMuted] = useState(() => {
    if (typeof window === 'undefined') return false;
    return safeLocalStorage.getItem('chatboc_muted') === '1';
  });
  const [view, setView] = useState<'chat' | 'register' | 'login' | 'user' | 'info'>(initialView);
  const { user } = useUser();
  const [resolvedTipoChat, setResolvedTipoChat] = useState<'pyme' | 'municipio'>(tipoChat);
  const [entityInfo, setEntityInfo] = useState<any | null>(null);
  const [isProfileLoading, setProfileLoading] = useState(true);
  const [profileError, setProfileError] = useState<string | null>(null);
  const [requireCatalogAuth, setRequireCatalogAuth] = useState(false);

  const [isMobileView, setIsMobileView] = useState(
    typeof window !== "undefined" && window.innerWidth < 640
  );

  const { tenant, currentSlug } = useTenant();

  const isEmbedded = mode !== "standalone";

  const derivedEntityTitle =
    (typeof entityInfo?.nombre_empresa === "string" && entityInfo.nombre_empresa.trim()) ||
    (typeof entityInfo?.nombre === "string" && entityInfo.nombre.trim()) ||
    (typeof entityInfo?.nombre_publico === "string" && entityInfo.nombre_publico.trim()) ||
    (typeof entityInfo?.nombre_fantasia === "string" && entityInfo.nombre_fantasia.trim()) ||
    (typeof entityInfo?.nombreFantasia === "string" && entityInfo.nombreFantasia.trim()) ||
    (typeof entityInfo?.nombre_asistente === "string" && entityInfo.nombre_asistente.trim()) ||
    (typeof entityInfo?.nombreAsistente === "string" && entityInfo.nombreAsistente.trim()) ||
    (typeof entityInfo?.bot_nombre === "string" && entityInfo.bot_nombre.trim()) ||
    (typeof entityInfo?.botNombre === "string" && entityInfo.botNombre.trim()) ||
    (typeof entityInfo?.display_name === "string" && entityInfo.display_name.trim()) ||
    (typeof entityInfo?.municipio_nombre === "string" && entityInfo.municipio_nombre.trim()) ||
    (typeof entityInfo?.municipio === "string" && entityInfo.municipio.trim()) ||
    "";

  const derivedEntitySubtitle =
    (typeof entityInfo?.rubro === "string" && entityInfo.rubro.trim()) ||
    (typeof entityInfo?.descripcion === "string" && entityInfo.descripcion.trim()) ||
    (typeof entityInfo?.descripcion_corta === "string" && entityInfo.descripcion_corta.trim()) ||
    (typeof entityInfo?.tagline === "string" && entityInfo.tagline.trim()) ||
    (typeof entityInfo?.eslogan === "string" && entityInfo.eslogan.trim()) ||
    (typeof entityInfo?.slogan === "string" && entityInfo.slogan.trim()) ||
    "";

  const headerTitle = isEmbedded ? derivedEntityTitle : welcomeTitle;
  const headerSubtitle = isEmbedded ? derivedEntitySubtitle : welcomeSubtitle;

  const tenantSlugFromEntity = useMemo(() => {
    const candidates = [
      entityInfo?.slug,
      entityInfo?.slug_publico,
      entityInfo?.slugPublico,
      entityInfo?.tenant_slug,
      entityInfo?.tenantSlug,
      entityInfo?.tenant,
      entityInfo?.endpoint,
      entityInfo?.municipio_slug,
      entityInfo?.municipioSlug,
      entityInfo?.public_slug,
      entityInfo?.publicSlug,
      entityInfo?.empresa_slug,
      entityInfo?.empresaSlug,
    ];

    for (const candidate of candidates) {
      if (typeof candidate === 'string' && candidate.trim()) {
        return candidate.trim();
      }
    }

    return null;
  }, [entityInfo]);

  const tenantSlugFromLocation = useMemo(() => {
    if (typeof window === 'undefined') return null;

    try {
      const params = new URLSearchParams(window.location.search);
      const fromQuery = params.get('tenant_slug') || params.get('tenant');
      const sanitizedFromQuery = sanitizeTenantSlug(fromQuery);
      if (sanitizedFromQuery) {
        return sanitizedFromQuery;
      }

      const segments = window.location.pathname.split('/').filter(Boolean);
      if (segments[0] === 't' && segments[1]) {
        return sanitizeTenantSlug(decodeURIComponent(segments[1]));
      }

      if (segments[0]) {
        const maybeSlug = decodeURIComponent(segments[0]);
        const reserved = new Set([
          'login',
          'register',
          'productos',
          'cart',
          'checkout-productos',
          'checkout',
          'portal',
          'widget',
          'admin',
          'iframe',
          'embed',
        ]);

        if (!reserved.has(maybeSlug)) {
          return sanitizeTenantSlug(maybeSlug);
        }
      }
    } catch (error) {
      console.warn('No se pudo resolver tenant_slug desde la URL', error);
    }

    return null;
  }, []);

  const tenantSlugFromScripts = useMemo(() => sanitizeTenantSlug(readTenantFromScripts()), []);
  const tenantSlugFromSubdomain = useMemo(() => sanitizeTenantSlug(readTenantFromSubdomain()), []);

  const resolvedTenantSlug = useMemo(() => {
    const candidates = [
      tenantSlugFromEntity,
      tenantSlugFromLocation,
      tenantSlugFromScripts,
      tenantSlugFromSubdomain,
      currentSlug,
      tenant?.slug,
    ];

    for (const candidate of candidates) {
      const sanitized = sanitizeTenantSlug(candidate);
      if (sanitized) return sanitized;
    }

    return null;
  }, [
    currentSlug,
    tenant?.slug,
    tenantSlugFromEntity,
    tenantSlugFromLocation,
    tenantSlugFromScripts,
    tenantSlugFromSubdomain,
  ]);

  useEffect(() => {
    const sanitized = sanitizeTenantSlug(resolvedTenantSlug);
    if (sanitized) {
      safeLocalStorage.setItem("tenantSlug", sanitized);
    }
  }, [resolvedTenantSlug]);

  useEffect(() => {
    const checkMobile = () => {
      if (typeof window !== "undefined") {
        setIsMobileView(window.innerWidth < 640);
      }
    };
    checkMobile();
    window.addEventListener("resize", checkMobile);
    return () => window.removeEventListener("resize", checkMobile);
  }, []);

  useEffect(() => {
    getOrCreateAnonId();
  }, []);

  useEffect(() => {
    const fromEntity =
      (entityInfo as any)?.require_login_for_catalog ??
      (entityInfo as any)?.requireLoginForCatalog ??
      (entityInfo as any)?.catalog_requires_login;

    if (typeof fromEntity === "boolean") {
      setRequireCatalogAuth(fromEntity);
      return;
    }

    if (typeof fromEntity === "string") {
      setRequireCatalogAuth(fromEntity === "true" || fromEntity === "1");
    }
  }, [entityInfo]);

  useEffect(() => {
    if (typeof window === "undefined") return;

    const params = new URLSearchParams(window.location.search);
    const fromQuery = params.get("requireLoginForCatalog") || params.get("catalogRequiresLogin");
    if (fromQuery) {
      setRequireCatalogAuth(fromQuery === "true" || fromQuery === "1");
      return;
    }

    const scripts = Array.from(document.querySelectorAll<HTMLScriptElement>("script[data-owner-token], script[data-tenant], script[data-tenant-slug], script[data-tenant_slug]"));

    for (const script of scripts) {
      const { dataset } = script;
      const matchesOwner = ownerToken && dataset.ownerToken === ownerToken;
      if (!matchesOwner && ownerToken) {
        continue;
      }

      const requireLogin = dataset.requireLoginForCatalog || dataset.requireLoginForMarket || dataset.catalogRequiresLogin;
      if (requireLogin) {
        setRequireCatalogAuth(requireLogin === "true" || requireLogin === "1");
        return;
      }
    }
  }, [ownerToken]);

  useEffect(() => {
    setAuthTokenState(
      safeLocalStorage.getItem("authToken") || safeLocalStorage.getItem("chatAuthToken"),
    );
  }, [user]);

  const [showCta, setShowCta] = useState(false);
  const [proactiveMessage, setProactiveMessage] = useState<string | null>(null);
  const [showProactiveBubble, setShowProactiveBubble] = useState(false);
  const [proactiveCycle, setProactiveCycle] = useState(0);
  const [selectedRubro, setSelectedRubro] = useState<string | null>(() => extractRubroKey(initialRubro) ?? null);
  const [pendingRedirect, setPendingRedirect] = useState<"cart" | "market" | null>(null);
  const [authTokenState, setAuthTokenState] = useState<string | null>(() =>
    safeLocalStorage.getItem("authToken") || safeLocalStorage.getItem("chatAuthToken"),
  );
  const cartCount = useCartCount();
  const entityDefaultRubro = useMemo(() => {
    if (!entityInfo) return null;

    const info: any = entityInfo;
    const rawRubro =
      info?.rubro_clave ??
      info?.rubroClave ??
      info?.rubro_nombre ??
      info?.rubroNombre ??
      info?.defaultRubro ??
      info?.rubro_default ??
      info?.rubro;

    const normalized = extractRubroKey(rawRubro);
    return normalized;
  }, [entityInfo]);
  const [a11yPrefs, setA11yPrefs] = useState<Prefs>(() => {
    try {
      return (
        JSON.parse(safeLocalStorage.getItem(LS_KEY) || "") || {
          dyslexia: false,
          simplified: true,
        }
      );
    } catch {
      return { dyslexia: false, simplified: true };
    }
  });

  useEffect(() => {
    const handleStorage = () => {
      try {
        const p = JSON.parse(safeLocalStorage.getItem(LS_KEY) || "") || {
          dyslexia: false,
          simplified: true,
        };
        setA11yPrefs(p);
      } catch {
        /* ignore */
      }
    };
    if (typeof window !== "undefined") {
      window.addEventListener("storage", handleStorage);
      return () => window.removeEventListener("storage", handleStorage);
    }
  }, []);

  const lastOwnerTokenRef = useRef<string | null | undefined>(ownerToken);

  useEffect(() => {
    if (selectedRubro) {
      return;
    }

    const fallbackCandidate = initialRubro ?? entityDefaultRubro;
    const fallbackRubro =
      typeof fallbackCandidate === "string"
        ? fallbackCandidate.trim()
        : fallbackCandidate;

    const normalizedFallback = extractRubroKey(fallbackRubro);
    if (normalizedFallback) {
      setSelectedRubro(normalizedFallback);
    }
  }, [selectedRubro, initialRubro, entityDefaultRubro]);

  useEffect(() => {
    const trimmedInitial =
      typeof initialRubro === "string" ? initialRubro.trim() : null;

    const normalizedInitial = trimmedInitial ? extractRubroKey(trimmedInitial) : null;

    if (normalizedInitial) {
      if (selectedRubro !== normalizedInitial) {
        setSelectedRubro(normalizedInitial);
      }
    } else if (lastOwnerTokenRef.current !== ownerToken) {
      setSelectedRubro(null);
    }

    lastOwnerTokenRef.current = ownerToken;
  }, [ownerToken, initialRubro, selectedRubro]);

  const openUserPanel = useCallback(() => {
    if (user) {
      if (user.rol && user.rol !== 'usuario') {
        window.location.href = '/perfil';
      } else {
        setView('user');
      }
    } else if (entityInfo) {
      setView('info');
    } else {
      setView('login');
    }
  }, [user, entityInfo]);

  const buildMarketCartUrl = useCallback((slug?: string | null, baseUrl?: string | null) => {
    const safeSlug = slug?.trim();
    if (!safeSlug) return null;
    const path = `/market/${encodeURIComponent(safeSlug)}/cart`;

    try {
      if (baseUrl) {
        return new URL(path, baseUrl.endsWith('/') ? baseUrl : `${baseUrl}/`).toString();
      }
      if (typeof window !== "undefined" && window.location?.origin) {
        return new URL(path, window.location.origin).toString();
      }
    } catch (error) {
      console.warn('[market] No se pudo componer la URL pública', error);
    }

    return path;
  }, []);

  const openCart = useCallback(
    (target: "cart" | "catalog" | "market" = "cart") => {
      const storedTenant = sanitizeTenantSlug(safeLocalStorage.getItem("tenantSlug"));
<<<<<<< HEAD
      const slug = resolvedTenantSlug ?? storedTenant;
=======
      const slug = sanitizeTenantSlug(resolvedTenantSlug ?? storedTenant);
>>>>>>> c7e7c3c9

      if (!slug) {
        toast.error("No hay un tenant configurado para el carrito.");
        return;
      }
<<<<<<< HEAD

      if (target === "market" || target === "catalog") {
        const destination = buildMarketCartUrl(slug, tenant?.public_base_url ?? null);
        if (!destination) {
          toast.error("No pudimos abrir el catálogo público.");
          return;
        }
        window.open(destination, "_blank");
        return;
      }

      const basePath = "/cart";

      const preferredUrl = tenant?.public_cart_url ?? user?.publicCartUrl ?? null;
=======
>>>>>>> c7e7c3c9

      const authToken = authTokenState ?? safeLocalStorage.getItem("authToken") ?? safeLocalStorage.getItem("chatAuthToken");
      const requiresAuth = target === "cart" || requireCatalogAuth;
      const hasSession = Boolean(authToken && user);

      if (requiresAuth && !hasSession) {
        setPendingRedirect(target === "market" ? "market" : "cart");
        setView("login");
        setIsOpen(true);
        return;
      }

      if (target === "market" || target === "catalog") {
        const destination = buildMarketCartUrl(slug, tenant?.public_base_url ?? null);
        if (!destination) {
          toast.error("No pudimos abrir el catálogo público.");
          return;
        }
        window.open(destination, "_blank");
        return;
      }

      const basePath = "/cart";
      const preferredUrl = tenant?.public_cart_url ?? user?.publicCartUrl ?? null;

      const destination = preferredUrl
        ? preferredUrl
        : buildTenantNavigationUrl({
            basePath,
            tenantSlug: slug,
            tenant,
            preferredUrl,
            fallbackQueryParam: "tenant_slug",
          });

      window.open(destination, "_blank");
    },
    [
      authTokenState,
      buildMarketCartUrl,
<<<<<<< HEAD
=======
      requireCatalogAuth,
>>>>>>> c7e7c3c9
      resolvedTenantSlug,
      tenant,
      user,
    ]
  );

  const handleAuthSuccess = useCallback(() => {
    setAuthTokenState(
      safeLocalStorage.getItem("authToken") || safeLocalStorage.getItem("chatAuthToken") || null,
    );
    if (pendingRedirect === "cart") {
      setPendingRedirect(null);
      openCart();
      return;
    }
    if (pendingRedirect === "market") {
      setPendingRedirect(null);
      openCart("market");
      return;
    }
    setView("chat");
  }, [openCart, pendingRedirect]);

  const toggleMuted = useCallback(() => {
    setMuted((m) => {
      const nv = !m;
      safeLocalStorage.setItem('chatboc_muted', nv ? '1' : '0');
      return nv;
    });
  }, []);

  const handleRubroSelect = useCallback((value: any) => {
    const normalized = extractRubroKey(value);
    setSelectedRubro(normalized ?? null);
  }, []);

  const [viewport, setViewport] = useState({
    width: typeof window !== "undefined" ? window.innerWidth : 0,
    height: typeof window !== "undefined" ? window.innerHeight : 0,
  });

  useEffect(() => {
    const onResize = () =>
      setViewport({ width: window.innerWidth, height: window.innerHeight });
    window.addEventListener("resize", onResize);
    return () => window.removeEventListener("resize", onResize);
  }, []);

  const finalOpenWidth = useMemo(() => {
    const desired = parseInt(openWidth, 10);
    const max = viewport.width - (initialPosition.right || 0) - 16;
    return !isNaN(desired) && viewport.width
      ? `${Math.min(desired, max)}px`
      : openWidth;
  }, [openWidth, viewport.width, initialPosition.right]);

  const finalOpenHeight = useMemo(() => {
    const desired = parseInt(openHeight, 10);
    const max = viewport.height - (initialPosition.bottom || 0) - 16;
    return !isNaN(desired) && viewport.height
      ? `${Math.min(desired, max)}px`
      : openHeight;
  }, [openHeight, viewport.height, initialPosition.bottom]);

  const finalClosedWidth = closedWidth;
  const finalClosedHeight = closedHeight;
  const logoSizeFactor = 0.62;
  const closedWidthPx = parseInt(finalClosedWidth.replace('px', ''), 10);
  const calculatedLogoSize = Math.floor(closedWidthPx * logoSizeFactor);

  const commonPanelStyles = cn("chat-root bg-card border shadow-lg", "flex flex-col overflow-hidden");
  const commonButtonStyles = cn(
    "rounded-full flex items-center justify-center",
    "bg-primary text-primary-foreground hover:bg-primary/90",
    "shadow-lg"
  );

  const sendStateMessageToParent = useCallback(
    (open: boolean) => {
      if (mode === "iframe" && typeof window !== "undefined" && window.parent !== window && widgetId) {
        const dims = open
          ? { width: openWidth, height: openHeight }
          : { width: finalClosedWidth, height: finalClosedHeight };

        window.parent.postMessage(
          { type: "chatboc-state-change", widgetId, dimensions: dims, isOpen: open },
          "*"
        );
      }
    },
    [mode, widgetId, openWidth, openHeight, finalClosedWidth, finalClosedHeight]
  );

  useEffect(() => {
    if (mode === "iframe" && typeof window !== "undefined" && window.parent !== window && widgetId) {
      window.parent.postMessage({ type: "chatboc-ready", widgetId }, "*");
    }
  }, [mode, widgetId]);

  useEffect(() => {
    sendStateMessageToParent(isOpen);
    if (isOpen) {
      setShowProactiveBubble(false);
      if (proactiveMessageTimeoutRef.current) clearTimeout(proactiveMessageTimeoutRef.current);
      if (hideProactiveBubbleTimeoutRef.current) clearTimeout(hideProactiveBubbleTimeoutRef.current);
    }
  }, [isOpen, sendStateMessageToParent]);

  useEffect(() => {
    if (isOpen) {
      sendStateMessageToParent(true);
    }
  }, [viewport, isOpen, sendStateMessageToParent]);

  useEffect(() => {
    if (isOpen || mode === 'standalone') {
      if (proactiveMessageTimeoutRef.current) clearTimeout(proactiveMessageTimeoutRef.current);
      if (hideProactiveBubbleTimeoutRef.current) clearTimeout(hideProactiveBubbleTimeoutRef.current);
      setShowProactiveBubble(false);
      return;
    }
    if (proactiveMessageTimeoutRef.current) clearTimeout(proactiveMessageTimeoutRef.current);
    if (hideProactiveBubbleTimeoutRef.current) clearTimeout(hideProactiveBubbleTimeoutRef.current);

    const alreadyShownProactive = safeLocalStorage.getItem("proactive_bubble_session_shown") === "1";
    if (alreadyShownProactive) return;

    proactiveMessageTimeoutRef.current = setTimeout(() => {
      const nextMessage = PROACTIVE_MESSAGES[proactiveCycle % PROACTIVE_MESSAGES.length];
      setProactiveMessage(nextMessage);
      setShowProactiveBubble(true);
      if (!muted) playProactiveSound();
      safeLocalStorage.setItem("proactive_bubble_session_shown", "1");

      hideProactiveBubbleTimeoutRef.current = setTimeout(() => {
        setShowProactiveBubble(false);
        setProactiveCycle(prev => prev + 1);
      }, 7000);

    }, 10000);

    return () => {
      if (proactiveMessageTimeoutRef.current) clearTimeout(proactiveMessageTimeoutRef.current);
      if (hideProactiveBubbleTimeoutRef.current) clearTimeout(hideProactiveBubbleTimeoutRef.current);
    };
  }, [isOpen, muted, proactiveCycle, mode]);

  useEffect(() => {
    const handleMessage = (event: MessageEvent) => {
      if (!event.data || event.data.widgetId !== widgetId) return;
      if (event.data.type === "TOGGLE_CHAT") {
        setIsOpen(event.data.isOpen);
      } else if (event.data.type === "SET_VIEW") {
        const v = event.data.view;
        if (['chat', 'register', 'login', 'user', 'info'].includes(v)) {
          setView(v as any);
        }
      }
    };
    window.addEventListener("message", handleMessage);
    return () => window.removeEventListener("message", handleMessage);
  }, [widgetId]);

  const toggleChat = useCallback(() => {
    // Ensure AudioContext is resumed on user gesture, especially for the first click
    if (typeof window !== "undefined" && window.AudioContext && window.AudioContext.state === "suspended") {
      window.AudioContext.resume();
    }

    setIsOpen((prevIsOpen) => {
      const nextIsOpen = !prevIsOpen;
      if (nextIsOpen && !muted) {
        playOpenSound();
      }
      if (nextIsOpen) { // If opening chat
        setShowProactiveBubble(false); // Hide proactive bubble
        if (proactiveMessageTimeoutRef.current) clearTimeout(proactiveMessageTimeoutRef.current);
        if (hideProactiveBubbleTimeoutRef.current) clearTimeout(hideProactiveBubbleTimeoutRef.current);
      }
      return nextIsOpen;
    });
  }, [isOpen, muted]);

  useEffect(() => {
    if (!ctaMessage || isOpen || showProactiveBubble) {
      setShowCta(false);
      return;
    }
    if (safeLocalStorage.getItem("cta_seen") === "1") return;
    const delay = setTimeout(() => {
      setShowCta(true);
      const hide = setTimeout(() => setShowCta(false), 8000);
      safeLocalStorage.setItem("cta_seen", "1");
      return () => clearTimeout(hide);
    }, 2500);
    return () => clearTimeout(delay);
  }, [ctaMessage, isOpen, showProactiveBubble]);


  useEffect(() => {
    async function fetchEntityProfile() {
      // Wait until the token is resolved before deciding what to do.
      if (ownerToken === undefined) {
        setProfileLoading(false);
        return;
      }
      if (!ownerToken) {
        console.log("ChatWidget: No hay ownerToken, se asume configuración por defecto.");
        setProfileLoading(false);
        return;
      }

      setProfileLoading(true);
      setProfileError(null);
      console.log("ChatWidget: Intentando obtener perfil con token:", ownerToken);

      try {
        const data = await apiFetch<any>("/perfil", {
          entityToken: ownerToken,
          isWidgetRequest: true,
        });
        console.log("ChatWidget: Perfil recibido:", data);
        if (data && typeof data.esPublico === "boolean") {
          setResolvedTipoChat(data.esPublico ? "municipio" : "pyme");
        } else if (data && data.tipo_chat) {
          setResolvedTipoChat(data.tipo_chat === "municipio" ? "municipio" : "pyme");
        }
        setEntityInfo(data);
      } catch (e) {
        console.error("ChatWidget: Error al obtener el perfil de la entidad:", e);
        setEntityInfo(null);
        setProfileError(getErrorMessage(e, "No se pudo cargar la configuración del widget."));
      } finally {
        setProfileLoading(false);
      }
    }
    fetchEntityProfile();
  }, [ownerToken]);

  // Fallback to avoid indefinite loading spinner if the profile request hangs
  useEffect(() => {
    if (!isProfileLoading) return;
    const timeout = setTimeout(() => {
      if (isProfileLoading) {
        setProfileError("No se pudo cargar la configuración del widget.");
        setProfileLoading(false);
      }
    }, 10000);
    return () => clearTimeout(timeout);
  }, [isProfileLoading]);

  const openSpring = { type: "spring", stiffness: 280, damping: 28 };
  const closeSpring = { type: "spring", stiffness: 300, damping: 30 };

  const panelAnimation = {
    initial: { opacity: 0, y: 50, scale: 0.9, borderRadius: "50%" },
    animate: {
      opacity: 1,
      y: 0,
      scale: 1,
      borderRadius: isMobileView ? "0px" : "16px",
      transition: { type: "tween", duration: 0.4, ease: "easeOut" }
    },
    exit: {
      opacity: 0,
      y: 50,
      scale: 0.9,
      borderRadius: "50%",
      transition: { type: "tween", duration: 0.3, ease: "easeIn" }
    }
  };

  const buttonAnimation = {
    initial: { opacity: 0, scale: 0.7, rotate: 0 },
    animate: {
      opacity: 1,
      scale: 1,
      rotate: 0,
      transition: { ...openSpring, delay: 0.1 }
    },
    exit: {
      opacity: 0,
      scale: 0.8,
      rotate: 30,
      transition: { ...closeSpring, duration: 0.15 }
    },
  };

  const iconAnimation = {
    closed: { rotate: 0, scale: 1, opacity: 1 },
    open: { rotate: 180, scale: 0, opacity: 0 }
  };

  const containerStyle =
    mode === "standalone"
      ? {
          bottom: isOpen && isMobileView ? 0 : `calc(${initialPosition.bottom}px + env(safe-area-inset-bottom))`,
          right: isOpen && isMobileView ? 0 : `calc(${initialPosition.right}px + env(safe-area-inset-right))`,
          left: isOpen && isMobileView ? 0 : "auto",
          top: isOpen && isMobileView ? "env(safe-area-inset-top)" : "auto",
          width: isOpen ? (isMobileView ? "100vw" : finalOpenWidth) : finalClosedWidth,
          height: isOpen ? (isMobileView ? "calc(100dvh - env(safe-area-inset-top) - env(safe-area-inset-bottom))" : finalOpenHeight) : finalClosedHeight,
          borderRadius: isOpen ? (isMobileView ? "0" : "16px") : "50%",
        }
      : {
          width: "100%",
          height: "100%",
          overflow: "hidden",
        };

  if (mode === "standalone" || mode === "iframe") {
    return (
      <div
        data-testid="chat-widget"
        data-mode={mode}
        data-default-open={defaultOpen}
        data-widget-id={widgetId}
        data-owner-token={ownerToken}
        data-tipo-chat={tipoChat}
        data-initial-rubro={initialRubro}
        className={cn(
          "chatboc-container flex flex-col",
          mode === "standalone"
            ? "fixed z-[999999] items-end justify-end"
            : "w-full h-full"
        )}
        style={containerStyle}
      >
        {isOpen && a11yPrefs.dyslexia && <ReadingRuler />}
        {isProfileLoading ? (
          <div className="w-full h-full flex items-center justify-center bg-card rounded-2xl">
            <div className="w-8 h-8 border-4 border-primary border-t-transparent rounded-full animate-spin"></div>
          </div>
        ) : profileError ? (
          <div className="w-full h-full flex flex-col items-center justify-center text-center p-4 bg-card rounded-2xl">
            <p className="text-destructive font-semibold">Error</p>
            <p className="text-sm text-muted-foreground">{profileError}</p>
          </div>
        ) : (
          <SafeAnimatePresence mode="wait" initial={false}>
            {isOpen ? (
            <motion.div
              key="chatboc-panel-open"
              className={cn(commonPanelStyles, "w-full h-full shadow-xl")}
              style={{ borderRadius: isMobileView ? "0" : "16px", background: "hsl(var(--card))" }}
              {...panelAnimation}
            >
              {(view === "register" || view === "login" || view === "user" || view === "info") && (
                <Suspense
                  fallback={
                    <div className="w-full h-14 flex items-center justify-center border-b border-border/40">
                      <div className="w-5 h-5 border-2 border-primary border-t-transparent rounded-full animate-spin" />
                    </div>
                  }
                >
                  <ChatHeader
                    onClose={toggleChat}
                    onBack={() => setView("chat")}
                    showProfile={false}
                    muted={muted}
                    onToggleSound={toggleMuted}
                    onCart={openCart}
                    cartCount={cartCount}
                    logoUrl={headerLogoUrl || customLauncherLogoUrl || entityInfo?.logo_url || (isDarkMode ? '/chatbocar.png' : '/chatbocar2.png')}
                    title={headerTitle}
                    subtitle={headerSubtitle}
                    logoAnimation={logoAnimation}
                    onA11yChange={setA11yPrefs}
                  />
                </Suspense>
              )}
              {view === "register" || view === "login" || view === "user" || view === "info" ? (
                <Suspense
                  fallback={
                    <div className="w-full h-full flex items-center justify-center bg-card rounded-2xl">
                      <div className="w-6 h-6 border-4 border-primary border-t-transparent rounded-full animate-spin"></div>
                    </div>
                  }
                >
                  {view === "register" ? <ChatUserRegisterPanel onSuccess={handleAuthSuccess} onShowLogin={() => setView("login")} entityToken={ownerToken} />
                    : view === "login" ? <ChatUserLoginPanel onSuccess={handleAuthSuccess} onShowRegister={() => setView("register")} entityToken={ownerToken} />
                    : view === "user" ? <ChatUserPanel onClose={() => setView("chat")} />
                    : <EntityInfoPanel info={entityInfo} onClose={() => setView("chat")} />}
                </Suspense>
              ) : (
                <Suspense
                  fallback={
                    <div className="w-full h-full flex items-center justify-center bg-card rounded-2xl">
                      <div className="w-8 h-8 border-4 border-primary border-t-transparent rounded-full animate-spin"></div>
                    </div>
                  }
                >
                  <ChatPanel
                    mode={mode}
                    widgetId={widgetId}
                    entityToken={ownerToken}
                    openWidth={finalOpenWidth}
                    openHeight={finalOpenHeight}
                    onClose={toggleChat}
                    tipoChat={resolvedTipoChat}
                    onRequireAuth={() => setView("register")}
                    onShowLogin={() => setView("login")}
                    onShowRegister={() => setView("register")}
                    onOpenUserPanel={openUserPanel}
                    muted={muted}
                    onToggleSound={toggleMuted}
                    onCart={openCart}
                    cartCount={cartCount}
                    selectedRubro={selectedRubro ?? entityDefaultRubro}
                    onRubroSelect={handleRubroSelect}
                    headerLogoUrl={headerLogoUrl || customLauncherLogoUrl || entityInfo?.logo_url || (isDarkMode ? '/chatbocar.png' : '/chatbocar2.png')}
                    welcomeTitle={headerTitle}
                    welcomeSubtitle={headerSubtitle}
                    logoAnimation={logoAnimation}
                    onA11yChange={setA11yPrefs}
                    a11yPrefs={a11yPrefs}
                  />
                </Suspense>
              )}
            </motion.div>
          ) : (
            <motion.div
              key="chatboc-panel-closed"
              className="relative w-full h-full"
            >
              <ProactiveBubble
                message={proactiveMessage || ""}
                onClick={toggleChat}
                visible={showProactiveBubble && !showCta}
                logoUrl={headerLogoUrl || customLauncherLogoUrl || entityInfo?.logo_url || (isDarkMode ? '/chatbocar.png' : '/chatbocar2.png')}
                logoAnimation={logoAnimation}
              />
              {showCta && ctaMessage && !showProactiveBubble && (
                <motion.div
                  key="chatboc-cta"
                  className="absolute right-0 text-sm bg-background border rounded-lg shadow-lg px-3 py-2 dark:bg-slate-800 dark:border-slate-700"
                  style={{ bottom: "calc(100% + 8px)" }}
                  initial={{ opacity: 0, y: 10, scale: 0.95 }}
                  animate={{ opacity: 1, y: 0, scale: 1 }}
                  exit={{ opacity: 0, y: 10, scale: 0.95 }}
                  transition={{ duration: 0.3 }}
                >
                  {ctaMessage}
                </motion.div>
              )}
              <motion.button
                key="chatboc-toggle-btn"
                className={cn(
                  commonButtonStyles,
                  "w-full h-full border-none shadow-xl"
                )}
                style={{
                  borderRadius: "50%",
                  background: "var(--primary, #2563eb)",
                  boxShadow: "0 6px 24px 0 rgba(0,0,0,0.15)",
                }}
                {...buttonAnimation}
                whileHover={{ scale: 1.1, transition: { type: "spring", stiffness: 400, damping: 15 } }}
                whileTap={{ scale: 0.95 }}
                onClick={toggleChat}
                aria-label="Abrir chat"
              >
                <motion.div
                  variants={iconAnimation}
                  animate={isOpen ? "open" : "closed"}
                  transition={openSpring}
                >
                  <ChatbocLogoAnimated
                    src={entityInfo?.logo_url || customLauncherLogoUrl || (isDarkMode ? '/chatbocar.png' : '/chatbocar2.png')}
                    size={calculatedLogoSize}
                    blinking={!isOpen}
                    floating={!isOpen}
                    pulsing={!isOpen}
                    animation={logoAnimation}
                  />
                </motion.div>
              </motion.button>
            </motion.div>
            )}
          </SafeAnimatePresence>
        )}
      </div>
    );
  }

  return null;
};

const SafeAnimatePresence: React.FC<AnimatePresenceProps> = ({ children = null, ...rest } = { children: null }) => {
  return <AnimatePresence {...rest}>{children}</AnimatePresence>;
};

const ChatWidget: React.FC<ChatWidgetProps> = (props) => {
  const tenantContext = useTenantContextPresence();
  const isInRouter = useInRouterContext();

  const initialEntry = useMemo(() => {
    if (typeof window === "undefined") return "/";
    return `${window.location.pathname}${window.location.search}`;
  }, []);

  if (!tenantContext) {
    const widgetTree = (
      <TenantProvider>
        <ChatWidgetInner {...props} />
      </TenantProvider>
    );

    if (isInRouter) {
      return widgetTree;
    }

    return (
      <MemoryRouter initialEntries={[initialEntry]}>
        {widgetTree}
      </MemoryRouter>
    );
  }

  return <ChatWidgetInner {...props} />;
};

export default ChatWidget;<|MERGE_RESOLUTION|>--- conflicted
+++ resolved
@@ -477,17 +477,12 @@
   const openCart = useCallback(
     (target: "cart" | "catalog" | "market" = "cart") => {
       const storedTenant = sanitizeTenantSlug(safeLocalStorage.getItem("tenantSlug"));
-<<<<<<< HEAD
       const slug = resolvedTenantSlug ?? storedTenant;
-=======
-      const slug = sanitizeTenantSlug(resolvedTenantSlug ?? storedTenant);
->>>>>>> c7e7c3c9
 
       if (!slug) {
         toast.error("No hay un tenant configurado para el carrito.");
         return;
       }
-<<<<<<< HEAD
 
       if (target === "market" || target === "catalog") {
         const destination = buildMarketCartUrl(slug, tenant?.public_base_url ?? null);
@@ -502,8 +497,6 @@
       const basePath = "/cart";
 
       const preferredUrl = tenant?.public_cart_url ?? user?.publicCartUrl ?? null;
-=======
->>>>>>> c7e7c3c9
 
       const authToken = authTokenState ?? safeLocalStorage.getItem("authToken") ?? safeLocalStorage.getItem("chatAuthToken");
       const requiresAuth = target === "cart" || requireCatalogAuth;
@@ -544,10 +537,6 @@
     [
       authTokenState,
       buildMarketCartUrl,
-<<<<<<< HEAD
-=======
-      requireCatalogAuth,
->>>>>>> c7e7c3c9
       resolvedTenantSlug,
       tenant,
       user,
