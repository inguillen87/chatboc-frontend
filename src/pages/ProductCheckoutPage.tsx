--- conflicted
+++ resolved
@@ -179,19 +179,12 @@
   }, [user, setValue]);
 
   const shouldUseLocalCart = (err: unknown) => {
-<<<<<<< HEAD
     if (err instanceof ApiError) {
       if ([400, 401, 403, 405].includes(err.status)) return true;
       const errorCode = err.body?.code || err.body?.error_code || err.body?.errorCode;
       if (errorCode && String(errorCode).toLowerCase().includes('tenant')) return true;
     }
     return err instanceof NetworkError;
-=======
-    return (
-      (err instanceof ApiError && [400, 401, 403, 405].includes(err.status)) ||
-      err instanceof NetworkError
-    );
->>>>>>> 4a453189
   };
 
   const loadLocalCart = useCallback(() => {
