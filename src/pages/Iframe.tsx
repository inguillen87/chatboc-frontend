--- conflicted
+++ resolved
@@ -1,11 +1,7 @@
 import React, { useEffect, useState } from "react";
 import { safeLocalStorage } from "@/utils/safeLocalStorage";
 import ChatWidget from "../components/chat/ChatWidget";
-<<<<<<< HEAD
-import { Toaster } from "@/components/ui/sonner";
-=======
-import { Toaster } from '@/components/ui/sonner';
->>>>>>> 9803b2af
+
 
 const Iframe = () => {
   const [widgetParams, setWidgetParams] = useState({
@@ -34,10 +30,7 @@
       const closedWidthParam = params.get("closedWidth");
       const closedHeightParam = params.get("closedHeight");
       const themeParam = params.get("theme");
-<<<<<<< HEAD
 
-=======
->>>>>>> 9803b2af
       setWidgetParams({
         defaultOpen: openParam === "true",
         widgetId: idParam || "chatboc-iframe-unknown",
@@ -50,10 +43,7 @@
         closedHeight: closedHeightParam,
         theme: themeParam === "dark" || themeParam === "light" ? themeParam : "light",
       });
-<<<<<<< HEAD
 
-=======
->>>>>>> 9803b2af
       if (themeParam === "dark" || themeParam === "light") {
         document.documentElement.classList.remove("dark", "light");
         document.documentElement.classList.add(themeParam);
@@ -87,30 +77,7 @@
     }
   }, []);
 
-<<<<<<< HEAD
-  if (!widgetParams.token) {
-    return <div>Cargando Chatboc...</div>;
-  }
 
-  return (
-    <div
-      style={{ width: "100%", height: "100%", background: "var(--background)", margin: 0, padding: 0, overflow: "hidden", display: "flex", flexDirection: "column" }}
-=======
-  if (!widgetParams.token) return <div>Cargando Chatboc...</div>;
-
-  return (
-    <div
-      style={{
-        width: "100%",
-        height: "100%",
-        background: "var(--background)",
-        margin: 0,
-        padding: 0,
-        overflow: "hidden",
-        display: "flex",
-        flexDirection: "column",
-      }}
->>>>>>> 9803b2af
       className="relative"
     >
       <ChatWidget
