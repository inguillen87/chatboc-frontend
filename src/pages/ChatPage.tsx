// src/pages/ChatPage.tsx
import React, { useState, useEffect, useRef, useCallback } from "react";
import { Message } from "@/types/chat";
import ChatMessage from "@/components/chat/ChatMessage";
import { APP_TARGET } from "@/config";
import ChatInput from "@/components/chat/ChatInput";
import TypingIndicator from "@/components/chat/TypingIndicator";
import Navbar from "@/components/layout/Navbar";
import { motion, AnimatePresence } from "framer-motion";
import { apiFetch } from "@/utils/api";
import AddressAutocomplete from "@/components/ui/AddressAutocomplete";
import { safeLocalStorage } from "@/utils/safeLocalStorage";
import TicketMap from "@/components/TicketMap";

// Frases para detectar pedido de dirección
const FRASES_DIRECCION = [
  "indicame la dirección",
  "necesito la dirección",
  "ingresa la dirección",
  "especificá la dirección",
  "decime la dirección",
  "dirección exacta",
  "¿cuál es la dirección?",
  "por favor indique la dirección",
  "por favor ingrese su dirección",
  "dirección completa",
];
const FRASES_EXITO = [
  "Tu reclamo fue generado",
  "¡Muchas gracias por tu calificación!",
  "Dejaré el ticket abierto",
  "El curso de seguridad vial es online",
  "He abierto una sala de chat directa",
  "Tu número de chat es",
  "ticket **M-",
];

function shouldShowAutocomplete(messages: Message[], contexto: any) {
  const lastBotMsg = [...messages].reverse().find((m) => m.isBot && m.text);
  if (!lastBotMsg) return false;
  const contenido = (lastBotMsg.text || "").toLowerCase();
  if (FRASES_DIRECCION.some((frase) => contenido.includes(frase))) return true;
  if (
    contexto &&
    contexto.contexto_municipio &&
    (contexto.contexto_municipio.estado_conversacion ===
      "ESPERANDO_DIRECCION_RECLAMO" ||
      contexto.contexto_municipio.estado_conversacion === 4)
  ) {
    return true;
  }
  return false;
}

function checkCierreExito(messages: Message[]) {
  const lastBotMsg = [...messages].reverse().find((m) => m.isBot && m.text);
  if (!lastBotMsg) return null;
  const contenido = (lastBotMsg.text || "").toLowerCase();
  if (FRASES_EXITO.some((frase) => contenido.includes(frase))) {
    // Detectar número de ticket
    const match = contenido.match(/ticket \*\*m-(\d+)/i);
    if (match) {
      return {
        show: true,
        text: `✅ ¡Listo! Tu ticket fue generado exitosamente. Número: M-${match[1]}.\nUn agente municipal te va a contactar para seguimiento.`,
      };
    }
    return { show: true, text: lastBotMsg.text };
  }
  return null;
}

// Mobile detection
function useIsMobile(breakpoint = 768) {
  const [isMobile, setIsMobile] = useState(
    typeof window !== "undefined" ? window.innerWidth < breakpoint : false,
  );
  useEffect(() => {
    const handleResize = () => setIsMobile(window.innerWidth < breakpoint);
    window.addEventListener("resize", handleResize);
    return () => window.removeEventListener("resize", handleResize);
  }, [breakpoint]);
  return isMobile;
}

// --- Generar/Persistir anon_id para usuarios no logueados ---
function getOrCreateAnonId() {
  if (typeof window === "undefined") return null;
  try {
    let anonId = safeLocalStorage.getItem("anon_id");
    if (!anonId) {
      anonId = window.crypto?.randomUUID?.() ||
        `anon-${Math.random().toString(36).slice(2, 9)}-${Date.now()}`;
      safeLocalStorage.setItem("anon_id", anonId);
    }
    return anonId;
  } catch {
    return `anon-${Math.random().toString(36).slice(2, 9)}-${Date.now()}`;
  }
}

const ChatPage = () => {
  const [messages, setMessages] = useState<Message[]>([]);
  const [isTyping, setIsTyping] = useState(false);
  const chatEndRef = useRef<HTMLDivElement>(null);
  const chatMessagesContainerRef = useRef<HTMLDivElement>(null);

  const tipoChatParam =
    typeof window !== 'undefined'
      ? new URLSearchParams(window.location.search).get('tipo_chat')
      : null;
  const tipoChat: 'pyme' | 'municipio' =
    tipoChatParam === 'pyme' || tipoChatParam === 'municipio'
      ? (tipoChatParam as 'pyme' | 'municipio')
      : APP_TARGET;

const authToken = safeLocalStorage.getItem("authToken");
const anonId = getOrCreateAnonId();
const isAnonimo = !authToken;
const authHeaders: Record<string, string> = authToken
  ? { Authorization: `Bearer ${authToken}` }
  : {};
const anonParam = !authToken ? `anon_id=${anonId}` : '';
const queryPrefix = anonParam ? `?${anonParam}` : '';
const DEFAULT_RUBRO = tipoChat === "municipio" ? "municipios" : undefined;

  const [contexto, setContexto] = useState({});
  const [activeTicketId, setActiveTicketId] = useState<number | null>(null);
  const [ticketInfo, setTicketInfo] = useState<{
    direccion?: string | null;
    latitud?: number | null;
    longitud?: number | null;
    municipio_nombre?: string | null;
  } | null>(null);
  const pollingIntervalRef = useRef<NodeJS.Timeout | null>(null);
  const ultimoMensajeIdRef = useRef<number>(0);
  const isMobile = useIsMobile();

  // Estado de input dirección / cierre éxito
  const [esperandoDireccion, setEsperandoDireccion] = useState(false);
  const [forzarDireccion, setForzarDireccion] = useState(false);
  const [direccionGuardada, setDireccionGuardada] = useState<string | null>(null);
  const [showCierre, setShowCierre] = useState<{
    show: boolean;
    text: string;
  } | null>(null);

  const fetchTicketInfo = useCallback(async () => {
    if (!activeTicketId) return;
    try {
      const data = await apiFetch<{
        direccion?: string | null;
        latitud?: number | string | null;
        longitud?: number | string | null;
        municipio_nombre?: string | null;
      }>(
        `/tickets/municipio/${activeTicketId}${queryPrefix}`,
        { headers: authHeaders },
      );
      const normalized = {
        ...data,
        latitud:
          data.latitud !== null && data.latitud !== undefined
            ? Number(data.latitud)
            : null,
        longitud:
          data.longitud !== null && data.longitud !== undefined
            ? Number(data.longitud)
            : null,
      };
      setTicketInfo(normalized);
    } catch (e) {
      console.error('Error al refrescar ticket:', e);
    }
  }, [activeTicketId, authHeaders]);

  useEffect(() => {
    fetchTicketInfo();
  }, [activeTicketId, fetchTicketInfo]);

  const scrollToBottom = useCallback(() => {
    const container = chatMessagesContainerRef.current;
    if (container) {
      const atBottom =
        container.scrollHeight - container.scrollTop - container.clientHeight < 100;
      if (atBottom) {
        container.scrollTop = container.scrollHeight;
      }
    }
  }, []);

  useEffect(() => {
    if (messages.length === 0) {
      setMessages([
        {
          id: Date.now(),
          text: "¡Hola! Soy Chatboc. ¿En qué puedo ayudarte hoy?",
          isBot: true,
          timestamp: new Date(),
        },
      ]);
    }
    const stored = safeLocalStorage.getItem("ultima_direccion");
    if (stored) {
      setDireccionGuardada(stored);
    }
  }, []);

  // Scroll y cierre UX
  useEffect(() => {
    const needsAddress =
      shouldShowAutocomplete(messages, contexto) || forzarDireccion;
    setEsperandoDireccion(needsAddress);
    if (!needsAddress) {
      setShowCierre(checkCierreExito(messages));
    } else {
      setShowCierre(null);
    }
    const timer = setTimeout(() => scrollToBottom(), 150);
    return () => clearTimeout(timer);
  }, [messages, isTyping, scrollToBottom, contexto, forzarDireccion, ticketInfo]);

  const handleShareGps = useCallback(() => {
    if (!activeTicketId || !navigator.geolocation) return;
    navigator.geolocation.getCurrentPosition(async (pos) => {
      const coords = {
        latitud: pos.coords.latitude,
        longitud: pos.coords.longitude,
      };
      try {
        await apiFetch(
          `/tickets/chat/${activeTicketId}/ubicacion${queryPrefix}`,
          {
            method: 'POST',
            headers: authHeaders,
            body: coords,
          },
        );
        await apiFetch(
          `/tickets/municipio/${activeTicketId}/ubicacion${queryPrefix}`,
          {
            method: 'PUT',
            headers: authHeaders,
            body: coords,
          },
        );
        setForzarDireccion(false);
        fetchTicketInfo();
      } catch (e) {
        console.error('Error al enviar ubicación', e);
      }
    });
  }, [activeTicketId, fetchTicketInfo]);

  // Solicitar GPS automáticamente al iniciar chat en vivo
  useEffect(() => {
    if (!activeTicketId) return;
    if (navigator.geolocation) {
      navigator.geolocation.getCurrentPosition(
        async (pos) => {
          const coords = {
            latitud: pos.coords.latitude,
            longitud: pos.coords.longitude,
          };
          try {
            await apiFetch(
              `/tickets/chat/${activeTicketId}/ubicacion${queryPrefix}`,
              {
                method: 'POST',
                headers: authHeaders,
                body: coords,
              },
            );
            await apiFetch(
              `/tickets/municipio/${activeTicketId}/ubicacion${queryPrefix}`,
              {
                method: 'PUT',
                headers: authHeaders,
                body: coords,
              },
            );
            // Refrescar los datos del ticket para mostrar la ubicación
            fetchTicketInfo();
          } catch (e) {
            console.error('Error al enviar ubicación', e);
          }
        },
        () => setForzarDireccion(true),
      );
    } else {
      setForzarDireccion(true);
    }
  }, [activeTicketId, authHeaders, fetchTicketInfo]);

  // Maneja envío de mensaje O dirección seleccionada
  const handleSend = useCallback(
    async (text: string) => {
      if (!text.trim()) return;

      if (esperandoDireccion) {
        setEsperandoDireccion(false);
        setForzarDireccion(false);
        safeLocalStorage.setItem("ultima_direccion", text);
        setDireccionGuardada(text);
        if (activeTicketId) {
          try {
            await apiFetch(
              `/tickets/chat/${activeTicketId}/ubicacion${queryPrefix}`,
              {
                method: 'POST',
                headers: authHeaders,
                body: { direccion: text },
              },
            );
            await apiFetch(
              `/tickets/municipio/${activeTicketId}/ubicacion${queryPrefix}`,
              {
                method: 'PUT',
                headers: authHeaders,
                body: { direccion: text },
              },
            );
            fetchTicketInfo();
          } catch (e) {
            console.error('Error al enviar dirección', e);
          }
        }
      }
      setShowCierre(null);

      const userMessage: Message = {
        id: Date.now(),
        text,
        isBot: false,
        timestamp: new Date(),
      };
      setMessages((prev) => [...prev, userMessage]);
      setIsTyping(true);

      try {
        // --- LÓGICA CONDICIONAL ---
        if (activeTicketId) {
          // Caso: chat en vivo
          await apiFetch(
            `/tickets/chat/${activeTicketId}/responder_ciudadano${queryPrefix}`,
            {
              method: "POST",
              headers: authHeaders,
              body: { comentario: text },
            },
          );
        } else {
          // Caso: todavía con el bot
<<<<<<< HEAD
          const payload: any = {
            pregunta: text,
            contexto_previo: contexto,
            tipo_chat: APP_TARGET,
          };
=======
          const payload: any = { pregunta: text, contexto_previo: contexto, tipo_chat: tipoChat };
>>>>>>> 9d0a50e0
          if (isAnonimo) {
            if (DEFAULT_RUBRO) payload.rubro = DEFAULT_RUBRO;
            payload.anon_id = anonId;
          }
          const data = await apiFetch<any>("/ask", {
            method: "POST",
            headers: authHeaders,
            body: payload,
          });

          setContexto(data.contexto_actualizado || {});

          const botMessage: Message = {
            id: Date.now(),
            text: data?.respuesta || "⚠️ No se pudo generar una respuesta.",
            isBot: true,
            timestamp: new Date(),
            botones: data?.botones || [],
          };
          setMessages((prev) => [...prev, botMessage]);

          if (data.ticket_id) {
            setActiveTicketId(data.ticket_id);
            ultimoMensajeIdRef.current = 0;
          }
        }
      } catch (error: any) {
        let errorMsg = "⚠️ No se pudo conectar con el servidor.";
        if (error?.body?.error) {
          errorMsg = error.body.error;
        } else if (error?.message) {
          errorMsg = error.message;
        }
        setMessages((prev) => [
          ...prev,
          {
            id: Date.now(),
            text: errorMsg,
            isBot: true,
            timestamp: new Date(),
          },
        ]);
      } finally {
        setIsTyping(false);
      }
    },
    [contexto, activeTicketId, esperandoDireccion],
  );

  // Polling para chat en vivo
  useEffect(() => {
    const fetchNewMessages = async () => {
      if (!activeTicketId) return;
      try {
        const base = `/tickets/chat/${activeTicketId}/mensajes`;
        const query = `${queryPrefix}${queryPrefix ? '&' : '?'}ultimo_mensaje_id=${ultimoMensajeIdRef.current}`;
        const data = await apiFetch<{ estado_chat: string; mensajes: any[] }>(
          `${base}${query}`,
          { headers: authHeaders },
        );
        if (data.mensajes && data.mensajes.length > 0) {
          const nuevosMensajes: Message[] = data.mensajes.map((msg) => ({
            id: msg.id,
            text: msg.texto,
            isBot: msg.es_admin,
            timestamp: new Date(msg.fecha),
          }));
          setMessages((prev) => [...prev, ...nuevosMensajes]);
          ultimoMensajeIdRef.current =
            data.mensajes[data.mensajes.length - 1].id;
        }
        if (data.estado_chat === "resuelto" || data.estado_chat === "cerrado") {
          if (pollingIntervalRef.current) {
            clearInterval(pollingIntervalRef.current);
          }
          setMessages((prev) => [
            ...prev,
            {
              id: Date.now(),
              text: "Un agente ha finalizado esta conversación.",
              isBot: true,
              timestamp: new Date(),
            },
          ]);
        }
        await fetchTicketInfo();
      } catch (error) {
        console.error("Error durante el polling:", error);
      }
    };
    if (activeTicketId) {
      fetchNewMessages();
      pollingIntervalRef.current = setInterval(fetchNewMessages, 10000);
    }
    return () => {
      if (pollingIntervalRef.current) {
        clearInterval(pollingIntervalRef.current);
      }
    };
  }, [activeTicketId]);

  return (
    <div className="min-h-screen flex flex-col bg-background dark:bg-gradient-to-b dark:from-[#0d1014] dark:to-[#161b22] text-foreground">
      <Navbar />

      <main
        className={`
        flex-grow flex flex-col items-center justify-center
        pt-3 sm:pt-10 pb-2 sm:pb-6
        transition-all
      `}
      >
        <motion.div
          layout
          className={`
            w-full max-w-[99vw] ${isMobile ? "h-[100svh]" : "sm:w-[480px] h-[83vh]"}
            flex flex-col
            rounded-none sm:rounded-3xl 
            border-0 sm:border border-border
            shadow-none sm:shadow-2xl
            bg-card dark:bg-[#20232b]/95
            backdrop-blur-0 sm:backdrop-blur-xl
            relative
            overflow-hidden
            transition-all
          `}
          style={{
            boxShadow: isMobile
              ? undefined
              : "0 8px 64px 0 rgba(30,40,90,0.10)",
          }}
        >
          {/* Mensajes */}
          <div
            ref={chatMessagesContainerRef}
            className={`
              flex-1 overflow-y-auto
              p-2 sm:p-4 space-y-3
              custom-scroll
              scrollbar-thin scrollbar-thumb-[#90caf9] scrollbar-track-transparent
              bg-background dark:bg-[#22262b]
              transition-all
            `}
            style={{ minHeight: 0 }}
          >
            <AnimatePresence>
              {messages.map((msg) => (
                <motion.div
                  key={msg.id}
                  initial={{ opacity: 0, y: 14 }}
                  animate={{ opacity: 1, y: 0 }}
                  exit={{ opacity: 0, y: 14 }}
                  transition={{ duration: 0.18 }}
                >
                  <ChatMessage
                    message={msg}
                    isTyping={isTyping}
                    onButtonClick={handleSend}
                    tipoChat={tipoChat}
                  />
                </motion.div>
              ))}
            </AnimatePresence>
            {isTyping && <TypingIndicator />}
            {ticketInfo && <TicketMap ticket={{ ...ticketInfo, tipo: 'municipio' }} />}
            <div ref={chatEndRef} />
            {/* Mensaje de cierre SIEMPRE si corresponde */}
            {showCierre && showCierre.show && (
              <div className="my-3 p-3 rounded-lg bg-green-100 text-green-800 text-center font-bold shadow">
                {showCierre.text}
              </div>
            )}
          </div>

          {/* Autocomplete o Input según el estado */}
          <div
            className={`
              bg-gradient-to-t from-background via-card/60 to-transparent dark:from-card dark:via-card/80
              border-t border-border
              p-2 sm:p-4
              flex-shrink-0
              sticky bottom-0
              z-20
              shadow-inner
              backdrop-blur
            `}
          >
            {esperandoDireccion ? (
              <div>
                <AddressAutocomplete
                  onSelect={(addr) => handleSend(addr)}
                  autoFocus
                  placeholder="Ej: Av. Principal 123"
                  value={
                    direccionGuardada
                      ? { label: direccionGuardada, value: direccionGuardada }
                      : undefined
                  }
                  onChange={(opt) =>
                    setDireccionGuardada(
                      opt
                        ? typeof opt.value === "string"
                          ? opt.value
                          : opt.value?.description ?? null
                        : null,
                    )
                  }
                  persistKey="ultima_direccion"
                />
                <button
                  onClick={handleShareGps}
                  className="mt-2 text-sm text-primary underline"
                  type="button"
                >
                  Compartir ubicación por GPS
                </button>
                <div className="text-xs mt-2 text-muted-foreground">
                  Escribí o seleccioná tu dirección para el reclamo.
                </div>
              </div>
            ) : !showCierre || !showCierre.show ? (
              <ChatInput onSendMessage={handleSend} />
            ) : null}
          </div>
        </motion.div>
      </main>
    </div>
  );
};

export default ChatPage;<|MERGE_RESOLUTION|>--- conflicted
+++ resolved
@@ -351,15 +351,7 @@
           );
         } else {
           // Caso: todavía con el bot
-<<<<<<< HEAD
-          const payload: any = {
-            pregunta: text,
-            contexto_previo: contexto,
-            tipo_chat: APP_TARGET,
-          };
-=======
-          const payload: any = { pregunta: text, contexto_previo: contexto, tipo_chat: tipoChat };
->>>>>>> 9d0a50e0
+
           if (isAnonimo) {
             if (DEFAULT_RUBRO) payload.rubro = DEFAULT_RUBRO;
             payload.anon_id = anonId;
