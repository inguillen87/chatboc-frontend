// src/pages/ChatPage.tsx
import React, { useState, useEffect, useRef, useCallback } from "react";
import { Message } from "@/types/chat";
import ChatMessage from "@/components/chat/ChatMessage";
import ChatInput from "@/components/chat/ChatInput";
import TypingIndicator from "@/components/chat/TypingIndicator";
import Navbar from "@/components/layout/Navbar";
import { apiFetch, getErrorMessage } from "@/utils/api";
import { getAskEndpoint, esRubroPublico, parseRubro } from "@/utils/chatEndpoints";
import { safeLocalStorage } from "@/utils/safeLocalStorage";
import { useUser } from "@/hooks/useUser";
import AddressAutocomplete from "@/components/ui/AddressAutocomplete";
import TicketMap from "@/components/TicketMap";
import TicketTimeline from "@/components/tickets/TicketTimeline";
import getOrCreateAnonId from "@/utils/anonId";
import { toast } from "@/components/ui/use-toast";
import { requestLocation } from "@/utils/geolocation";
import { formatDate } from "@/utils/fecha";
import { getTicketTimeline } from "@/services/ticketService";
import { TicketHistoryEvent, Message as TicketMessage } from "@/types/tickets";
<<<<<<< HEAD
import { getContactPhone, getCitizenDni } from "@/utils/ticket";
=======

import { getSpecializedContact, SpecializedContact } from "@/utils/contacts";
>>>>>>> ca3d2117

// Importar AttachmentInfo y SendPayload desde @/types/chat o un lugar centralizado
// Asegúrate de que SendPayload en @/types/chat.ts incluya attachmentInfo
import { AttachmentInfo, SendPayload as TypeSendPayload } from "@/types/chat";
import { v4 as uuidv4 } from 'uuid'; // <--- IMPORTAR uuid

// Si SendPayload no está en @/types/chat.ts o necesita ser específico aquí:
// interface SendPayload {
//   text: string;
//   es_foto?: boolean;
//   archivo_url?: string;
//   es_ubicacion?: boolean;
//   ubicacion_usuario?: { lat: number; lon: number; };
//   action?: string;
//   attachmentInfo?: AttachmentInfo;
// }

function useIsMobile(breakpoint = 768) {
  const [isMobile, setIsMobile] = useState(
    typeof window !== "undefined" ? window.innerWidth < breakpoint : false,
  );
  useEffect(() => {
    const handleResize = () => setIsMobile(window.innerWidth < breakpoint);
    window.addEventListener("resize", handleResize);
    return () => window.removeEventListener("resize", handleResize);
  }, [breakpoint]);
  return isMobile;
}

const FRASES_DIRECCION = [
  "indicame la dirección", "necesito la dirección", "ingresa la dirección",
  "especificá la dirección", "decime la dirección", "dirección exacta",
  "¿cuál es la dirección?", "por favor indique la dirección",
  "por favor ingrese su dirección", "dirección completa"
];
const FRASES_EXITO = [
  "Tu reclamo fue generado", "¡Muchas gracias por tu calificación!", "Dejaré el ticket abierto",
  "El curso de seguridad vial es online", "He abierto una sala de chat directa",
  "Tu número de chat es", "ticket **M-",
];

const ChatPage = () => {
  const [messages, setMessages] = useState<Message[]>([]);
  const [isTyping, setIsTyping] = useState(false);
  const [contexto, setContexto] = useState({});
  const [esperandoDireccion, setEsperandoDireccion] = useState(false);
  const [forzarDireccion, setForzarDireccion] = useState(false);
  const [direccionGuardada, setDireccionGuardada] = useState<string | null>(null);
  const [showCierre, setShowCierre] = useState<{ show: boolean; text: string } | null>(null);
  const [activeTicketId, setActiveTicketId] = useState<number | null>(null);
  const [ticketInfo, setTicketInfo] = useState<any>(null);
  const [timelineHistory, setTimelineHistory] = useState<TicketHistoryEvent[]>([]);
  const [timelineMessages, setTimelineMessages] = useState<TicketMessage[]>([]);
<<<<<<< HEAD
=======
  const [specialContact, setSpecialContact] = useState<SpecializedContact | null>(null);
>>>>>>> ca3d2117
  const [estadoChat, setEstadoChat] = useState('');

  const chatMessagesContainerRef = useRef<HTMLDivElement>(null);
  const lastQueryRef = useRef<string | null>(null);
  const ultimoMensajeIdRef = useRef<number>(0);
  const pollingIntervalRef = useRef<NodeJS.Timeout | null>(null);

  const { user, refreshUser, loading } = useUser();
  const authToken = safeLocalStorage.getItem("authToken");
  const isAnonimo = !authToken;
  const anonId = getOrCreateAnonId();

  const urlParams = typeof window !== 'undefined' ? new URLSearchParams(window.location.search) : null;
  const demoRubroNameParam = urlParams?.get('rubroName');
  const rubroFromUser = user?.rubro ? parseRubro(user.rubro) : null;
  const rubroFromStorage = typeof window !== 'undefined'
    ? (() => {
        const stored = safeLocalStorage.getItem('rubroSeleccionado');
        return stored ? parseRubro(stored) : null;
      })()
    : null;
  const rubroNormalizado = (isAnonimo && demoRubroNameParam)
    ? parseRubro(demoRubroNameParam)
    : rubroFromUser || rubroFromStorage;

  const tipoChat: "pyme" | "municipio" = esRubroPublico(rubroNormalizado) ? "municipio" : "pyme";
  const isMobile = useIsMobile();
  const welcomeRef = useRef(false);

  useEffect(() => {
    if (!welcomeRef.current && messages.length === 0) {
      setMessages([{ id: Date.now(), text: "¡Hola! Soy Chatboc. ¿En qué puedo ayudarte hoy?", isBot: true, timestamp: new Date(), query: undefined }]);
      welcomeRef.current = true;
    }
    const stored = safeLocalStorage.getItem("ultima_direccion");
    if (stored) setDireccionGuardada(stored);
  }, []);

  useEffect(() => {
    if (!isAnonimo && (!user || !user.rubro) && !loading) {
      refreshUser();
    }
  }, [isAnonimo, user, refreshUser, loading]);

  const scrollToBottom = useCallback(() => {
    const container = chatMessagesContainerRef.current;
    if (container) {
      const atBottom =
        container.scrollHeight - container.scrollTop - container.clientHeight < 100;
      if (atBottom) container.scrollTop = container.scrollHeight;
    }
  }, []);

  useEffect(() => {
    const timer = setTimeout(() => scrollToBottom(), 150);
    return () => clearTimeout(timer);
  }, [messages, isTyping, scrollToBottom]);

  useEffect(() => {
    const lastBotMsg = [...messages].reverse().find((m) => m.isBot && m.text);
    const needsAddress = lastBotMsg &&
      FRASES_DIRECCION.some((frase) => (lastBotMsg.text as string).toLowerCase().includes(frase)) || forzarDireccion;
    setEsperandoDireccion(Boolean(needsAddress));
    if (!needsAddress) {
      const contenido = lastBotMsg && typeof lastBotMsg.text === "string" ? lastBotMsg.text.toLowerCase() : "";
      const exito = FRASES_EXITO.some(f => contenido.includes(f));
      if (exito) {
        const match = contenido.match(/ticket \*\*m-(\d+)/i);
        setShowCierre({
          show: true,
          text: match
            ? `✅ ¡Listo! Tu ticket fue generado exitosamente. Número: M-${match[1]}.\nUn agente municipal te va a contactar para seguimiento.`
            : lastBotMsg.text as string
        });
      } else setShowCierre(null);
    } else setShowCierre(null);
  }, [messages, forzarDireccion]);

  const fetchTicketInfo = useCallback(async () => {
    if (!activeTicketId) return;
    try {
      const data = await apiFetch<any>(
        `/tickets/municipio/${activeTicketId}`,
        { sendAnonId: isAnonimo, sendEntityToken: true }
      );
      const normalized = {
        ...data,
        latitud: data.latitud != null ? Number(data.latitud) : null,
        longitud: data.longitud != null ? Number(data.longitud) : null,
      };
      setTicketInfo(normalized);
<<<<<<< HEAD
=======
      getSpecializedContact(normalized.categoria).then(setSpecialContact);
>>>>>>> ca3d2117
      try {
        const timeline = await getTicketTimeline(normalized.id, normalized.tipo || 'municipio', { public: true });
        setTimelineHistory(timeline.history);
        setTimelineMessages(timeline.messages);
        setEstadoChat(timeline.estado_chat);
      } catch (msgErr) {
        console.error('Error fetching timeline for ticket', msgErr);
      }
    } catch (error) {
        console.error("Error fetching ticket info:", error);
    }
  }, [activeTicketId, isAnonimo]);

  useEffect(() => { fetchTicketInfo(); }, [activeTicketId, fetchTicketInfo]);

  const handleShareGps = useCallback(() => {
    if (!activeTicketId) {
      toast({ title: "Ubicación no disponible", description: "El ticket no está activo.", variant: "destructive", duration: 3000 });
      return;
    }
    if (tipoChat === "municipio") {
      requestLocation({ enableHighAccuracy: true, timeout: 10000, maximumAge: 0 }).then(async (coords) => {
        if (!coords) {
          setForzarDireccion(true);
          setEsperandoDireccion(true);
          setMessages((prev) => [...prev, {
            id: Date.now(),
            text: 'No pudimos acceder a tu ubicación por GPS. Verificá los permisos y que estés usando una conexión segura (https). Ingresá la dirección manualmente para continuar.',
            isBot: true, timestamp: new Date(), query: undefined
          }]);
          return;
        }
        try {
          await apiFetch(`/tickets/chat/${activeTicketId}/ubicacion`, { method: 'PUT', body: { lat: coords.latitud, lon: coords.longitud }, sendAnonId: isAnonimo, sendEntityToken: true });
          await apiFetch(`/tickets/municipio/${activeTicketId}/ubicacion`, { method: 'PUT', body: { lat: coords.latitud, lon: coords.longitud }, sendAnonId: isAnonimo, sendEntityToken: true });
          setForzarDireccion(false);
          fetchTicketInfo();
          toast({ title: "Ubicación enviada", description: "Tu ubicación ha sido compartida con el agente.", duration: 3000 });
        } catch (error) {
          console.error("Error al enviar ubicación:", error);
          toast({ title: "Error al enviar ubicación", description: "Hubo un problema al enviar tu ubicación.", variant: "destructive", duration: 3000 });
        }
      });
    }
  }, [activeTicketId, fetchTicketInfo, tipoChat, isAnonimo]);

  useEffect(() => {
    const fetchNewMessages = async () => {
      if (!activeTicketId) return;
      try {
        const base = `/tickets/chat/${activeTicketId}/mensajes`;
        const query = `?ultimo_mensaje_id=${ultimoMensajeIdRef.current}`;
        const data = await apiFetch<{ estado_chat: string; mensajes: any[] }>(
          `${base}${query}`, { sendAnonId: isAnonimo, sendEntityToken: true }
        );
        if (data.mensajes && data.mensajes.length > 0) {
          const nuevosMensajes: Message[] = data.mensajes.map((msg) => ({
            id: msg.id, text: msg.texto, isBot: msg.es_admin, timestamp: new Date(msg.fecha), query: undefined,
            // Asegurarse de que el backend de tickets también devuelva attachmentInfo si es necesario
            attachmentInfo: msg.attachment_info, // Asumiendo que el backend lo devuelve como attachment_info
          }));
          setMessages((prev) => [...prev, ...nuevosMensajes]);
          ultimoMensajeIdRef.current = data.mensajes[data.mensajes.length - 1].id;
        }
        if (["resuelto", "cerrado"].includes(data.estado_chat)) {
          if (pollingIntervalRef.current) clearInterval(pollingIntervalRef.current);
          setMessages((prev) => [...prev, {
            id: Date.now(),
            text: "Un agente ha finalizado esta conversación.",
            isBot: true, timestamp: new Date(), query: undefined,
          }]);
        }
        await fetchTicketInfo();
      } catch (error) {
        console.error("Error durante el polling:", error);
      }
    };
    if (activeTicketId) {
      fetchNewMessages();
      pollingIntervalRef.current = setInterval(fetchNewMessages, 10000);
    }
    return () => { if (pollingIntervalRef.current) clearInterval(pollingIntervalRef.current); };
  }, [activeTicketId, fetchTicketInfo, isAnonimo]);

  const handleSend = useCallback(
    async (payload: TypeSendPayload) => {
      const userMessageText = payload.text.trim();

      // No enviar si es solo un texto vacío y no hay adjunto ni acción
      if (!userMessageText && !payload.attachmentInfo && !payload.action && !payload.ubicacion_usuario) {
        // Si hay archivo_url legado pero no attachmentInfo, aún podría ser un adjunto
        if (!payload.archivo_url) return;
      }
      
      if (esperandoDireccion && !payload.attachmentInfo) { // No procesar como dirección si es un adjunto
        setEsperandoDireccion(false);
        setForzarDireccion(false);
        safeLocalStorage.setItem("ultima_direccion", userMessageText);
        setDireccionGuardada(userMessageText);
        if (activeTicketId) {
          try {
            await apiFetch(`/tickets/chat/${activeTicketId}/ubicacion`, { method: 'PUT', body: { direccion: userMessageText }, sendAnonId: isAnonimo, sendEntityToken: true });
            await apiFetch(`/tickets/municipio/${activeTicketId}/ubicacion`, { method: 'PUT', body: { direccion: userMessageText }, sendAnonId: isAnonimo, sendEntityToken: true });
            fetchTicketInfo();
            toast({ title: "Dirección enviada", duration: 2000 });
          } catch (error) {
            console.error("Error enviando dirección:", error);
            toast({ title: "Error enviando dirección", variant: "destructive" });
          }
        }
      }
      setShowCierre(null);

      const userMessageObject: Message = {
        id: Date.now(),
        text: userMessageText,
        isBot: false,
        timestamp: new Date(),
        attachmentInfo: payload.attachmentInfo, 
      };
      setMessages((prev) => [...prev, userMessageObject]);
      lastQueryRef.current = userMessageText; 
      setIsTyping(true);

      try {
        if (activeTicketId) {
          const body: any = {
            comentario: userMessageText,
          };
          if (payload.ubicacion_usuario) body.ubicacion = payload.ubicacion_usuario;
          // Para el chat en vivo, decidir si se envía attachmentInfo o los campos legados
          if (payload.attachmentInfo) {
            body.attachment_info = payload.attachmentInfo; // Preferido
          } else if (payload.es_foto && payload.archivo_url) {
            body.foto_url = payload.archivo_url; // Legado
          }

          await apiFetch(`/tickets/chat/${activeTicketId}/responder_ciudadano`, {
            method: "POST",
            body: body,
            sendAnonId: isAnonimo,
            sendEntityToken: true,
          });
        } else {
          const requestPayload: Record<string, any> = { 
            pregunta: userMessageText, 
            contexto_previo: contexto,
            ...(payload.attachmentInfo && { attachment_info: payload.attachmentInfo }), 
            ...(payload.es_ubicacion && { es_ubicacion: true, ubicacion_usuario: payload.ubicacion_usuario }),
            ...(payload.action && { action: payload.action }),
            // Mantener campos legados si el bot los necesita para transición
            ...(payload.archivo_url && !payload.attachmentInfo && { archivo_url: payload.archivo_url }),
            ...(payload.es_foto && !payload.attachmentInfo && { es_foto: payload.es_foto }),
          };
          
          let rubroClave: string | undefined = undefined;
          if (tipoChat === 'pyme') {
            rubroClave = rubroNormalizado;
          } else if (tipoChat === 'municipio') {
            rubroClave = "municipios";
          }
          if (rubroClave) requestPayload.rubro_clave = rubroClave;
          requestPayload.tipo_chat = tipoChat;
          if (isAnonimo && anonId) requestPayload.anon_id = anonId;
          
          const endpoint = getAskEndpoint({ tipoChat, rubro: rubroClave });
          const data = await apiFetch<any>(endpoint, {
            method: "POST",
            body: requestPayload,
            skipAuth: !authToken,
            sendEntityToken: true,
          });

          setContexto(data.contexto_actualizado || {});

          const respuestaText = data.respuesta_usuario || "⚠️ No se pudo generar una respuesta.";
          const botones = data.botones || [];

          // Mensaje de respuesta del Bot
          const botMessage: Message = {
            id: Date.now(),
            text: respuestaText,
            isBot: true,
            timestamp: new Date(),
            botones,
            query: lastQueryRef.current || undefined,
            mediaUrl: data.media_url,
            locationData: data.location_data,
            attachmentInfo: data.attachment_info, // Asumir que el bot devuelve 'attachment_info'
          };
          setMessages((prev) => [...prev, botMessage]);
          lastQueryRef.current = null;

          if (data.ticket_id) {
            setActiveTicketId(data.ticket_id);
            ultimoMensajeIdRef.current = 0;
          }
          if (!isAnonimo) await refreshUser();
        }
      } catch (error: any) {
        const errorMsg = getErrorMessage(
          error,
          '⚠️ No se pudo conectar con el servidor.'
        );
        setMessages((prev) => [
          ...prev,
          {
            id: Date.now(),
            text: errorMsg,
            isBot: true,
            timestamp: new Date(),
            query: undefined,
          },
        ]);
        toast({
          title: 'Error de comunicación',
          description: errorMsg,
          variant: 'destructive',
          duration: 5000,
        });
      } finally {
        setIsTyping(false);
      }
    },
    [esperandoDireccion, activeTicketId, isAnonimo, anonId, contexto, tipoChat, rubroNormalizado, authToken, fetchTicketInfo, refreshUser]
  );

  // Esta función handleFileUploaded es para un flujo donde la subida NO viene de ChatInput,
  // sino de otra parte de ChatPage. Si ChatInput es la única fuente de subidas, esta podría ser redundante.
  // Por ahora, la dejamos pero aseguramos que use el SendPayload correcto.
  const handleFileUploaded = useCallback((data: { url: string; filename: string; mimeType?: string; size?: number; }) => {
    // Asumimos que 'data' aquí es la respuesta ya procesada similar a lo que /archivos/subir debería devolver.
    if (data?.url && data?.filename) {
        const fileAttachmentInfo: AttachmentInfo = {
            name: data.filename, // Usar filename como name
            url: data.url,
            mimeType: data.mimeType, // Será undefined si no se provee
            size: data.size          // Será undefined si no se provee
        };
        handleSend({ 
            text: `Archivo adjunto: ${data.filename}`,
            // es_foto: data.mimeType?.startsWith('image/'), // Podría deducirse si mimeType está
            archivo_url: data.url, // Legado
            attachmentInfo: fileAttachmentInfo 
        });
    }
  }, [handleSend]);

  return (
    <div className="min-h-screen flex flex-col w-full bg-background text-foreground">
      <Navbar />
      <main className="flex-grow flex flex-col items-center justify-center py-4 sm:py-6 md:py-8">
        <div
          className={`
            w-full max-w-2xl lg:max-w-3xl
            h-[calc(100vh-100px)] sm:h-[calc(100vh-120px)] md:h-[calc(100vh-140px)]
            md:max-h-[700px] lg:max-h-[800px]
            flex flex-col
            bg-card shadow-xl rounded-lg border border-border
            overflow-hidden
          `}
        >
          <header className="p-3 sm:p-4 border-b border-border bg-card/95 backdrop-blur-sm flex items-center justify-between">
            <div className="flex items-center gap-3">
              <img
                src={tipoChat === "municipio" ? "/favicon/favicon-96x96.png" : "/chatboc_widget_64x64.webp"}
                alt="Chat Icon"
                className="w-8 h-8 sm:w-9 sm:h-9 rounded-full bg-primary/10 p-1"
              />
              <div>
                <h1 className="text-base sm:text-lg font-semibold text-foreground">
                  {rubroNormalizado ? `Asistente ${rubroNormalizado}` : "Chat de Soporte"}
                </h1>
                <p className="text-xs text-green-500">En línea</p>
              </div>
            </div>
          </header>

          <div
            ref={chatMessagesContainerRef}
            className="flex-1 overflow-y-auto p-3 sm:p-4 space-y-3 custom-scroll scrollbar-thin scrollbar-thumb-muted-foreground/30 hover:scrollbar-thumb-muted-foreground/50 scrollbar-track-transparent"
            style={{ minHeight: 0 }}
          >
            {messages.map((msg) => (
              <ChatMessage
                key={msg.id}
                message={msg}
                isTyping={isTyping}
                onButtonClick={handleSend}
                tipoChat={tipoChat}
                query={msg.query}
              />
            ))}
            {isTyping && <TypingIndicator />}
            {ticketInfo && (
              <div className="border rounded-xl p-4 sm:p-6 bg-card shadow-lg space-y-6">
                <div>
                  <p className="text-sm text-muted-foreground">Ticket #{ticketInfo.nro_ticket}</p>
                  <h2 className="text-2xl font-semibold">{ticketInfo.asunto}</h2>
                  <p className="pt-1">
                    <span className="font-medium">Estado actual:</span>{' '}
                    <span className="text-primary font-semibold">{estadoChat || ticketInfo.estado}</span>
                  </p>
                  <p className="text-sm text-muted-foreground">
                    Creado el: {formatDate(ticketInfo.fecha, Intl.DateTimeFormat().resolvedOptions().timeZone, 'es-AR')}
                  </p>
                  {ticketInfo.direccion && (
                    <p className="text-sm text-muted-foreground mt-1">Dirección: {ticketInfo.direccion}</p>
                  )}
                  {(getContactPhone(ticketInfo) || ticketInfo.email || ticketInfo.dni || ticketInfo.informacion_personal_vecino) && (
                    <div className="mt-4 text-sm space-y-1">
                      {(ticketInfo.informacion_personal_vecino?.nombre || ticketInfo.display_name) && (
                        <p>Nombre: {ticketInfo.informacion_personal_vecino?.nombre || ticketInfo.display_name}</p>
                      )}
<<<<<<< HEAD
                      {getCitizenDni(ticketInfo) && (
                        <p>DNI: {getCitizenDni(ticketInfo)}</p>
=======

>>>>>>> ca3d2117
                      )}
                      {(ticketInfo.informacion_personal_vecino?.email || ticketInfo.email) && (
                        <p>Email: {ticketInfo.informacion_personal_vecino?.email || ticketInfo.email}</p>
                      )}
                      {getContactPhone(ticketInfo) && (
                        <p>Teléfono: {getContactPhone(ticketInfo)}</p>
                      )}
                    </div>
                  )}
<<<<<<< HEAD
=======
                  {specialContact && (
                    <div className="mt-4 text-sm space-y-1">
                      <p className="font-medium">Contacto para seguimiento:</p>
                      <p>{specialContact.nombre}</p>
                      {specialContact.titulo && <p>{specialContact.titulo}</p>}
                      {specialContact.telefono && <p>Teléfono: {specialContact.telefono}</p>}
                      {specialContact.horario && <p>Horario: {specialContact.horario}</p>}
                      {specialContact.email && <p>Email: {specialContact.email}</p>}
                    </div>
                  )}
>>>>>>> ca3d2117
                  <TicketMap ticket={{ ...ticketInfo, tipo: 'municipio' }} />
                </div>
                <div>
                  <h3 className="text-xl font-semibold mb-4">Historial del Reclamo</h3>
                  <TicketTimeline history={timelineHistory} messages={timelineMessages} />
                </div>
              </div>
            )}
            {showCierre && showCierre.show && (
              <div className="my-3 p-3 rounded-lg bg-green-100 dark:bg-green-900/30 text-green-700 dark:text-green-300 text-center font-medium shadow-sm border border-green-200 dark:border-green-700">
                {showCierre.text}
              </div>
            )}
            <div style={{ height: '1px' }} />
          </div>

          <footer className="bg-card/95 backdrop-blur-sm p-3 sm:p-4 border-t border-border min-w-0">
            {esperandoDireccion ? (
              <div>
                <AddressAutocomplete
                  onSelect={(addressText: string) => handleSend({ text: addressText })}
                  autoFocus
                  placeholder="Ej: Av. Principal 123, Ciudad"
                  value={direccionGuardada ? { label: direccionGuardada, value: direccionGuardada } : undefined}
                  onChange={(opt) => setDireccionGuardada(opt ? (typeof opt.value === "string" ? opt.value : opt.value?.description ?? null) : null)}
                  persistKey="ultima_direccion"
                />
                {direccionGuardada && <TicketMap ticket={{ direccion: direccionGuardada }} />}
                <button
                  onClick={handleShareGps}
                  className="mt-2 text-sm text-primary hover:underline"
                  type="button"
                >
                  Compartir ubicación por GPS
                </button>
                <p className="text-xs mt-1.5 text-muted-foreground">
                  Ingresá tu dirección o compartí tu ubicación GPS para continuar.
                </p>
              </div>
            ) : !showCierre || !showCierre.show ? (
              <ChatInput
                onSendMessage={handleSend} // handleSend se pasa a ChatInput
                isTyping={isTyping}
              />
            ) : (
              <p className="text-center text-sm text-muted-foreground py-2">Conversación finalizada.</p>
            )}
          </footer>
        </div>
      </main>
    </div>
  );
};

export default ChatPage;<|MERGE_RESOLUTION|>--- conflicted
+++ resolved
@@ -18,13 +18,6 @@
 import { formatDate } from "@/utils/fecha";
 import { getTicketTimeline } from "@/services/ticketService";
 import { TicketHistoryEvent, Message as TicketMessage } from "@/types/tickets";
-<<<<<<< HEAD
-import { getContactPhone, getCitizenDni } from "@/utils/ticket";
-=======
-
-import { getSpecializedContact, SpecializedContact } from "@/utils/contacts";
->>>>>>> ca3d2117
-
 // Importar AttachmentInfo y SendPayload desde @/types/chat o un lugar centralizado
 // Asegúrate de que SendPayload en @/types/chat.ts incluya attachmentInfo
 import { AttachmentInfo, SendPayload as TypeSendPayload } from "@/types/chat";
@@ -77,12 +70,7 @@
   const [ticketInfo, setTicketInfo] = useState<any>(null);
   const [timelineHistory, setTimelineHistory] = useState<TicketHistoryEvent[]>([]);
   const [timelineMessages, setTimelineMessages] = useState<TicketMessage[]>([]);
-<<<<<<< HEAD
-=======
-  const [specialContact, setSpecialContact] = useState<SpecializedContact | null>(null);
->>>>>>> ca3d2117
   const [estadoChat, setEstadoChat] = useState('');
-
   const chatMessagesContainerRef = useRef<HTMLDivElement>(null);
   const lastQueryRef = useRef<string | null>(null);
   const ultimoMensajeIdRef = useRef<number>(0);
@@ -172,10 +160,6 @@
         longitud: data.longitud != null ? Number(data.longitud) : null,
       };
       setTicketInfo(normalized);
-<<<<<<< HEAD
-=======
-      getSpecializedContact(normalized.categoria).then(setSpecialContact);
->>>>>>> ca3d2117
       try {
         const timeline = await getTicketTimeline(normalized.id, normalized.tipo || 'municipio', { public: true });
         setTimelineHistory(timeline.history);
@@ -490,12 +474,7 @@
                       {(ticketInfo.informacion_personal_vecino?.nombre || ticketInfo.display_name) && (
                         <p>Nombre: {ticketInfo.informacion_personal_vecino?.nombre || ticketInfo.display_name}</p>
                       )}
-<<<<<<< HEAD
-                      {getCitizenDni(ticketInfo) && (
-                        <p>DNI: {getCitizenDni(ticketInfo)}</p>
-=======
-
->>>>>>> ca3d2117
+
                       )}
                       {(ticketInfo.informacion_personal_vecino?.email || ticketInfo.email) && (
                         <p>Email: {ticketInfo.informacion_personal_vecino?.email || ticketInfo.email}</p>
@@ -505,19 +484,7 @@
                       )}
                     </div>
                   )}
-<<<<<<< HEAD
-=======
-                  {specialContact && (
-                    <div className="mt-4 text-sm space-y-1">
-                      <p className="font-medium">Contacto para seguimiento:</p>
-                      <p>{specialContact.nombre}</p>
-                      {specialContact.titulo && <p>{specialContact.titulo}</p>}
-                      {specialContact.telefono && <p>Teléfono: {specialContact.telefono}</p>}
-                      {specialContact.horario && <p>Horario: {specialContact.horario}</p>}
-                      {specialContact.email && <p>Email: {specialContact.email}</p>}
-                    </div>
-                  )}
->>>>>>> ca3d2117
+
                   <TicketMap ticket={{ ...ticketInfo, tipo: 'municipio' }} />
                 </div>
                 <div>
