--- conflicted
+++ resolved
@@ -138,11 +138,7 @@
   { path: '/cuenta', element: <UserAccount /> },
   { path: '/demo', element: <Demo /> },
   { path: '/perfil', element: <Perfil /> },
-<<<<<<< HEAD
   { path: '/perfil/pedidos', element: <UserOrdersPage />, userPortal: true },
-=======
-  { path: '/perfil/pedidos', element: <Navigate to="/portal/pedidos" replace /> },
->>>>>>> 8a22ea8d
   { path: '/chat', element: <ChatPage /> },
   { path: '/chat/:ticketId', element: <TicketLookup /> },
   { path: '/checkout', element: <Checkout /> },
