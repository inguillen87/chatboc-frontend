--- conflicted
+++ resolved
@@ -26,11 +26,8 @@
 import { Dialog, DialogContent, DialogDescription, DialogFooter, DialogHeader, DialogTitle } from '@/components/ui/dialog';
 import { safeLocalStorage } from '@/utils/safeLocalStorage';
 import { motion, AnimatePresence } from 'framer-motion';
-<<<<<<< HEAD
 import { addMarketItem, fetchMarketCart, fetchMarketCatalog, removeMarketItem } from '@/api/market';
 import { MarketCartItem } from '@/types/market';
-=======
->>>>>>> 9f624ac5
 
 // Adapting MarketCartItem to the local CartItem interface used in this component
 // ideally we should unify these types, but for now we adapt.
@@ -101,7 +98,6 @@
     }
 
     try {
-<<<<<<< HEAD
       // Use the centralized API functions
       const cartResponse = await fetchMarketCart(effectiveTenantSlug);
 
@@ -116,28 +112,6 @@
         modalidad: item.modality ?? undefined,
         moneda: item.currency ?? undefined,
       }));
-=======
-      const [cartApiData, productsApiData] = await Promise.all([
-        apiFetch<unknown>(cartApiPath, sharedRequestOptions),
-        apiFetch<unknown>(productsApiPath, sharedRequestOptions),
-      ]);
-
-      const normalizedProducts = normalizeProductsPayload(productsApiData, 'CartPage');
-      const productMap = buildProductMap(normalizedProducts);
-      const cartEntries = normalizeCartPayload(cartApiData, 'CartPage');
-
-      const populatedCartItems: CartItem[] = cartEntries
-        .map(([productName, cantidad]) => {
-          if (cantidad <= 0) return null;
-          const productDetail = productMap[productName] ?? {
-            id: productName,
-            nombre: productName,
-            precio_unitario: 0,
-          };
-          return { ...productDetail, cantidad };
-        })
-        .filter((item): item is CartItem => item !== null);
->>>>>>> 9f624ac5
 
       setCartItems(populatedCartItems);
 
@@ -149,30 +123,17 @@
         // For now, if API is empty, we show empty.
       }
 
-<<<<<<< HEAD
       if (cartResponse.isDemo) {
-=======
+        setCartMode('local');
+      }
+
     } catch (err) {
       if (shouldUseLocalCart(err)) {
->>>>>>> 9f624ac5
-        setCartMode('local');
-      }
-<<<<<<< HEAD
-
-    } catch (err) {
-      if (shouldUseLocalCart(err)) {
-=======
-      const errorMessage = getErrorMessage(err, 'No se pudo cargar el carrito. Intenta de nuevo.');
-      if (err instanceof ApiError && err.status === 400 && errorMessage.toLowerCase().includes('tenant')) {
->>>>>>> 9f624ac5
         setCartMode('local');
         refreshLocalCart();
         return;
       }
-<<<<<<< HEAD
       const errorMessage = getErrorMessage(err, 'No se pudo cargar el carrito. Intenta de nuevo.');
-=======
->>>>>>> 9f624ac5
       setError(errorMessage);
     } finally {
       setLoading(false);
@@ -227,15 +188,7 @@
 
   const calculateItemSubtotal = (item: CartItem) => {
     if (item.modalidad === 'puntos' || item.modalidad === 'donacion') return 0;
-<<<<<<< HEAD
     // Simple calculation for now
-=======
-    if (item.unidades_por_caja && item.unidades_por_caja > 0 && item.precio_por_caja) {
-      const cajas = Math.floor(item.cantidad / item.unidades_por_caja);
-      const sobrantes = item.cantidad % item.unidades_por_caja;
-      return cajas * item.precio_por_caja + sobrantes * item.precio_unitario;
-    }
->>>>>>> 9f624ac5
     return item.precio_unitario * item.cantidad;
   };
 
@@ -449,11 +402,7 @@
                     </div>
 
                     <div className="flex items-center gap-1 bg-muted/40 rounded-lg p-1 border border-border/50">
-<<<<<<< HEAD
                         <Button variant="ghost" size="icon" className="h-8 w-8" onClick={() => handleUpdateQuantity(item.nombre, item.cantidad - 1, item.id)} disabled={item.cantidad <= 1}>
-=======
-                        <Button variant="ghost" size="icon" className="h-8 w-8" onClick={() => handleUpdateQuantity(item.nombre, item.cantidad - 1)} disabled={item.cantidad <= 1}>
->>>>>>> 9f624ac5
                         <MinusCircle className="h-4 w-4" />
                         </Button>
                         <Input
@@ -461,29 +410,17 @@
                         value={item.cantidad}
                         onChange={(e) => {
                             const val = parseInt(e.target.value);
-<<<<<<< HEAD
                             if (!isNaN(val) && val >= 0) handleUpdateQuantity(item.nombre, val, item.id);
-=======
-                            if (!isNaN(val) && val >= 0) handleUpdateQuantity(item.nombre, val);
->>>>>>> 9f624ac5
                         }}
                         className="w-12 h-8 text-center bg-transparent border-none p-0 focus-visible:ring-0"
                         min="0"
                         />
-<<<<<<< HEAD
                         <Button variant="ghost" size="icon" className="h-8 w-8" onClick={() => handleUpdateQuantity(item.nombre, item.cantidad + 1, item.id)}>
-=======
-                        <Button variant="ghost" size="icon" className="h-8 w-8" onClick={() => handleUpdateQuantity(item.nombre, item.cantidad + 1)}>
->>>>>>> 9f624ac5
                         <PlusCircle className="h-4 w-4" />
                         </Button>
                     </div>
 
-<<<<<<< HEAD
                     <Button variant="ghost" size="icon" className="text-muted-foreground hover:text-destructive hover:bg-destructive/10" onClick={() => handleUpdateQuantity(item.nombre, 0, item.id)}>
-=======
-                    <Button variant="ghost" size="icon" className="text-muted-foreground hover:text-destructive hover:bg-destructive/10" onClick={() => handleUpdateQuantity(item.nombre, 0)}>
->>>>>>> 9f624ac5
                         <Trash2 className="h-4 w-4" />
                     </Button>
                     </CardContent>
