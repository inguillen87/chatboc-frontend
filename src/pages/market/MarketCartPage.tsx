import React, { useEffect, useMemo, useRef, useState } from 'react';
import { useMutation, useQuery, useQueryClient } from '@tanstack/react-query';
<<<<<<< HEAD
import { Link, useNavigate, useParams } from 'react-router-dom';
import { ShoppingBag, Share2, Loader2, ExternalLink, Copy, QrCode, MessageCircle } from 'lucide-react';
=======
import { Link, useLocation, useNavigate, useParams } from 'react-router-dom';
import { Copy, Loader2, MessageCircle, QrCode, Search, Share2, ShoppingBag, Sparkles, Tag } from 'lucide-react';
>>>>>>> 613b98ee
import { AnimatePresence, motion } from 'framer-motion';
import { Button } from '@/components/ui/button';
import { Alert, AlertDescription, AlertTitle } from '@/components/ui/alert';
import ProductCard from '@/components/market/ProductCard';
import CartSummary from '@/components/market/CartSummary';
import CheckoutDialog from '@/components/market/CheckoutDialog';
import {
<<<<<<< HEAD
  Dialog,
  DialogContent,
  DialogDescription,
  DialogHeader,
  DialogTitle,
  DialogTrigger,
} from '@/components/ui/dialog';
import { Input } from '@/components/ui/input';
import {
  CartSummarySkeleton,
  MarketCatalogSkeleton,
  MarketHeaderSkeleton,
} from '@/components/market/MarketSkeletons';
import { addMarketItem, fetchMarketCart, fetchMarketCatalog, startMarketCheckout } from '@/api/market';
import { MarketCartItem, MarketCatalogResponse, MarketCartResponse, MarketProduct } from '@/types/market';
=======
  addMarketItem,
  clearMarketCart,
  fetchMarketCart,
  fetchMarketCatalog,
  removeMarketItem,
  startMarketCheckout,
} from '@/api/market';
import { MarketCartItem, MarketProduct } from '@/types/market';
>>>>>>> 613b98ee
import { loadMarketContact, saveMarketContact } from '@/utils/marketStorage';
import { toast } from '@/components/ui/use-toast';
import { Badge } from '@/components/ui/badge';
import { useUser } from '@/hooks/useUser';
<<<<<<< HEAD
import { cn } from '@/lib/utils';
import { safeLocalStorage } from '@/utils/safeLocalStorage';
=======
import { Input } from '@/components/ui/input';
import { AlertDialog, AlertDialogAction, AlertDialogContent, AlertDialogDescription, AlertDialogFooter, AlertDialogHeader, AlertDialogTitle } from '@/components/ui/alert-dialog';
import { Sheet, SheetContent, SheetHeader, SheetTitle, SheetTrigger } from '@/components/ui/sheet';
import { formatCurrency } from '@/utils/currency';
import { getValidStoredToken } from '@/utils/authTokens';
import { Dialog, DialogClose, DialogContent, DialogDescription, DialogFooter, DialogHeader, DialogTitle } from '@/components/ui/dialog';
import { MARKET_DEMO_SECTIONS, buildDemoMarketCatalog } from '@/data/marketDemo';
>>>>>>> 613b98ee

type ContactInfo = {
  name?: string;
  phone?: string;
};

export default function MarketCartPage() {
  const { tenantSlug = '' } = useParams<{ tenantSlug: string }>();
<<<<<<< HEAD
  const queryClient = useQueryClient();
  const { user } = useUser();
  const navigate = useNavigate();
  const cartSummaryRef = useRef<HTMLDivElement | null>(null);
=======
  const navigate = useNavigate();
  const location = useLocation();
  const queryClient = useQueryClient();
  const { user } = useUser();
  const productGridRef = useRef<HTMLDivElement | null>(null);
>>>>>>> 613b98ee

  const userName = user?.name ?? user?.nombre ?? user?.full_name;
  const userPhone = user?.phone ?? user?.telefono ?? user?.telefono_movil ?? user?.celular;
  const normalizedUserPhone =
    typeof userPhone === 'string' ? userPhone.trim() : userPhone ? String(userPhone).trim() : undefined;

  const [showContactDialog, setShowContactDialog] = useState(false);
  const [showAuthDialog, setShowAuthDialog] = useState(false);
  const [showQrModal, setShowQrModal] = useState(false);
  const [showMobileCart, setShowMobileCart] = useState(false);
  const [searchTerm, setSearchTerm] = useState('');
  const [activeCategory, setActiveCategory] = useState<string>('todos');
  const [confirmation, setConfirmation] = useState<string | null>(null);
  const [qrError, setQrError] = useState<string | null>(null);
  const [contact, setContact] = useState<ContactInfo>(() => {
    const stored = loadMarketContact(tenantSlug);
    return {
      name: stored.name ?? userName,
      phone: stored.phone ?? normalizedUserPhone,
    };
  });
  const [showLoginPrompt, setShowLoginPrompt] = useState(false);
  const [showQrModal, setShowQrModal] = useState(false);
  const [searchTerm, setSearchTerm] = useState('');

  useEffect(() => {
    const stored = loadMarketContact(tenantSlug);
    setContact((prev) => ({
      name: stored.name ?? prev.name ?? userName,
      phone: stored.phone ?? prev.phone ?? normalizedUserPhone,
    }));
    setConfirmation(null);
  }, [tenantSlug, userName, normalizedUserPhone]);
<<<<<<< HEAD

  const shareUrl = useMemo(() => {
    if (typeof window === 'undefined' || !tenantSlug) return '';
    const url = new URL(window.location.href);
    url.pathname = `/market/${tenantSlug}/cart`;
    url.search = '';
    return url.toString();
  }, [tenantSlug]);
=======
>>>>>>> 613b98ee

  const catalogQuery = useQuery({
    queryKey: ['marketCatalog', tenantSlug],
    queryFn: () => fetchMarketCatalog(tenantSlug),
    enabled: Boolean(tenantSlug),
    staleTime: 1000 * 60, // cache short catalog loads while browsing
  });

  const cartQuery = useQuery({
    queryKey: ['marketCart', tenantSlug],
    queryFn: () => fetchMarketCart(tenantSlug),
    enabled: Boolean(tenantSlug),
<<<<<<< HEAD
    refetchInterval: 15000,
  });

  const shareTitle = useMemo(
    () => catalogQuery.data?.tenantName ?? 'Catálogo',
    [catalogQuery.data?.tenantName],
  );

  const qrShareUrl = useMemo(() => {
    if (!shareUrl) return '';
    return `https://api.qrserver.com/v1/create-qr-code/?size=240x240&data=${encodeURIComponent(shareUrl)}`;
=======
  });

  const shareUrl = useMemo(() => {
    const backendUrl = cartQuery.data?.cartUrl ?? catalogQuery.data?.publicCartUrl;
    if (backendUrl) return backendUrl;

    if (typeof window === 'undefined' || !tenantSlug) return '';
    const url = new URL(window.location.href);
    url.pathname = `/market/${tenantSlug}/cart`;
    url.search = '';
    return url.toString();
  }, [cartQuery.data?.cartUrl, catalogQuery.data?.publicCartUrl, tenantSlug]);

  const shareMessage = useMemo(() => {
    if (catalogQuery.data?.whatsappShareUrl) return catalogQuery.data.whatsappShareUrl;
    if (cartQuery.data?.whatsappShareUrl) return cartQuery.data.whatsappShareUrl;
    if (!shareUrl) return '';
    const tenantName = catalogQuery.data?.tenantName?.trim();
    const prefix = tenantName ? `Mirá el catálogo de ${tenantName}` : 'Mirá este catálogo';
    return `https://wa.me/?text=${encodeURIComponent(`${prefix}: ${shareUrl}`)}`;
  }, [cartQuery.data?.whatsappShareUrl, catalogQuery.data?.tenantName, shareUrl]);

  const qrImageUrl = useMemo(() => {
    if (!shareUrl) return '';
    return `https://quickchart.io/qr?text=${encodeURIComponent(shareUrl)}&margin=12&size=480`;
>>>>>>> 613b98ee
  }, [shareUrl]);

  const addMutation = useMutation({
    mutationFn: (productId: string) => addMarketItem(tenantSlug, { productId, quantity: 1 }),
<<<<<<< HEAD
    onMutate: async (productId: string) => {
      await queryClient.cancelQueries({ queryKey: ['marketCart', tenantSlug] });
      const previousCart = queryClient.getQueryData<MarketCartResponse>(['marketCart', tenantSlug]);
      const catalog = queryClient.getQueryData<MarketCatalogResponse>(['marketCatalog', tenantSlug]);
      const product = catalog?.products.find((item) => item.id === productId);

      queryClient.setQueryData<MarketCartResponse | undefined>(['marketCart', tenantSlug], (current) => {
        const items = current?.items ? [...current.items] : [];
        const existingIndex = items.findIndex((item) => item.id === productId);
        if (existingIndex >= 0) {
          items[existingIndex] = { ...items[existingIndex], quantity: items[existingIndex].quantity + 1 };
        } else if (product) {
          items.push({
            id: product.id,
            name: product.name,
            quantity: 1,
            price: product.price,
            points: product.points,
            imageUrl: product.imageUrl,
          });
        }

        const totalAmount =
          (current?.totalAmount ?? 0) +
          (product?.price ??
            (existingIndex >= 0 ? items[existingIndex]?.price ?? 0 : 0));
        const totalPoints =
          (current?.totalPoints ?? 0) +
          (product?.points ?? (existingIndex >= 0 ? items[existingIndex]?.points ?? 0 : 0));

        return {
          ...(current ?? {}),
          items,
          totalAmount,
          totalPoints,
        };
      });
      setCartPulse(true);
      return { previousCart };
    },
=======
>>>>>>> 613b98ee
    onSuccess: (data) => {
      queryClient.setQueryData(['marketCart', tenantSlug], data);
      toast({
        title: 'Agregado al carrito',
        description: 'Actualizamos tu carrito.',
      });
    },
<<<<<<< HEAD
    onError: (_error, _variables, context) => {
      if (context?.previousCart) {
        queryClient.setQueryData(['marketCart', tenantSlug], context.previousCart);
      }
=======
    onError: () => {
>>>>>>> 613b98ee
      toast({
        title: 'No se pudo agregar el producto',
        description: 'Intentá nuevamente en unos segundos.',
        variant: 'destructive',
      });
    },
<<<<<<< HEAD
    onSettled: () => {
      queryClient.invalidateQueries({ queryKey: ['marketCart', tenantSlug] });
=======
  });

  const removeMutation = useMutation({
    mutationFn: (productId: string) => removeMarketItem(tenantSlug, productId),
    onSuccess: (data) => {
      queryClient.setQueryData(['marketCart', tenantSlug], data);
      toast({
        title: 'Producto quitado',
        description: 'Actualizamos tu carrito.',
      });
    },
    onError: () => {
      toast({
        title: 'No se pudo actualizar el carrito',
        description: 'Revisa tu conexión e intenta nuevamente.',
        variant: 'destructive',
      });
    },
  });

  const clearMutation = useMutation({
    mutationFn: () => clearMarketCart(tenantSlug),
    onSuccess: (data) => {
      queryClient.setQueryData(['marketCart', tenantSlug], data);
    },
    onError: () => {
      toast({
        title: 'No pudimos vaciar el carrito',
        description: 'Intenta nuevamente en unos segundos.',
        variant: 'destructive',
      });
>>>>>>> 613b98ee
    },
  });

  const checkoutMutation = useMutation({
<<<<<<< HEAD
    mutationFn: (payload: { name?: string; phone: string }) => startMarketCheckout(tenantSlug, payload),
=======
    mutationFn: (payload: { name?: string; phone: string }) =>
      startMarketCheckout(tenantSlug, payload),
>>>>>>> 613b98ee
    onSuccess: (response, variables) => {
      saveMarketContact(tenantSlug, variables);
      setContact(variables);
      setConfirmation(response?.message ?? 'Pedido registrado. Te contactaremos a la brevedad.');
<<<<<<< HEAD
      queryClient.setQueryData<MarketCartResponse>(['marketCart', tenantSlug], {
        items: [],
        totalAmount: 0,
        totalPoints: 0,
        availableAmount: null,
        availablePoints: null,
      });
=======
>>>>>>> 613b98ee
      queryClient.invalidateQueries({ queryKey: ['marketCart', tenantSlug] });
    },
    onError: () => {
      toast({
        title: 'No pudimos iniciar el checkout',
        description: 'Revisa tu conexión o vuelve a intentarlo.',
        variant: 'destructive',
      });
    },
  });

  const handleCopyLink = async () => {
    try {
      if (!shareUrl) return;
      await navigator.clipboard.writeText(shareUrl);
      toast({
        title: 'Catálogo listo para compartir',
        description: 'Copiamos el enlace en tu portapapeles.',
      });
    } catch (error) {
      console.error('Clipboard error', error);
      toast({
        title: 'No se pudo copiar el enlace',
        description: shareUrl,
        variant: 'destructive',
      });
    }
  };

  const handleShareWhatsApp = () => {
    if (!shareMessage) return;
    const whatsappUrl = shareMessage.startsWith('https://wa.me')
      ? shareMessage
      : `https://wa.me/?text=${encodeURIComponent(shareMessage)}`;
    window.open(whatsappUrl, '_blank', 'noopener,noreferrer');
  };

  const handleOpenQr = () => {
    if (!shareUrl) return;
    setQrError(null);
    setShowQrModal(true);
  };

  const handleCheckout = () => {
    const resolvedName = contact.name ?? userName;
    const phone = contact.phone?.trim() ?? normalizedUserPhone;
    if (!cartQuery.data?.items.length) {
      toast({
        title: 'Tu carrito está vacío',
        description: 'Agrega productos para continuar.',
      });
      return;
    }

    if (!tenantSlug) {
      toast({
        title: 'No encontramos el catálogo',
        description: 'Revisa el enlace o escanea nuevamente el código QR.',
        variant: 'destructive',
      });
      return;
    }

<<<<<<< HEAD
    const sessionToken =
      safeLocalStorage.getItem('authToken') || safeLocalStorage.getItem('chatAuthToken');

    if (!sessionToken && !user) {
      setShowLoginPrompt(true);
=======
    if (!hasSession) {
      setShowAuthDialog(true);
>>>>>>> 613b98ee
      return;
    }

    if (phone) {
      checkoutMutation.mutate({ name: resolvedName, phone });
      return;
    }

    setShowContactDialog(true);
  };

  const submitContact = (payload: { name?: string; phone: string }) => {
    setShowContactDialog(false);
    checkoutMutation.mutate(payload);
  };

  const fallbackCatalog = useMemo(() => buildDemoMarketCatalog(tenantSlug).catalog, [tenantSlug]);
  const catalogData = catalogQuery.data ?? (catalogQuery.isError ? fallbackCatalog : undefined);
  const catalogProducts: MarketProduct[] = catalogData?.products ?? [];
  const cartItems: MarketCartItem[] = cartQuery.data?.items ?? [];
  const catalogErrorMessage = catalogQuery.error instanceof Error ? catalogQuery.error.message : null;
  const cartErrorMessage = cartQuery.error instanceof Error ? cartQuery.error.message : null;
  const isDemoCatalog = Boolean(catalogData?.isDemo || (!catalogQuery.data && catalogQuery.isError));
  const canCopy = Boolean(shareUrl && navigator?.clipboard);
  const canShareWhatsApp = Boolean(shareMessage);

  const {
    averageRating,
    catalogSections,
    categories,
    heroImage,
    heroSubtitle,
    paidProducts,
    redeemableProducts,
    sectionsWithItems,
  } = useMemo(() => {
    const computedCategories = [
      'todos',
      ...Array.from(
        new Set(
          catalogProducts
            .map((product) => product.category?.trim())
            .filter((value): value is string => Boolean(value)),
        ),
      ),
    ];

    const computedCatalogSections = catalogData?.sections?.length ? catalogData.sections : MARKET_DEMO_SECTIONS;

    const computedPaidProducts = catalogProducts.filter((product) => !product.points);
    const computedRedeemableProducts = catalogProducts.filter(
      (product) => typeof product.points === 'number' && product.points > 0,
    );

    const ratings = catalogProducts
      .map((product) => product.rating)
      .filter((value): value is number => typeof value === 'number');
    const computedAverageRating = ratings.length
      ? Number((ratings.reduce((acc, value) => acc + value, 0) / ratings.length).toFixed(1))
      : null;

    const computedSectionsWithItems = (() => {
      const hasItems = computedCatalogSections.some((section) => section.items?.length);
      if (hasItems) return computedCatalogSections;

      return computedCatalogSections.map((section, index) => {
        if (section.items?.length) return section;
        if (index === 0 && computedPaidProducts.length)
          return { ...section, items: computedPaidProducts.slice(0, 6) };
        if (index === 1 && computedRedeemableProducts.length)
          return { ...section, items: computedRedeemableProducts.slice(0, 6) };
        return section;
      });
    })();

    return {
      averageRating: computedAverageRating,
      catalogSections: computedCatalogSections,
      categories: computedCategories,
      heroImage:
        catalogData?.heroImageUrl ??
        'https://images.unsplash.com/photo-1504674900247-0877df9cc836?auto=format&fit=crop&w=1200&q=80',
      heroSubtitle:
        catalogData?.heroSubtitle ??
        'Demostración pública del catálogo multi-tenant con fotos, canjes, carrito y buscador listo para compartir.',
      paidProducts: computedPaidProducts,
      redeemableProducts: computedRedeemableProducts,
      sectionsWithItems: computedSectionsWithItems,
    };
  }, [catalogData?.heroImageUrl, catalogData?.heroSubtitle, catalogData?.sections, catalogProducts]);

  const formatPriceValue = (value?: number | null, currency = 'ARS'): string => {
    if (typeof value !== 'number' || Number.isNaN(value)) return '';
    return formatCurrency(value, currency);
  };

  const buildPriceLabel = (product: MarketProduct): string => {
    if (product.points) return `${product.points} pts`;
    return product.priceText ?? formatPriceValue(product.price, product.currency ?? 'ARS') ?? 'Consultar';
  };

  const buildSectionSubtitle = (product: MarketProduct): string | null =>
    product.category ?? product.descriptionShort ?? product.description ?? null;

  const itemsCount = cartItems.reduce((acc, item) => acc + item.quantity, 0);
  const hasSession = useMemo(() => {
    const authToken = getValidStoredToken('authToken');
    const chatToken = getValidStoredToken('chatAuthToken');
    return Boolean(user?.token || authToken || chatToken);
  }, [user]);

  const filteredProducts = useMemo(() => {
    const matchesSearch = (product: MarketProduct) => {
      if (!searchTerm.trim()) return true;
      const term = searchTerm.toLowerCase();
      const name = product.name?.toLowerCase() ?? '';
      const description = product.description?.toLowerCase() ?? '';
      const shortDescription = product.descriptionShort?.toLowerCase() ?? '';
      const category = product.category?.toLowerCase() ?? '';
      const tagText = (product.tags ?? []).join(' ').toLowerCase();
      return (
        name.includes(term) ||
        description.includes(term) ||
        shortDescription.includes(term) ||
        category.includes(term) ||
        tagText.includes(term)
      );
    };

<<<<<<< HEAD
  const filteredProducts = useMemo(() => {
    if (!searchTerm.trim()) return catalogProducts;
    const query = searchTerm.toLowerCase();
    return catalogProducts.filter(
      (product) =>
        product.name.toLowerCase().includes(query) ||
        (product.description ? product.description.toLowerCase().includes(query) : false),
    );
  }, [catalogProducts, searchTerm]);

  const scrollToSummary = () => {
    cartSummaryRef.current?.scrollIntoView({ behavior: 'smooth', block: 'start' });
    setCartPulse(true);
  };

  useEffect(() => {
    if (!itemsCount) return;
    const timeout = setTimeout(() => setCartPulse(false), 350);
    return () => clearTimeout(timeout);
  }, [itemsCount]);

  const HeaderContent = (
    <div className="mx-auto flex max-w-5xl items-center justify-between gap-4 px-4 py-3 sm:px-6">
      <div className="flex items-center gap-3">
        <div className="flex h-12 w-12 items-center justify-center overflow-hidden rounded-xl bg-primary/10 text-primary">
          {catalogQuery.data?.tenantLogoUrl ? (
            <img
              src={catalogQuery.data.tenantLogoUrl}
              alt={catalogQuery.data?.tenantName ?? tenantSlug}
              className="h-full w-full object-cover"
            />
          ) : (
            <ShoppingBag className="h-6 w-6" />
          )}
        </div>
        <div>
          <p className="text-xs uppercase tracking-wide text-muted-foreground">Catálogo</p>
          <h1 className="text-lg font-semibold leading-tight sm:text-xl">
            {catalogQuery.data?.tenantName ?? tenantSlug}
          </h1>
          {catalogQuery.data?.tenantName ? (
            <p className="text-xs text-muted-foreground">Ruta única: /market/{tenantSlug}/cart</p>
          ) : null}
        </div>
      </div>

      <div className="flex items-center gap-2">
        <div className="hidden md:flex items-center gap-2">
          <Button
            variant="outline"
            size="sm"
            onClick={handleShare}
            disabled={!canShare}
            className="transition hover:scale-[1.01]"
          >
            <Share2 className="mr-2 h-4 w-4" />
            Compartir
          </Button>
          <Button
            variant="outline"
            size="sm"
            onClick={async () => {
              if (!shareUrl) return;
              await navigator.clipboard.writeText(shareUrl);
              toast({ title: 'Enlace copiado', description: 'Listo para compartir.' });
            }}
            disabled={!shareUrl}
          >
            <Copy className="mr-2 h-4 w-4" />
            Copiar enlace
          </Button>
          <Button
            variant="outline"
            size="sm"
            onClick={() =>
              window.open(
                `https://wa.me/?text=${encodeURIComponent(
                  `Mirá el catálogo: ${shareUrl}`,
                )}`,
                '_blank',
              )
            }
            disabled={!shareUrl}
          >
            <MessageCircle className="mr-2 h-4 w-4" />
            Compartir por WhatsApp
          </Button>
          <Dialog open={showQrModal} onOpenChange={setShowQrModal}>
            <DialogTrigger asChild>
              <Button variant="outline" size="sm">
                <QrCode className="mr-2 h-4 w-4" />
                Ver QR
              </Button>
            </DialogTrigger>
            <DialogContent className="sm:max-w-sm">
              <DialogHeader>
                <DialogTitle>Escaneá para abrir el catálogo</DialogTitle>
                <DialogDescription>Comparte esta tienda con un enlace único.</DialogDescription>
              </DialogHeader>
              <div className="flex flex-col items-center gap-3">
                {qrShareUrl ? (
                  <div className="rounded-xl bg-white p-4 shadow-inner">
                    <img src={qrShareUrl} alt="QR del catálogo" className="h-56 w-56" />
                  </div>
                ) : null}
                <Button
                  variant="secondary"
                  className="w-full"
                  onClick={async () => {
                    if (!shareUrl) return;
                    await navigator.clipboard.writeText(shareUrl);
                    toast({
                      title: 'Enlace del catálogo copiado',
                      description: 'Compartilo por el canal que prefieras.',
                    });
                  }}
                  disabled={!shareUrl}
                >
                  <Copy className="mr-2 h-4 w-4" /> Copiar enlace
                </Button>
              </div>
            </DialogContent>
          </Dialog>
        </div>
        <motion.div
          animate={{ scale: cartPulse ? 1.08 : 1 }}
          transition={{ type: 'spring', stiffness: 320, damping: 18 }}
          className="overflow-hidden rounded-full"
        >
          <Badge
            variant="secondary"
            className="flex items-center gap-1 px-3 py-1 text-sm shadow-sm"
          >
            <ShoppingBag className="h-4 w-4" />
            <AnimatePresence mode="popLayout" initial={false}>
              <motion.span
                key={itemsCount}
                initial={{ y: 8, opacity: 0 }}
                animate={{ y: 0, opacity: 1 }}
                exit={{ y: -8, opacity: 0 }}
                transition={{ duration: 0.18 }}
              >
                {itemsCount}
              </motion.span>
            </AnimatePresence>
          </Badge>
        </motion.div>
      </div>
    </div>
  );
=======
    const matchesCategory = (product: MarketProduct) => {
      if (activeCategory === 'todos') return true;
      return product.category?.toLowerCase() === activeCategory.toLowerCase();
    };

    return catalogProducts.filter((product) => matchesSearch(product) && matchesCategory(product));
  }, [activeCategory, catalogProducts, searchTerm]);

  const derivedAmount = useMemo(() => {
    if (cartQuery.data?.totalAmount !== undefined && cartQuery.data?.totalAmount !== null) {
      return cartQuery.data.totalAmount;
    }
    return cartItems.reduce((acc, item) => acc + (item.price ?? 0) * item.quantity, 0);
  }, [cartItems, cartQuery.data?.totalAmount]);

  const isUpdatingCart = addMutation.isPending || removeMutation.isPending || clearMutation.isPending;

  const goToLogin = () => {
    const redirectPath = `${location.pathname}${location.search}`;
    navigate('/user/login', { state: { redirectTo: redirectPath } });
  };

  const scrollToProducts = () => {
    if (productGridRef.current) {
      productGridRef.current.scrollIntoView({ behavior: 'smooth', block: 'start' });
    }
  };
>>>>>>> 613b98ee

  return (
    <div className="min-h-screen bg-gradient-to-b from-slate-50 to-white pb-24 sm:pb-12">
      <header className="sticky top-0 z-10 border-b bg-white/80 backdrop-blur">
        <div className="mx-auto flex max-w-5xl flex-col gap-3 px-4 py-3 sm:flex-row sm:items-center sm:justify-between sm:gap-4 sm:px-6">
          <div className="flex items-center gap-3">
            <div className="flex h-12 w-12 items-center justify-center overflow-hidden rounded-xl bg-primary/10 text-primary">
              {catalogQuery.data?.tenantLogoUrl ? (
                <img
                  src={catalogQuery.data.tenantLogoUrl}
                  alt={catalogQuery.data?.tenantName ?? tenantSlug}
                  className="h-full w-full object-cover"
                />
              ) : (
                <ShoppingBag className="h-6 w-6" />
              )}
            </div>
            <div>
              <p className="text-xs uppercase tracking-wide text-muted-foreground">Catálogo</p>
              <h1 className="text-lg font-semibold leading-tight sm:text-xl">
                {catalogQuery.data?.tenantName ?? tenantSlug}
              </h1>
            </div>
          </div>

          <div className="flex flex-1 items-center gap-2 sm:max-w-md">
            <div className="relative w-full">
              <Search className="absolute left-3 top-1/2 h-4 w-4 -translate-y-1/2 text-muted-foreground" />
              <Input
                value={searchTerm}
                onChange={(e) => setSearchTerm(e.target.value)}
                placeholder="Buscar productos"
                className="pl-9"
              />
            </div>
            <div className="hidden items-center gap-2 sm:flex">
              <Button variant="outline" size="sm" onClick={handleCopyLink} disabled={!canCopy}>
                <Copy className="mr-2 h-4 w-4" />
                Copiar enlace
              </Button>
              <Button variant="outline" size="sm" onClick={handleShareWhatsApp} disabled={!canShareWhatsApp}>
                <MessageCircle className="mr-2 h-4 w-4" />
                WhatsApp
              </Button>
              <Button variant="outline" size="sm" onClick={handleOpenQr} disabled={!shareUrl}>
                <QrCode className="mr-2 h-4 w-4" />
                Ver QR
              </Button>
              <Badge variant="secondary" className="flex items-center gap-1 px-3 py-1 text-sm">
                <AnimatePresence mode="popLayout" initial={false}>
                  <motion.span
                    key={itemsCount}
                    className="flex items-center gap-1"
                    initial={{ scale: 0.8, opacity: 0, y: -4 }}
                    animate={{ scale: 1, opacity: 1, y: 0 }}
                    exit={{ scale: 0.9, opacity: 0, y: 4 }}
                    transition={{ type: 'spring', stiffness: 240, damping: 18 }}
                  >
                    <ShoppingBag className="h-4 w-4" />
                    {itemsCount}
                  </motion.span>
                </AnimatePresence>
              </Badge>
            </div>
          </div>

          <div className="flex items-center gap-2 sm:hidden">
            <Button variant="outline" size="sm" className="w-full" onClick={handleCopyLink} disabled={!canCopy}>
              <Copy className="mr-2 h-4 w-4" />
              Copiar
            </Button>
            <Button variant="outline" size="sm" className="w-full" onClick={handleShareWhatsApp} disabled={!canShareWhatsApp}>
              <MessageCircle className="mr-2 h-4 w-4" />
              WhatsApp
            </Button>
            <Button variant="outline" size="sm" className="w-full" onClick={handleOpenQr} disabled={!shareUrl}>
              <QrCode className="mr-2 h-4 w-4" />
              QR
            </Button>
            <Badge variant="secondary" className="flex items-center gap-1 px-3 py-2 text-sm">
              <AnimatePresence mode="popLayout" initial={false}>
                <motion.span
                  key={itemsCount}
                  className="flex items-center gap-1"
                  initial={{ scale: 0.9, opacity: 0, y: -2 }}
                  animate={{ scale: 1, opacity: 1, y: 0 }}
                  exit={{ scale: 0.95, opacity: 0, y: 2 }}
                  transition={{ type: 'spring', stiffness: 240, damping: 18 }}
                >
                  <ShoppingBag className="h-4 w-4" />
                  {itemsCount}
                </motion.span>
              </AnimatePresence>
            </Badge>
          </div>
        </div>
      </header>

      <main className="mx-auto flex max-w-5xl flex-col gap-6 px-4 py-6 sm:px-6">
        {confirmation ? (
          <Alert>
            <AlertTitle>Pedido registrado</AlertTitle>
            <AlertDescription>{confirmation}</AlertDescription>
          </Alert>
        ) : null}

        <section className="overflow-hidden rounded-2xl border bg-white shadow-sm">
          <div className="grid gap-0 md:grid-cols-[1.1fr_0.9fr]">
            <div className="space-y-4 p-6 md:p-8">
              <div className="flex flex-wrap items-center gap-2">
                <Badge variant="secondary">Catálogo público</Badge>
                {isDemoCatalog ? <Badge variant="outline">Modo demo</Badge> : null}
                {catalogQuery.data?.tenantName ? (
                  <Badge variant="outline" className="flex items-center gap-1">
                    <Sparkles className="h-3.5 w-3.5" /> {catalogQuery.data.tenantName}
                  </Badge>
                ) : null}
              </div>
              <div className="space-y-2">
                <h2 className="text-2xl font-semibold leading-tight sm:text-3xl">
                  Marketplace listo para compartir
                </h2>
                <p className="max-w-2xl text-base text-muted-foreground">{heroSubtitle}</p>
              </div>

              <div className="grid grid-cols-1 gap-3 sm:grid-cols-4">
                <div className="rounded-xl border bg-muted/40 p-4">
                  <p className="text-xs uppercase text-muted-foreground">Catálogo</p>
                  <p className="text-xl font-semibold">{catalogProducts.length || 0} ítems</p>
                  <p className="text-xs text-muted-foreground">Fotos, descripciones y filtros por categoría.</p>
                </div>
                <div className="rounded-xl border bg-muted/40 p-4">
                  <p className="text-xs uppercase text-muted-foreground">Canjes</p>
                  <p className="text-xl font-semibold">{catalogProducts.filter((p) => p.points).length} opciones</p>
                  <p className="text-xs text-muted-foreground">Puntos y beneficios en un mismo flujo.</p>
                </div>
                <div className="rounded-xl border bg-muted/40 p-4">
                  <p className="text-xs uppercase text-muted-foreground">Carrito</p>
                  <p className="text-xl font-semibold">/market/{tenantSlug || 'demo'}/cart</p>
                  <p className="text-xs text-muted-foreground">URL lista para QR y WhatsApp.</p>
                </div>
                <div className="rounded-xl border bg-muted/40 p-4">
                  <p className="text-xs uppercase text-muted-foreground">Experiencia</p>
                  <p className="text-xl font-semibold">
                    {averageRating ? `${averageRating} ★` : 'Listo'}
                  </p>
                  <p className="text-xs text-muted-foreground">Animaciones suaves y fichas con puntaje.</p>
                </div>
              </div>

              <div className="flex flex-wrap gap-3">
                <Button size="lg" className="gap-2" onClick={scrollToProducts}>
                  <Sparkles className="h-4 w-4" /> Explorar catálogo
                </Button>
                <Button
                  variant="outline"
                  size="lg"
                  className="gap-2"
                  onClick={() => setShowMobileCart(true)}
                  disabled={!cartItems.length}
                >
                  Seguir comprando
                </Button>
              </div>
            </div>
            <div className="relative hidden min-h-[260px] overflow-hidden bg-muted/50 md:block">
              <div className="absolute inset-0 bg-gradient-to-br from-primary/10 to-transparent" />
              <img
                src={heroImage}
                alt="Portada del catálogo"
                className="h-full w-full object-cover"
                loading="lazy"
              />
            </div>
          </div>
        </section>

        <section className="grid gap-4 sm:grid-cols-2 lg:grid-cols-3">
          {sectionsWithItems.map((section) => (
            <div key={section.title} className="rounded-2xl border bg-white/80 p-4 shadow-sm">
              <div className="flex items-center gap-2 text-xs font-semibold uppercase text-muted-foreground">
                <Tag className="h-4 w-4" />
                {section.badge ?? 'Sección'}
              </div>
              <h3 className="mt-2 text-lg font-semibold leading-snug">{section.title}</h3>
              {section.description ? (
                <p className="mt-1 text-sm text-muted-foreground">{section.description}</p>
              ) : null}

              {section.items?.length ? (
                <div className="mt-3 grid grid-cols-2 gap-3">
                  {section.items.slice(0, 4).map((item) => (
                    <div
                      key={item.id}
                      className="group overflow-hidden rounded-xl border bg-muted/30 p-2 transition hover:-translate-y-0.5 hover:border-primary/40 hover:shadow-md"
                    >
                      <div className="relative aspect-[4/3] w-full overflow-hidden rounded-lg bg-white">
                        {item.imageUrl ? (
                          <img
                            src={item.imageUrl}
                            alt={item.name}
                            className="h-full w-full object-cover"
                            loading="lazy"
                          />
                        ) : (
                          <div className="flex h-full w-full items-center justify-center text-muted-foreground">
                            <ShoppingBag className="h-5 w-5" />
                          </div>
                        )}
                        {item.modality ? (
                          <Badge className="absolute left-2 top-2 bg-white/90 text-xs font-semibold text-foreground" variant="secondary">
                            {item.modality}
                          </Badge>
                        ) : null}
                      </div>
                      <p className="mt-2 line-clamp-1 text-sm font-semibold leading-tight">{item.name}</p>
                      {buildSectionSubtitle(item) ? (
                        <p className="line-clamp-2 text-xs text-muted-foreground">{buildSectionSubtitle(item)}</p>
                      ) : null}
                      <div className="mt-1 flex items-center gap-2 text-xs font-semibold text-primary">
                        {buildPriceLabel(item) || 'Consultar'}
                      </div>
                    </div>
                  ))}
                </div>
              ) : null}
            </div>
          ))}
        </section>

        <section className="grid gap-6 lg:grid-cols-[2fr_1fr]">
          <div className="space-y-4">
<<<<<<< HEAD
            <div className="flex flex-wrap items-center justify-between gap-3">
              <div className="space-y-1">
                <h2 className="text-xl font-semibold">Productos</h2>
                <p className="text-sm text-muted-foreground">
                  Catálogo público de este tenant. Agrega ítems y confirma en un paso.
                </p>
              </div>
              <div className="flex flex-1 flex-col gap-2 sm:flex-row sm:items-center sm:justify-end">
                <Input
                  placeholder="Buscar productos"
                  value={searchTerm}
                  onChange={(event) => setSearchTerm(event.target.value)}
                  className="w-full min-w-[200px] sm:max-w-xs"
                />
                {catalogQuery.isFetching ? (
                  <div className="flex items-center gap-2 text-sm text-muted-foreground">
                    <Loader2 className="h-4 w-4 animate-spin" /> Sincronizando catálogo...
                  </div>
                ) : null}
              </div>
=======
            <div className="flex items-center justify-between">
              <h2 className="text-xl font-semibold">Productos</h2>
              {catalogQuery.isLoading ? (
                <div className="flex items-center gap-2 text-sm text-muted-foreground">
                  <Loader2 className="h-4 w-4 animate-spin" /> Cargando catálogo...
                </div>
              ) : null}
>>>>>>> 613b98ee
            </div>

            {isDemoCatalog ? (
              <Alert>
                <AlertTitle>Catálogo de demostración</AlertTitle>
                <AlertDescription>
                  {catalogData?.demoReason || 'Mostramos un catálogo listo para probar mientras se conecta el catálogo en vivo.'}
                </AlertDescription>
              </Alert>
            ) : null}

            {!isDemoCatalog && catalogErrorMessage ? (
              <Alert variant="destructive">
                <AlertTitle>{catalogQuery.data?.isDemo ? 'Catálogo de demostración' : 'No pudimos cargar el catálogo'}</AlertTitle>
                <AlertDescription>
                  {catalogQuery.data?.demoReason ??
                    (catalogErrorMessage ||
                      'Intenta nuevamente desde el enlace o QR.')}
                </AlertDescription>
              </Alert>
            ) : null}

<<<<<<< HEAD
            {isLoadingCatalog ? (
              <MarketCatalogSkeleton cards={4} />
            ) : filteredProducts.length ? (
              <div className="grid grid-cols-1 gap-4 sm:grid-cols-2">
=======
            {categories.length > 1 ? (
              <div className="flex flex-wrap gap-2 overflow-x-auto pb-1">
                {categories.map((category) => (
                  <Button
                    key={category}
                    variant={activeCategory === category ? 'default' : 'outline'}
                    size="sm"
                    className="rounded-full"
                    onClick={() => setActiveCategory(category)}
                  >
                    {category === 'todos' ? 'Todas las secciones' : category}
                  </Button>
                ))}
              </div>
            ) : null}

            {filteredProducts.length ? (
              <div ref={productGridRef} className="grid grid-cols-1 gap-4 sm:grid-cols-2">
>>>>>>> 613b98ee
                {filteredProducts.map((product) => (
                  <ProductCard
                    key={product.id}
                    product={product}
                    onAdd={(productId) => addMutation.mutate(productId)}
                    isAdding={addMutation.isPending}
                  />
                ))}
              </div>
            ) : (
              <div className="rounded-lg border bg-white p-6 text-center text-sm text-muted-foreground">
                {catalogQuery.isLoading
                  ? 'Cargando productos...'
                  : searchTerm
                    ? 'No encontramos productos que coincidan con tu búsqueda.'
                    : 'No hay productos disponibles en este catálogo.'}
              </div>
            )}
          </div>

          <div className="lg:sticky lg:top-24">
            <CartSummary
              items={cartItems}
              totalAmount={cartQuery.data?.totalAmount}
              totalPoints={cartQuery.data?.totalPoints}
              onCheckout={handleCheckout}
              isSubmitting={checkoutMutation.isPending}
              onRemoveItem={(productId) => removeMutation.mutate(productId)}
              onClearCart={() => clearMutation.mutate()}
              isUpdating={isUpdatingCart}
            />

            {cartErrorMessage ? (
              <Alert variant="destructive" className="mt-3">
                <AlertTitle>No pudimos actualizar tu carrito</AlertTitle>
                <AlertDescription>
                  {cartErrorMessage || 'Revisa tu conexión e intenta de nuevo.'}
                </AlertDescription>
              </Alert>
            ) : null}

            {(catalogQuery.data?.isDemo || cartQuery.data?.isDemo) && !cartErrorMessage ? (
              <Alert className="mt-3" variant="default">
                <AlertTitle>Modo demo activado</AlertTitle>
                <AlertDescription>
                  Usamos un catálogo de demostración mientras conectamos el backend de este tenant. Puedes compartir el enlace o
                  finalizar un pedido de prueba para mostrar el flujo completo.
                </AlertDescription>
              </Alert>
            ) : null}

            <div className="mt-3 text-xs text-muted-foreground">
              <p>
                Al confirmar, enviaremos el pedido al equipo del comercio. También puedes revisar nuestras
                <Link to="/legal/privacy" className="ml-1 underline">
                  políticas
                </Link>
                .
              </p>
            </div>
          </div>
        </section>
      </main>

      <CheckoutDialog
        open={showContactDialog}
        defaultName={contact.name}
        defaultPhone={contact.phone}
        onClose={() => setShowContactDialog(false)}
        onSubmit={submitContact}
        isSubmitting={checkoutMutation.isPending}
      />

<<<<<<< HEAD
      <Dialog open={showLoginPrompt} onOpenChange={setShowLoginPrompt}>
        <DialogContent className="sm:max-w-md">
          <DialogHeader>
            <DialogTitle>Inicia sesión para finalizar</DialogTitle>
            <DialogDescription>
              Necesitamos que confirmes tu identidad con tu teléfono para completar el pedido.
            </DialogDescription>
          </DialogHeader>
          <div className="flex flex-col gap-3">
            <Button
              className="w-full"
              onClick={() => {
                const redirect = encodeURIComponent(window.location.pathname + window.location.search);
                navigate(`/login?redirect=${redirect}`);
              }}
            >
              Ir a iniciar sesión
            </Button>
            <Button variant="secondary" className="w-full" onClick={() => setShowLoginPrompt(false)}>
              Seguir viendo el catálogo
            </Button>
          </div>
=======
      <Sheet open={showMobileCart} onOpenChange={setShowMobileCart}>
        {itemsCount ? (
          <div className="fixed bottom-4 left-4 right-4 z-20 sm:hidden">
            <div className="flex items-center justify-between gap-3 rounded-full border bg-white/95 px-4 py-3 shadow-lg">
              <div>
                <p className="text-xs text-muted-foreground">{itemsCount} ítem(s)</p>
                <p className="text-base font-semibold">{formatCurrency(derivedAmount, 'ARS')}</p>
              </div>
              <SheetTrigger asChild>
                <Button size="sm" className="rounded-full">
                  Ver carrito
                </Button>
              </SheetTrigger>
            </div>
          </div>
        ) : null}

        <SheetContent side="bottom" className="sm:hidden">
          <SheetHeader>
            <SheetTitle>Tu carrito</SheetTitle>
          </SheetHeader>

          <div className="mt-4 space-y-3 overflow-y-auto">
            {cartItems.length ? (
              cartItems.map((item) => (
                <div key={item.id} className="flex items-start justify-between rounded-lg border p-3">
                  <div className="space-y-1">
                    <p className="font-medium leading-snug">{item.name}</p>
                    <p className="text-xs text-muted-foreground">Cantidad: {item.quantity}</p>
                    {item.modality ? (
                      <span className="text-[11px] uppercase text-muted-foreground">{item.modality}</span>
                    ) : null}
                    <Button
                      variant="ghost"
                      size="sm"
                      className="h-7 px-2 text-xs"
                      onClick={() => removeMutation.mutate(item.id)}
                      disabled={isUpdatingCart}
                    >
                      Quitar
                    </Button>
                  </div>
                  <div className="text-right text-sm font-semibold">
                    {item.price
                      ? formatCurrency(item.price * item.quantity, item.currency ?? 'ARS')
                      : item.points
                        ? `${item.points * item.quantity} pts`
                        : '—'}
                  </div>
                </div>
              ))
            ) : (
              <p className="text-sm text-muted-foreground">Tu carrito está vacío.</p>
            )}
          </div>

          <div className="mt-4 flex items-center justify-between rounded-lg bg-muted/50 px-4 py-3 text-sm">
            <span className="text-muted-foreground">Total estimado</span>
            <span className="text-base font-semibold">{formatCurrency(derivedAmount, 'ARS')}</span>
          </div>

          <Button
            variant="outline"
            className="mt-3 w-full"
            size="sm"
            onClick={() => clearMutation.mutate()}
            disabled={!cartItems.length || isUpdatingCart}
          >
            Vaciar carrito
          </Button>

          <Button
            className="mt-4 w-full"
            size="lg"
            onClick={() => {
              setShowMobileCart(false);
              handleCheckout();
            }}
            disabled={!cartItems.length || checkoutMutation.isPending}
          >
            {checkoutMutation.isPending ? 'Procesando...' : 'Finalizar pedido'}
          </Button>
        </SheetContent>
      </Sheet>

      <AlertDialog open={showAuthDialog} onOpenChange={setShowAuthDialog}>
        <AlertDialogContent>
          <AlertDialogHeader>
            <AlertDialogTitle>Necesitas iniciar sesión</AlertDialogTitle>
            <AlertDialogDescription>
              Ingresa con tu número de teléfono para continuar con el pedido y volveremos a traerte aquí.
            </AlertDialogDescription>
          </AlertDialogHeader>
          <AlertDialogFooter>
            <AlertDialogAction onClick={goToLogin}>Ir a login</AlertDialogAction>
          </AlertDialogFooter>
        </AlertDialogContent>
      </AlertDialog>

      <Dialog open={showQrModal} onOpenChange={setShowQrModal}>
        <DialogContent>
          <DialogHeader>
            <DialogTitle>Código QR del catálogo</DialogTitle>
            <DialogDescription>Escanealo o compártelo para abrir este catálogo en cualquier dispositivo.</DialogDescription>
          </DialogHeader>
          <div className="flex flex-col items-center gap-4 py-2">
            {qrImageUrl && !qrError ? (
              <img
                src={qrImageUrl}
                alt="QR del catálogo"
                className="w-64 max-w-full rounded-xl border bg-white p-4 shadow-sm"
                onError={() => setQrError('No pudimos generar el código QR automáticamente.')}
              />
            ) : (
              <div className="flex h-52 w-full items-center justify-center rounded-lg border border-dashed text-sm text-muted-foreground">
                {qrError || 'No pudimos cargar el código QR.'}
              </div>
            )}
            {shareUrl ? (
              <div className="w-full rounded-md border bg-muted/40 p-3 text-center text-sm">
                <p className="font-medium text-foreground">Enlace directo</p>
                <p className="mt-1 break-all text-muted-foreground">{shareUrl}</p>
              </div>
            ) : null}
          </div>
          <DialogFooter className="gap-2">
            <DialogClose asChild>
              <Button variant="secondary" className="w-full sm:w-auto">
                Cerrar
              </Button>
            </DialogClose>
            <Button className="w-full sm:w-auto" onClick={handleCopyLink} disabled={!canCopy}>
              <Share2 className="mr-2 h-4 w-4" /> Copiar enlace
            </Button>
          </DialogFooter>
>>>>>>> 613b98ee
        </DialogContent>
      </Dialog>
    </div>
  );
}<|MERGE_RESOLUTION|>--- conflicted
+++ resolved
@@ -1,12 +1,7 @@
 import React, { useEffect, useMemo, useRef, useState } from 'react';
 import { useMutation, useQuery, useQueryClient } from '@tanstack/react-query';
-<<<<<<< HEAD
 import { Link, useNavigate, useParams } from 'react-router-dom';
 import { ShoppingBag, Share2, Loader2, ExternalLink, Copy, QrCode, MessageCircle } from 'lucide-react';
-=======
-import { Link, useLocation, useNavigate, useParams } from 'react-router-dom';
-import { Copy, Loader2, MessageCircle, QrCode, Search, Share2, ShoppingBag, Sparkles, Tag } from 'lucide-react';
->>>>>>> 613b98ee
 import { AnimatePresence, motion } from 'framer-motion';
 import { Button } from '@/components/ui/button';
 import { Alert, AlertDescription, AlertTitle } from '@/components/ui/alert';
@@ -14,7 +9,6 @@
 import CartSummary from '@/components/market/CartSummary';
 import CheckoutDialog from '@/components/market/CheckoutDialog';
 import {
-<<<<<<< HEAD
   Dialog,
   DialogContent,
   DialogDescription,
@@ -30,32 +24,12 @@
 } from '@/components/market/MarketSkeletons';
 import { addMarketItem, fetchMarketCart, fetchMarketCatalog, startMarketCheckout } from '@/api/market';
 import { MarketCartItem, MarketCatalogResponse, MarketCartResponse, MarketProduct } from '@/types/market';
-=======
-  addMarketItem,
-  clearMarketCart,
-  fetchMarketCart,
-  fetchMarketCatalog,
-  removeMarketItem,
-  startMarketCheckout,
-} from '@/api/market';
-import { MarketCartItem, MarketProduct } from '@/types/market';
->>>>>>> 613b98ee
 import { loadMarketContact, saveMarketContact } from '@/utils/marketStorage';
 import { toast } from '@/components/ui/use-toast';
 import { Badge } from '@/components/ui/badge';
 import { useUser } from '@/hooks/useUser';
-<<<<<<< HEAD
 import { cn } from '@/lib/utils';
 import { safeLocalStorage } from '@/utils/safeLocalStorage';
-=======
-import { Input } from '@/components/ui/input';
-import { AlertDialog, AlertDialogAction, AlertDialogContent, AlertDialogDescription, AlertDialogFooter, AlertDialogHeader, AlertDialogTitle } from '@/components/ui/alert-dialog';
-import { Sheet, SheetContent, SheetHeader, SheetTitle, SheetTrigger } from '@/components/ui/sheet';
-import { formatCurrency } from '@/utils/currency';
-import { getValidStoredToken } from '@/utils/authTokens';
-import { Dialog, DialogClose, DialogContent, DialogDescription, DialogFooter, DialogHeader, DialogTitle } from '@/components/ui/dialog';
-import { MARKET_DEMO_SECTIONS, buildDemoMarketCatalog } from '@/data/marketDemo';
->>>>>>> 613b98ee
 
 type ContactInfo = {
   name?: string;
@@ -64,18 +38,10 @@
 
 export default function MarketCartPage() {
   const { tenantSlug = '' } = useParams<{ tenantSlug: string }>();
-<<<<<<< HEAD
   const queryClient = useQueryClient();
   const { user } = useUser();
   const navigate = useNavigate();
   const cartSummaryRef = useRef<HTMLDivElement | null>(null);
-=======
-  const navigate = useNavigate();
-  const location = useLocation();
-  const queryClient = useQueryClient();
-  const { user } = useUser();
-  const productGridRef = useRef<HTMLDivElement | null>(null);
->>>>>>> 613b98ee
 
   const userName = user?.name ?? user?.nombre ?? user?.full_name;
   const userPhone = user?.phone ?? user?.telefono ?? user?.telefono_movil ?? user?.celular;
@@ -109,7 +75,6 @@
     }));
     setConfirmation(null);
   }, [tenantSlug, userName, normalizedUserPhone]);
-<<<<<<< HEAD
 
   const shareUrl = useMemo(() => {
     if (typeof window === 'undefined' || !tenantSlug) return '';
@@ -118,8 +83,6 @@
     url.search = '';
     return url.toString();
   }, [tenantSlug]);
-=======
->>>>>>> 613b98ee
 
   const catalogQuery = useQuery({
     queryKey: ['marketCatalog', tenantSlug],
@@ -132,7 +95,6 @@
     queryKey: ['marketCart', tenantSlug],
     queryFn: () => fetchMarketCart(tenantSlug),
     enabled: Boolean(tenantSlug),
-<<<<<<< HEAD
     refetchInterval: 15000,
   });
 
@@ -144,38 +106,10 @@
   const qrShareUrl = useMemo(() => {
     if (!shareUrl) return '';
     return `https://api.qrserver.com/v1/create-qr-code/?size=240x240&data=${encodeURIComponent(shareUrl)}`;
-=======
-  });
-
-  const shareUrl = useMemo(() => {
-    const backendUrl = cartQuery.data?.cartUrl ?? catalogQuery.data?.publicCartUrl;
-    if (backendUrl) return backendUrl;
-
-    if (typeof window === 'undefined' || !tenantSlug) return '';
-    const url = new URL(window.location.href);
-    url.pathname = `/market/${tenantSlug}/cart`;
-    url.search = '';
-    return url.toString();
-  }, [cartQuery.data?.cartUrl, catalogQuery.data?.publicCartUrl, tenantSlug]);
-
-  const shareMessage = useMemo(() => {
-    if (catalogQuery.data?.whatsappShareUrl) return catalogQuery.data.whatsappShareUrl;
-    if (cartQuery.data?.whatsappShareUrl) return cartQuery.data.whatsappShareUrl;
-    if (!shareUrl) return '';
-    const tenantName = catalogQuery.data?.tenantName?.trim();
-    const prefix = tenantName ? `Mirá el catálogo de ${tenantName}` : 'Mirá este catálogo';
-    return `https://wa.me/?text=${encodeURIComponent(`${prefix}: ${shareUrl}`)}`;
-  }, [cartQuery.data?.whatsappShareUrl, catalogQuery.data?.tenantName, shareUrl]);
-
-  const qrImageUrl = useMemo(() => {
-    if (!shareUrl) return '';
-    return `https://quickchart.io/qr?text=${encodeURIComponent(shareUrl)}&margin=12&size=480`;
->>>>>>> 613b98ee
   }, [shareUrl]);
 
   const addMutation = useMutation({
     mutationFn: (productId: string) => addMarketItem(tenantSlug, { productId, quantity: 1 }),
-<<<<<<< HEAD
     onMutate: async (productId: string) => {
       await queryClient.cancelQueries({ queryKey: ['marketCart', tenantSlug] });
       const previousCart = queryClient.getQueryData<MarketCartResponse>(['marketCart', tenantSlug]);
@@ -216,8 +150,6 @@
       setCartPulse(true);
       return { previousCart };
     },
-=======
->>>>>>> 613b98ee
     onSuccess: (data) => {
       queryClient.setQueryData(['marketCart', tenantSlug], data);
       toast({
@@ -225,71 +157,27 @@
         description: 'Actualizamos tu carrito.',
       });
     },
-<<<<<<< HEAD
     onError: (_error, _variables, context) => {
       if (context?.previousCart) {
         queryClient.setQueryData(['marketCart', tenantSlug], context.previousCart);
       }
-=======
-    onError: () => {
->>>>>>> 613b98ee
       toast({
         title: 'No se pudo agregar el producto',
         description: 'Intentá nuevamente en unos segundos.',
         variant: 'destructive',
       });
     },
-<<<<<<< HEAD
     onSettled: () => {
       queryClient.invalidateQueries({ queryKey: ['marketCart', tenantSlug] });
-=======
-  });
-
-  const removeMutation = useMutation({
-    mutationFn: (productId: string) => removeMarketItem(tenantSlug, productId),
-    onSuccess: (data) => {
-      queryClient.setQueryData(['marketCart', tenantSlug], data);
-      toast({
-        title: 'Producto quitado',
-        description: 'Actualizamos tu carrito.',
-      });
-    },
-    onError: () => {
-      toast({
-        title: 'No se pudo actualizar el carrito',
-        description: 'Revisa tu conexión e intenta nuevamente.',
-        variant: 'destructive',
-      });
     },
   });
 
-  const clearMutation = useMutation({
-    mutationFn: () => clearMarketCart(tenantSlug),
-    onSuccess: (data) => {
-      queryClient.setQueryData(['marketCart', tenantSlug], data);
-    },
-    onError: () => {
-      toast({
-        title: 'No pudimos vaciar el carrito',
-        description: 'Intenta nuevamente en unos segundos.',
-        variant: 'destructive',
-      });
->>>>>>> 613b98ee
-    },
-  });
-
   const checkoutMutation = useMutation({
-<<<<<<< HEAD
     mutationFn: (payload: { name?: string; phone: string }) => startMarketCheckout(tenantSlug, payload),
-=======
-    mutationFn: (payload: { name?: string; phone: string }) =>
-      startMarketCheckout(tenantSlug, payload),
->>>>>>> 613b98ee
     onSuccess: (response, variables) => {
       saveMarketContact(tenantSlug, variables);
       setContact(variables);
       setConfirmation(response?.message ?? 'Pedido registrado. Te contactaremos a la brevedad.');
-<<<<<<< HEAD
       queryClient.setQueryData<MarketCartResponse>(['marketCart', tenantSlug], {
         items: [],
         totalAmount: 0,
@@ -297,8 +185,6 @@
         availableAmount: null,
         availablePoints: null,
       });
-=======
->>>>>>> 613b98ee
       queryClient.invalidateQueries({ queryKey: ['marketCart', tenantSlug] });
     },
     onError: () => {
@@ -362,16 +248,11 @@
       return;
     }
 
-<<<<<<< HEAD
     const sessionToken =
       safeLocalStorage.getItem('authToken') || safeLocalStorage.getItem('chatAuthToken');
 
     if (!sessionToken && !user) {
       setShowLoginPrompt(true);
-=======
-    if (!hasSession) {
-      setShowAuthDialog(true);
->>>>>>> 613b98ee
       return;
     }
 
@@ -501,7 +382,6 @@
       );
     };
 
-<<<<<<< HEAD
   const filteredProducts = useMemo(() => {
     if (!searchTerm.trim()) return catalogProducts;
     const query = searchTerm.toLowerCase();
@@ -652,35 +532,6 @@
       </div>
     </div>
   );
-=======
-    const matchesCategory = (product: MarketProduct) => {
-      if (activeCategory === 'todos') return true;
-      return product.category?.toLowerCase() === activeCategory.toLowerCase();
-    };
-
-    return catalogProducts.filter((product) => matchesSearch(product) && matchesCategory(product));
-  }, [activeCategory, catalogProducts, searchTerm]);
-
-  const derivedAmount = useMemo(() => {
-    if (cartQuery.data?.totalAmount !== undefined && cartQuery.data?.totalAmount !== null) {
-      return cartQuery.data.totalAmount;
-    }
-    return cartItems.reduce((acc, item) => acc + (item.price ?? 0) * item.quantity, 0);
-  }, [cartItems, cartQuery.data?.totalAmount]);
-
-  const isUpdatingCart = addMutation.isPending || removeMutation.isPending || clearMutation.isPending;
-
-  const goToLogin = () => {
-    const redirectPath = `${location.pathname}${location.search}`;
-    navigate('/user/login', { state: { redirectTo: redirectPath } });
-  };
-
-  const scrollToProducts = () => {
-    if (productGridRef.current) {
-      productGridRef.current.scrollIntoView({ behavior: 'smooth', block: 'start' });
-    }
-  };
->>>>>>> 613b98ee
 
   return (
     <div className="min-h-screen bg-gradient-to-b from-slate-50 to-white pb-24 sm:pb-12">
@@ -913,7 +764,6 @@
 
         <section className="grid gap-6 lg:grid-cols-[2fr_1fr]">
           <div className="space-y-4">
-<<<<<<< HEAD
             <div className="flex flex-wrap items-center justify-between gap-3">
               <div className="space-y-1">
                 <h2 className="text-xl font-semibold">Productos</h2>
@@ -934,15 +784,6 @@
                   </div>
                 ) : null}
               </div>
-=======
-            <div className="flex items-center justify-between">
-              <h2 className="text-xl font-semibold">Productos</h2>
-              {catalogQuery.isLoading ? (
-                <div className="flex items-center gap-2 text-sm text-muted-foreground">
-                  <Loader2 className="h-4 w-4 animate-spin" /> Cargando catálogo...
-                </div>
-              ) : null}
->>>>>>> 613b98ee
             </div>
 
             {isDemoCatalog ? (
@@ -965,31 +806,10 @@
               </Alert>
             ) : null}
 
-<<<<<<< HEAD
             {isLoadingCatalog ? (
               <MarketCatalogSkeleton cards={4} />
             ) : filteredProducts.length ? (
               <div className="grid grid-cols-1 gap-4 sm:grid-cols-2">
-=======
-            {categories.length > 1 ? (
-              <div className="flex flex-wrap gap-2 overflow-x-auto pb-1">
-                {categories.map((category) => (
-                  <Button
-                    key={category}
-                    variant={activeCategory === category ? 'default' : 'outline'}
-                    size="sm"
-                    className="rounded-full"
-                    onClick={() => setActiveCategory(category)}
-                  >
-                    {category === 'todos' ? 'Todas las secciones' : category}
-                  </Button>
-                ))}
-              </div>
-            ) : null}
-
-            {filteredProducts.length ? (
-              <div ref={productGridRef} className="grid grid-cols-1 gap-4 sm:grid-cols-2">
->>>>>>> 613b98ee
                 {filteredProducts.map((product) => (
                   <ProductCard
                     key={product.id}
@@ -1063,7 +883,6 @@
         isSubmitting={checkoutMutation.isPending}
       />
 
-<<<<<<< HEAD
       <Dialog open={showLoginPrompt} onOpenChange={setShowLoginPrompt}>
         <DialogContent className="sm:max-w-md">
           <DialogHeader>
@@ -1086,143 +905,6 @@
               Seguir viendo el catálogo
             </Button>
           </div>
-=======
-      <Sheet open={showMobileCart} onOpenChange={setShowMobileCart}>
-        {itemsCount ? (
-          <div className="fixed bottom-4 left-4 right-4 z-20 sm:hidden">
-            <div className="flex items-center justify-between gap-3 rounded-full border bg-white/95 px-4 py-3 shadow-lg">
-              <div>
-                <p className="text-xs text-muted-foreground">{itemsCount} ítem(s)</p>
-                <p className="text-base font-semibold">{formatCurrency(derivedAmount, 'ARS')}</p>
-              </div>
-              <SheetTrigger asChild>
-                <Button size="sm" className="rounded-full">
-                  Ver carrito
-                </Button>
-              </SheetTrigger>
-            </div>
-          </div>
-        ) : null}
-
-        <SheetContent side="bottom" className="sm:hidden">
-          <SheetHeader>
-            <SheetTitle>Tu carrito</SheetTitle>
-          </SheetHeader>
-
-          <div className="mt-4 space-y-3 overflow-y-auto">
-            {cartItems.length ? (
-              cartItems.map((item) => (
-                <div key={item.id} className="flex items-start justify-between rounded-lg border p-3">
-                  <div className="space-y-1">
-                    <p className="font-medium leading-snug">{item.name}</p>
-                    <p className="text-xs text-muted-foreground">Cantidad: {item.quantity}</p>
-                    {item.modality ? (
-                      <span className="text-[11px] uppercase text-muted-foreground">{item.modality}</span>
-                    ) : null}
-                    <Button
-                      variant="ghost"
-                      size="sm"
-                      className="h-7 px-2 text-xs"
-                      onClick={() => removeMutation.mutate(item.id)}
-                      disabled={isUpdatingCart}
-                    >
-                      Quitar
-                    </Button>
-                  </div>
-                  <div className="text-right text-sm font-semibold">
-                    {item.price
-                      ? formatCurrency(item.price * item.quantity, item.currency ?? 'ARS')
-                      : item.points
-                        ? `${item.points * item.quantity} pts`
-                        : '—'}
-                  </div>
-                </div>
-              ))
-            ) : (
-              <p className="text-sm text-muted-foreground">Tu carrito está vacío.</p>
-            )}
-          </div>
-
-          <div className="mt-4 flex items-center justify-between rounded-lg bg-muted/50 px-4 py-3 text-sm">
-            <span className="text-muted-foreground">Total estimado</span>
-            <span className="text-base font-semibold">{formatCurrency(derivedAmount, 'ARS')}</span>
-          </div>
-
-          <Button
-            variant="outline"
-            className="mt-3 w-full"
-            size="sm"
-            onClick={() => clearMutation.mutate()}
-            disabled={!cartItems.length || isUpdatingCart}
-          >
-            Vaciar carrito
-          </Button>
-
-          <Button
-            className="mt-4 w-full"
-            size="lg"
-            onClick={() => {
-              setShowMobileCart(false);
-              handleCheckout();
-            }}
-            disabled={!cartItems.length || checkoutMutation.isPending}
-          >
-            {checkoutMutation.isPending ? 'Procesando...' : 'Finalizar pedido'}
-          </Button>
-        </SheetContent>
-      </Sheet>
-
-      <AlertDialog open={showAuthDialog} onOpenChange={setShowAuthDialog}>
-        <AlertDialogContent>
-          <AlertDialogHeader>
-            <AlertDialogTitle>Necesitas iniciar sesión</AlertDialogTitle>
-            <AlertDialogDescription>
-              Ingresa con tu número de teléfono para continuar con el pedido y volveremos a traerte aquí.
-            </AlertDialogDescription>
-          </AlertDialogHeader>
-          <AlertDialogFooter>
-            <AlertDialogAction onClick={goToLogin}>Ir a login</AlertDialogAction>
-          </AlertDialogFooter>
-        </AlertDialogContent>
-      </AlertDialog>
-
-      <Dialog open={showQrModal} onOpenChange={setShowQrModal}>
-        <DialogContent>
-          <DialogHeader>
-            <DialogTitle>Código QR del catálogo</DialogTitle>
-            <DialogDescription>Escanealo o compártelo para abrir este catálogo en cualquier dispositivo.</DialogDescription>
-          </DialogHeader>
-          <div className="flex flex-col items-center gap-4 py-2">
-            {qrImageUrl && !qrError ? (
-              <img
-                src={qrImageUrl}
-                alt="QR del catálogo"
-                className="w-64 max-w-full rounded-xl border bg-white p-4 shadow-sm"
-                onError={() => setQrError('No pudimos generar el código QR automáticamente.')}
-              />
-            ) : (
-              <div className="flex h-52 w-full items-center justify-center rounded-lg border border-dashed text-sm text-muted-foreground">
-                {qrError || 'No pudimos cargar el código QR.'}
-              </div>
-            )}
-            {shareUrl ? (
-              <div className="w-full rounded-md border bg-muted/40 p-3 text-center text-sm">
-                <p className="font-medium text-foreground">Enlace directo</p>
-                <p className="mt-1 break-all text-muted-foreground">{shareUrl}</p>
-              </div>
-            ) : null}
-          </div>
-          <DialogFooter className="gap-2">
-            <DialogClose asChild>
-              <Button variant="secondary" className="w-full sm:w-auto">
-                Cerrar
-              </Button>
-            </DialogClose>
-            <Button className="w-full sm:w-auto" onClick={handleCopyLink} disabled={!canCopy}>
-              <Share2 className="mr-2 h-4 w-4" /> Copiar enlace
-            </Button>
-          </DialogFooter>
->>>>>>> 613b98ee
         </DialogContent>
       </Dialog>
     </div>
