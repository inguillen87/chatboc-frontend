import React, { useState, useEffect, useCallback, Suspense } from "react";
import ChatbocLogoAnimated from "./ChatbocLogoAnimated";
import { getCurrentTipoChat } from "@/utils/tipoChat";
import { motion } from "framer-motion";
import { Button } from "@/components/ui/button";
import { cn } from "@/lib/utils";
import { safeLocalStorage } from "@/utils/safeLocalStorage";

const ChatRegisterPanel = React.lazy(() => import("./ChatRegisterPanel"));
import ChatHeader from "./ChatHeader";
const ChatPanel = React.lazy(() => import("./ChatPanel"));

interface ChatWidgetProps {
  mode?: "standalone" | "iframe" | "script";
  initialPosition?: { bottom: number; right: number };
  defaultOpen?: boolean;
  widgetId?: string;
  entityToken?: string;
  openWidth?: string;
  openHeight?: string;
  closedWidth?: string;
  closedHeight?: string;
  tipoChat?: "pyme" | "municipio";
}

const ChatWidget: React.FC<ChatWidgetProps> = ({
  mode = "standalone",
  defaultOpen = false,
  widgetId = "chatboc-widget-iframe",
  entityToken,
  openWidth = "370px",
  openHeight = "540px",
  closedWidth = "88px",
  closedHeight = "88px",
  tipoChat = getCurrentTipoChat(),
  initialPosition = { bottom: 32, right: 32 },
}) => {
  const [isOpen, setIsOpen] = useState(defaultOpen);
  const [view, setView] = useState<'chat' | 'register'>('chat');

  // Adaptabilidad real: mobile, iframe, script, etc
  const isMobile = typeof window !== "undefined" && window.innerWidth < 640;

  const computeWidth = (open: boolean) =>
    open
      ? mode === "iframe"
        ? finalOpenWidth
        : isMobile
        ? "96vw"
        : finalOpenWidth
      : isMobile && mode !== "iframe"
      ? "64px"
      : finalClosedWidth;

  const computeHeight = (open: boolean) =>
    open
      ? mode === "iframe"
        ? finalOpenHeight
        : isMobile
        ? "96vh"
        : finalOpenHeight
      : isMobile && mode !== "iframe"
      ? "64px"
      : finalClosedHeight;

  const widgetWidth = computeWidth(isOpen);
  const widgetHeight = computeHeight(isOpen);
  const initialWidgetWidth = computeWidth(defaultOpen);
  const initialWidgetHeight = computeHeight(defaultOpen);

<<<<<<< HEAD
  // Comando para avisar a parent (NO TOCAR)
=======
  const computeWidth = (open: boolean) =>
    open
      ? mode === "iframe"
        ? finalOpenWidth
        : isMobile
        ? "96vw"
        : finalOpenWidth
      : isMobile && mode !== "iframe"
      ? "64px"
      : finalClosedWidth;

  const computeHeight = (open: boolean) =>
    open
      ? mode === "iframe"
        ? finalOpenHeight
        : isMobile
        ? "96vh"
        : finalOpenHeight
      : isMobile && mode !== "iframe"
      ? "64px"
      : finalClosedHeight;

  const widgetWidth = computeWidth(isOpen);
  const widgetHeight = computeHeight(isOpen);
  const initialWidgetWidth = computeWidth(defaultOpen);
  const initialWidgetHeight = computeHeight(defaultOpen);

  // Permite avisar a parent (iframe) para redimensionar si hace falta
>>>>>>> a4ef3f51
  const sendStateMessageToParent = useCallback(
    (open: boolean) => {
      if (
        mode === "iframe" &&
        typeof window !== "undefined" &&
        window.parent !== window &&
        widgetId
      ) {
        const dims = open
          ? { width: widgetWidth, height: widgetHeight }
          : { width: closedWidth, height: closedHeight };
        window.parent.postMessage(
          { type: "chatboc-state-change", widgetId, dimensions: dims, isOpen: open },
          "*"
        );
      }
    },
    [mode, widgetId, widgetWidth, widgetHeight, closedWidth, closedHeight]
  );

  useEffect(() => {
    sendStateMessageToParent(isOpen);
  }, [isOpen, sendStateMessageToParent]);

  // Permite toggle externo (ej: desde el host)
  useEffect(() => {
    const handleMessage = (event: MessageEvent) => {
      if (event.data && event.data.type === "TOGGLE_CHAT" && event.data.widgetId === widgetId) {
        setIsOpen(event.data.isOpen);
      }
    };
    window.addEventListener("message", handleMessage);
    return () => window.removeEventListener("message", handleMessage);
  }, [widgetId]);

  const toggleChat = () => setIsOpen((open) => !open);

  useEffect(() => {
    if (entityToken) {
      safeLocalStorage.setItem("entityToken", entityToken);
    }
  }, [entityToken]);

  // --- STYLES y estructura ---
  return (
    <div style={{ zIndex: 999999, position: "relative" }}>
      <Suspense fallback={null}>
        <motion.div
          className={cn(
            "chatboc-panel-wrapper",
            "bg-card border shadow-2xl",
            "flex flex-col overflow-hidden",
            "transition-all duration-300",
            isOpen ? "pointer-events-auto" : "pointer-events-none"
          )}
          style={{
            ...(mode === "iframe"
              ? {
                  top: "50%",
                  left: "50%",
                  transform: "translate(-50%, -50%)",
                }
              : {
                  bottom: `calc(${initialPosition.bottom}px + env(safe-area-inset-bottom))`,
                  right: `calc(${initialPosition.right}px + env(safe-area-inset-right))`,
                }),
            minWidth: isOpen ? "320px" : closedWidth,
            minHeight: isOpen ? "64px" : closedHeight,
            maxWidth: "98vw",
            maxHeight: "98vh",
            transformOrigin: mode === "iframe" ? "center" : "bottom right",
          }}
          initial={{
            width: initialWidgetWidth,
            height: initialWidgetHeight,
            borderRadius: defaultOpen ? "24px" : "50%",
            opacity: defaultOpen ? 1 : 0,
            scale: defaultOpen ? 1 : 0.7,
          }}
          animate={{
            width: widgetWidth,
            height: widgetHeight,
            borderRadius: isOpen ? "24px" : "50%",
            opacity: isOpen ? 1 : 0,
            scale: isOpen ? 1 : 0.85,
          }}
          exit={{
            opacity: 0,
            scale: 0.7,
            width: finalClosedWidth,
            height: finalClosedHeight,
            borderRadius: "50%",
          }}
          transition={{ type: "spring", stiffness: 260, damping: 20 }}
        >
          {isOpen && (
            <>
              <ChatHeader onClose={toggleChat} />
              {view === "register" ? (
                <ChatRegisterPanel onSuccess={() => setView("chat")} />
              ) : (
                <ChatPanel
                  mode={mode}
                  widgetId={widgetId}
                  entityToken={entityToken}
                  openWidth={widgetWidth}
                  openHeight={widgetHeight}
                  onClose={toggleChat}
                  tipoChat={tipoChat}
                  onRequireAuth={() => setView("register")}
                />
              )}
            </>
          )}
        </motion.div>

        {/* Botón flotante */}
        {!isOpen && (
          <Button
            className={cn(
              "chatboc-toggle-button",
              "rounded-full flex items-center justify-center",
              "bg-primary text-primary-foreground hover:bg-primary/90",
              "shadow-lg transition-all duration-300",
              "opacity-100 scale-100 pointer-events-auto"
            )}
            style={{
              ...mainPosition,
              width: closedWidth,
              height: closedHeight,
              borderRadius: "50%",
              background: "var(--primary, #2260ff)",
              minWidth: isMobile ? "60px" : closedWidth,
              minHeight: isMobile ? "60px" : closedHeight,
              zIndex: 999999,
            }}
            onClick={toggleChat}
            aria-label="Abrir chat"
          >
            <motion.span
              animate={{ y: [0, -10, 0] }}
              transition={{ repeat: Infinity, duration: 0.8, repeatDelay: 4 }}
            >
              <ChatbocLogoAnimated
                size={parseInt((isMobile ? "60" : closedWidth).toString(), 10) * 0.7}
                blinking
              />
            </motion.span>
          </Button>
        )}
      </Suspense>
    </div>
  );
};

export default ChatWidget;<|MERGE_RESOLUTION|>--- conflicted
+++ resolved
@@ -68,38 +68,7 @@
   const initialWidgetWidth = computeWidth(defaultOpen);
   const initialWidgetHeight = computeHeight(defaultOpen);
 
-<<<<<<< HEAD
-  // Comando para avisar a parent (NO TOCAR)
-=======
-  const computeWidth = (open: boolean) =>
-    open
-      ? mode === "iframe"
-        ? finalOpenWidth
-        : isMobile
-        ? "96vw"
-        : finalOpenWidth
-      : isMobile && mode !== "iframe"
-      ? "64px"
-      : finalClosedWidth;
-
-  const computeHeight = (open: boolean) =>
-    open
-      ? mode === "iframe"
-        ? finalOpenHeight
-        : isMobile
-        ? "96vh"
-        : finalOpenHeight
-      : isMobile && mode !== "iframe"
-      ? "64px"
-      : finalClosedHeight;
-
-  const widgetWidth = computeWidth(isOpen);
-  const widgetHeight = computeHeight(isOpen);
-  const initialWidgetWidth = computeWidth(defaultOpen);
-  const initialWidgetHeight = computeHeight(defaultOpen);
-
-  // Permite avisar a parent (iframe) para redimensionar si hace falta
->>>>>>> a4ef3f51
+
   const sendStateMessageToParent = useCallback(
     (open: boolean) => {
       if (
