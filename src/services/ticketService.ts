import { apiFetch, ApiError } from '@/utils/api';
import {
  Ticket,
  Message,
  TicketHistoryEvent,
  TicketTimelineResponse,
  TicketStatus,
  Attachment,
} from '@/types/tickets';
import { AttachmentInfo } from '@/types/chat';

const generateRandomAvatar = (seed: string) => {
    return `https://i.pravatar.cc/150?u=${seed}`;
}

export const getTickets = async (): Promise<{tickets: Ticket[]}> => {
  try {
    const response = await apiFetch<{tickets: Ticket[]}>('/tickets');
    const tickets = response.tickets || [];

    const ticketsWithAvatars = tickets.map(ticket => ({
      ...ticket,
      avatarUrl: ticket.avatarUrl || generateRandomAvatar(ticket.email || ticket.id.toString())
    }));

    return { tickets: ticketsWithAvatars };

  } catch (error) {
    console.error('Error fetching tickets:', error);
    throw error;
  }
};

export const getTicketById = async (id: string): Promise<Ticket> => {
    try {
        const response = await apiFetch<
            Ticket & { historial?: TicketHistoryEvent[]; mensajes?: Message[] }
        >(`/tickets/municipio/${id}`);
        const history = (response as any).history || response.historial || [];
        let messages = (response as any).mensajes || (response as any).messages || [];
        if (!messages.length) {
            try {
                messages = await getTicketMessages(response.id, response.tipo);
            } catch (err) {
                console.error(`Error fetching messages for ticket ${id}:`, err);
            }
        }
        return {
            ...response,
            history,
            messages,
            avatarUrl: response.avatarUrl || generateRandomAvatar(response.email || response.id.toString())
        };
    } catch (error) {
        console.error(`Error fetching ticket ${id}:`, error);
        throw error;
    }
};

export const getTicketByNumber = async (
    nroTicket: string,
    pin?: string
): Promise<Ticket> => {
    if (!pin) {
        throw new ApiError('El PIN es obligatorio', 400);
    }
    const raw = nroTicket.trim();
    const clean = raw.replace(/[^\d]/g, '');
    const pinParam = `?pin=${encodeURIComponent(pin)}`;
    const endpoints = [
        `/tickets/municipio/por_numero/${encodeURIComponent(raw)}${pinParam}`,
        `/tickets/municipio/por_numero/${encodeURIComponent(clean)}${pinParam}`,
        `/tickets/municipio/${encodeURIComponent(clean)}${pinParam}`,
    ];
    let lastError: unknown;
    for (const url of endpoints) {
        try {
            const response = await apiFetch<
                Ticket & { historial?: TicketHistoryEvent[]; mensajes?: Message[] }
            >(url, {
                skipAuth: true,
                sendAnonId: true,
                sendEntityToken: true,
            });
            const history = (response as any).history || response.historial || [];
            let messages = (response as any).mensajes || (response as any).messages || [];
            if (!messages.length) {
                try {
                    messages = await getTicketMessages(response.id, response.tipo);
                } catch (err) {
                    console.error(`Error fetching messages for ticket ${response.id}:`, err);
                }
            }
            return {
                ...response,
                history,
                messages,
                avatarUrl:
                    response.avatarUrl ||
                    generateRandomAvatar(response.email || response.id.toString()),
            };
        } catch (err) {
            const apiErr = err as ApiError;
            if (apiErr?.status === 400 && !pin) {
                throw new ApiError('El PIN es obligatorio', 400, apiErr.data);
            }
            if (apiErr?.status !== 404) {
                throw err;
            }
            lastError = err;
        }
    }
    console.error(`Error fetching ticket by number ${nroTicket}:`, lastError);
    throw lastError;
};

export type TicketHistoryEmailReason =
    | 'manual'
    | 'ticket_created'
    | 'status_change'
    | 'message_update'
    | 'auto_completion';

export type TicketHistoryNotificationChannel = 'email' | 'sms';

export interface TicketHistoryEmailOptions {
    reason?: TicketHistoryEmailReason;
    estado?: string;
    actor?: 'agent' | 'user';
<<<<<<< HEAD
=======
    channels?: TicketHistoryNotificationChannel[];
    notifyChannels?: TicketHistoryNotificationChannel[];
    sendEmail?: boolean;
    sendSms?: boolean;
    notify?: {
        email?: boolean;
        sms?: boolean;
        [key: string]: unknown;
    };
>>>>>>> 47b5e758
    [key: string]: unknown;
}

const DEFAULT_TICKET_NOTIFICATION_CHANNELS: TicketHistoryNotificationChannel[] = ['email', 'sms'];

export interface TicketHistoryEmailParams {
    tipo: 'municipio' | 'pyme';
    ticketId: number;
    options?: TicketHistoryEmailOptions;
}

export const requestTicketHistoryEmail = async ({
    tipo,
    ticketId,
    options,
}: TicketHistoryEmailParams): Promise<void> => {
    const normalizeChannel = (value: unknown): TicketHistoryNotificationChannel | null => {
        if (!value) return null;
        const text = String(value).trim().toLowerCase();
        if (!text) return null;
        if (['email', 'mail', 'correo', 'correo_electronico'].includes(text)) return 'email';
        if (['sms', 'texto', 'mensaje', 'mensaje_de_texto', 'text'].includes(text)) return 'sms';
        return null;
    };

    const buildNotificationPayload = (
        rawOptions?: TicketHistoryEmailOptions,
    ): Record<string, unknown> => {
        if (!rawOptions) {
            return {
                channels: [...DEFAULT_TICKET_NOTIFICATION_CHANNELS],
                notify: { email: true, sms: true },
            };
        }

        const {
            channels,
            notifyChannels,
            sendEmail,
            sendSms,
            notify,
            ...rest
        } = rawOptions;

        const channelSet = new Set<TicketHistoryNotificationChannel>();

        const registerChannels = (values?: Iterable<unknown>) => {
            if (!values) return;
            for (const value of values) {
                const normalized = normalizeChannel(value);
                if (normalized) {
                    channelSet.add(normalized);
                }
            }
        };

        registerChannels(channels);
        registerChannels(notifyChannels);

        let explicitPreference = channelSet.size > 0;

        if (sendEmail === true) {
            channelSet.add('email');
            explicitPreference = true;
        }
        if (sendSms === true) {
            channelSet.add('sms');
            explicitPreference = true;
        }

        if (sendEmail === false) {
            channelSet.delete('email');
            explicitPreference = true;
        }
        if (sendSms === false) {
            channelSet.delete('sms');
            explicitPreference = true;
        }

        if (notify?.email === true) {
            channelSet.add('email');
            explicitPreference = true;
        }
        if (notify?.sms === true) {
            channelSet.add('sms');
            explicitPreference = true;
        }
        if (notify?.email === false) {
            channelSet.delete('email');
            explicitPreference = true;
        }
        if (notify?.sms === false) {
            channelSet.delete('sms');
            explicitPreference = true;
        }

        if (!explicitPreference) {
            DEFAULT_TICKET_NOTIFICATION_CHANNELS.forEach((channel) => channelSet.add(channel));
        }

        const normalizedChannels = Array.from(channelSet);

        if (!normalizedChannels.length) {
            normalizedChannels.push(...DEFAULT_TICKET_NOTIFICATION_CHANNELS);
        }

        const notifyPayload: Record<string, unknown> = {
            ...(typeof notify === 'object' && notify !== null ? notify : {}),
        };

        if (!('email' in notifyPayload)) {
            notifyPayload.email = normalizedChannels.includes('email');
        }
        if (!('sms' in notifyPayload)) {
            notifyPayload.sms = normalizedChannels.includes('sms');
        }

        return {
            ...rest,
            channels: normalizedChannels,
            notify: notifyPayload,
        };
    };

    try {
        await apiFetch(`/tickets/${tipo}/${ticketId}/send-history`, {
            method: 'POST',
            body: buildNotificationPayload(options),
        });
    } catch (error) {
        console.error(`Error sending ticket history for ticket ${ticketId}:`, error);
        throw error;
    }
};

export const sendTicketHistory = async (
    ticket: Ticket,
    options?: TicketHistoryEmailOptions
): Promise<void> => {
    return requestTicketHistoryEmail({ tipo: ticket.tipo, ticketId: ticket.id, options });
};

export const updateTicketStatus = async (
    ticketId: number,
    tipo: 'municipio' | 'pyme',
    estado: TicketStatus
): Promise<void> => {
    try {
        await apiFetch(`/tickets/${tipo}/${ticketId}/estado`, {
            method: 'PUT',
            body: { estado },
        });
    } catch (error) {
        console.error(`Error updating status for ticket ${ticketId}:`, error);
        throw error;
    }
};

export const getTicketMessages = async (
  ticketId: number,
  tipo: 'municipio' | 'pyme'
): Promise<Message[]> => {
  try {
    const endpoint =
      tipo === 'municipio'
        ? `/tickets/chat/${ticketId}/mensajes`
        : `/tickets/chat/pyme/${ticketId}/mensajes`;
    const response = await apiFetch<{ mensajes?: any[]; messages?: any[] }>(endpoint);
    const rawMsgs = response.mensajes || response.messages || [];

    const parseAdminFlag = (val: any): boolean => {
      if (val === undefined || val === null) return false;
      if (typeof val === 'boolean') return val;
      if (typeof val === 'number') return val !== 0;
      if (typeof val === 'string') {
        const normalized = val.trim().toLowerCase();
        if (['1', 'true', 't', 'yes', 'y', 'si', 's'].includes(normalized)) return true;
        if (['0', 'false', 'f', 'no', 'n'].includes(normalized)) return false;
        return Boolean(normalized);
      }
      return Boolean(val);
    };

    return rawMsgs.map((m: any, idx: number) => {
      const combinedAttachments: any[] = [];
      for (const value of [
        m.archivos_adjuntos,
        m.attachments,
        m.adjuntos,
      ]) {
        if (!value) {
          continue;
        }
        if (Array.isArray(value)) {
          combinedAttachments.push(...value);
        } else {
          combinedAttachments.push(value);
        }
      }
      const normalizedAttachments =
        combinedAttachments.length > 0 ? combinedAttachments : undefined;

      return {
        id: m.id ?? idx,
        author: parseAdminFlag(
          m.es_admin ?? m.esAdmin ?? m.is_admin ?? m.isAdmin,
        )
          ? 'agent'
          : 'user',
        agentName: m.nombre_agente || m.agentName,
        content: m.content || m.texto || m.mensaje || '',
        timestamp:
          typeof m.timestamp === 'number'
            ? new Date(m.timestamp).toISOString()
            : m.timestamp || m.fecha || new Date().toISOString(),
        attachments: normalizedAttachments,
        archivos_adjuntos: normalizedAttachments,
        botones: m.botones,
        structuredContent: m.structuredContent,
        ubicacion: m.ubicacion,
      };
    });
  } catch (error) {
    console.error(`Error fetching messages for ticket ${ticketId}:`, error);
    throw error;
  }
};

export const getTicketTimeline = async (
  ticketId: number,
  tipo: 'municipio' | 'pyme',
  opts?: { public?: boolean }
): Promise<{ estado_chat: string; history: TicketHistoryEvent[]; messages: Message[] }> => {
  try {
    const endpoint = `/tickets/${tipo}/${ticketId}/timeline`;
    const fetchOpts = opts?.public
      ? { skipAuth: true, sendAnonId: true, sendEntityToken: true }
      : { sendAnonId: true };
    const response = await apiFetch<TicketTimelineResponse>(endpoint, fetchOpts);
    const history: TicketHistoryEvent[] = [];
    const messages: Message[] = [];
    const parseAdminFlag = (val: any): boolean | null => {
      if (val === undefined || val === null) return null;
      if (typeof val === 'boolean') return val;
      if (typeof val === 'number') return val !== 0;
      if (typeof val === 'string') {
        const normalized = val.trim().toLowerCase();
        if (['1', 'true', 't', 'yes', 'y', 'si', 's'].includes(normalized)) return true;
        if (['0', 'false', 'f', 'no', 'n'].includes(normalized)) return false;
        return Boolean(normalized);
      }
      return Boolean(val);
    };

    response.timeline?.forEach((evt, idx) => {
      if (evt.tipo === 'comentario') {
        const isAgent =
          parseAdminFlag(evt.es_admin) ?? !!evt.user_id;
        const content =
          (evt as any).comentario ?? (evt as any).mensaje ?? evt.texto ?? '';
        messages.push({
          id: idx,
          author: isAgent ? 'agent' : 'user',
          content,
          timestamp: evt.fecha,
        });
      } else {
        history.push({
          status: evt.estado || (evt.tipo === 'ticket_creado' ? 'ticket_creado' : ''),
          date: evt.fecha,
          notes: evt.texto || (evt as any).comentario || undefined,
        });
      }
    });
    return { estado_chat: response.estado_chat, history, messages };
  } catch (error) {
    console.error(`Error fetching timeline for ticket ${ticketId}:`, error);
    throw error;
  }
};

export interface Button {
    type: 'reply';
    reply: {
        id: string;
        title: string;
    };
}

export interface InteractiveMessage {
    type: 'interactive';
    interactive: {
        type: 'button';
        body: {
            text: string;
        };
        action: {
            buttons: Button[];
        };
    };
}

export const sendMessage = async (
    ticketId: number,
    tipo: 'municipio' | 'pyme',
    comentario: string,
    attachmentInfo?: AttachmentInfo,
    buttons?: Button[]
): Promise<any> => {
    try {
        let body: any;

        // La lógica de botones parece crear un tipo de mensaje interactivo muy específico
        // que puede ser mutuamente excluyente con los adjuntos. Se mantiene la lógica
        // pero la ruta principal ahora es para mensajes estándar con texto y/o adjuntos.
        if (buttons && buttons.length > 0) {
            const interactiveMessage: InteractiveMessage = {
                type: 'interactive',
                interactive: {
                    type: 'button',
                    body: { text: comentario },
                    action: { buttons: buttons },
                },
            };
            body = interactiveMessage;
        } else {
            // Cuerpo de mensaje estándar.
            // El backend espera `attachment_info`
            body = {
                comentario: comentario || (attachmentInfo ? ' ' : ''),
                ...(attachmentInfo && { attachment_info: attachmentInfo }),
            };
        }

        const response = await apiFetch(`/tickets/${tipo}/${ticketId}/responder`, {
            method: 'POST',
            // apiFetch se encargará de stringify el objeto body si es un JSON
            body: body,
        });
        return response;
    } catch (error) {
        console.error(`Error sending message to ticket ${ticketId}:`, error);
        throw error;
    }
};<|MERGE_RESOLUTION|>--- conflicted
+++ resolved
@@ -127,18 +127,6 @@
     reason?: TicketHistoryEmailReason;
     estado?: string;
     actor?: 'agent' | 'user';
-<<<<<<< HEAD
-=======
-    channels?: TicketHistoryNotificationChannel[];
-    notifyChannels?: TicketHistoryNotificationChannel[];
-    sendEmail?: boolean;
-    sendSms?: boolean;
-    notify?: {
-        email?: boolean;
-        sms?: boolean;
-        [key: string]: unknown;
-    };
->>>>>>> 47b5e758
     [key: string]: unknown;
 }
 
