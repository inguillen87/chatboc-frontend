import React, { useEffect, useState, useCallback, FormEvent } from "react";
import { Input } from "@/components/ui/input";
import { Label } from "@/components/ui/label";
import { Button } from "@/components/ui/button";
import { Card, CardContent, CardHeader, CardTitle } from "@/components/ui/card";
import {
  LogOut,
  UploadCloud,
  CheckCircle,
  XCircle,
  Info,
  ChevronDown,
  ChevronUp,
  Building,
} from "lucide-react";
import { Badge } from "@/components/ui/badge";
import { Progress } from "@/components/ui/progress";
import {
  Accordion,
  AccordionItem,
  AccordionTrigger,
  AccordionContent,
} from "@/components/ui/accordion";
import { cn } from "@/lib/utils";
import AddressAutocomplete from "@/components/ui/AddressAutocomplete";
import LocationMap from "@/components/LocationMap";
import { useNavigate } from "react-router-dom";
import QuickLinksCard from "@/components/QuickLinksCard";
import { useUser } from "@/hooks/useUser";
import { safeLocalStorage } from "@/utils/safeLocalStorage";
import { getCurrentTipoChat } from "@/utils/tipoChat";

// During development we proxy requests under "/api" to avoid CORS problems.
// Default to that path when no env variable is provided.
const API_BASE_URL = import.meta.env.VITE_API_URL || "/api";
const Maps_API_KEY =
  import.meta.env.VITE_Maps_API_KEY || "AIzaSyDbEoPzFgN5zJsIeywiRE7jRI8xr5ioGNI";
const PROVINCIAS = [
  "Buenos Aires",
  "CABA",
  "Catamarca",
  "Chaco",
  "Chubut",
  "Córdoba",
  "Corrientes",
  "Entre Ríos",
  "Formosa",
  "Jujuy",
  "La Pampa",
  "La Rioja",
  "Mendoza",
  "Misiones",
  "Neuquén",
  "Río Negro",
  "Salta",
  "San Juan",
  "San Luis",
  "Santa Cruz",
  "Santa Fe",
  "Santiago del Estero",
  "Tierra del Fuego",
  "Tucumán",
];
const DIAS = [
  "Lunes",
  "Martes",
  "Miércoles",
  "Jueves",
  "Viernes",
  "Sábado",
  "Domingo",
];

export default function Perfil() {
  const navigate = useNavigate();
  const { user } = useUser();
  const [perfil, setPerfil] = useState({
    nombre_empresa: "",
    telefono: "",
    direccion: "",
    ciudad: "",
    provincia: "",
    pais: "Argentina",
    latitud: null,
    longitud: null,
    link_web: "",
    plan: "gratis",
    preguntas_usadas: 0,
    limite_preguntas: 50,
    rubro: "",
    horarios_ui: DIAS.map((_, idx) => ({
      abre: "09:00",
      cierra: "20:00",
      cerrado: idx === 5 || idx === 6,
    })),
    logo_url: "",
  });
  const [direccionSeleccionada, setDireccionSeleccionada] = useState(null);
  const [modoHorario, setModoHorario] = useState("comercial");
  const [archivo, setArchivo] = useState(null);
  const [resultadoCatalogo, setResultadoCatalogo] = useState(null);
  const [mensaje, setMensaje] = useState(null);
  const [error, setError] = useState(null);
  const [loadingGuardar, setLoadingGuardar] = useState(false);
  const [loadingCatalogo, setLoadingCatalogo] = useState(false);
  const [horariosOpen, setHorariosOpen] = useState(false);

  useEffect(() => {
    if (!Maps_API_KEY) {
      setError(
        "Error de configuración: Falta la clave para Google Maps. Contacta a soporte.",
      );
    }
  }, []);

  // Sincronizá la dirección seleccionada cuando cambie perfil.direccion
  useEffect(() => {
    setDireccionSeleccionada(
      perfil.direccion
        ? { label: perfil.direccion, value: perfil.direccion }
        : null,
    );
  }, [perfil.direccion]);

  const fetchPerfil = useCallback(async (token) => {
    setLoadingGuardar(true);
    setError(null);
    setMensaje(null);
    try {
      const res = await fetch(`${API_BASE_URL}/me`, {
        headers: { Authorization: `Bearer ${token}` },
      });
      const data = await res.json();
      if (!res.ok || data?.error) {
        const errorMessage = data?.error || "Error al cargar el perfil.";
        setError(errorMessage);
        if (
          ["Token inválido o sesión expirada", "Token faltante"].includes(
            data?.error,
          )
        ) {
          safeLocalStorage.removeItem("user");
          safeLocalStorage.removeItem("authToken");
          window.location.href = "/login";
        }
        return;
      }
      let horariosUi = DIAS.map((_, idx) => ({
        abre: "09:00",
        cierra: "20:00",
        cerrado: idx === 5 || idx === 6,
      }));
      if (
        data.horario_json &&
        Array.isArray(data.horario_json) &&
        data.horario_json.length === DIAS.length
      ) {
        horariosUi = data.horario_json.map((h, idx) => ({
          dia: DIAS[idx],
          abre: h.abre || "09:00",
          cierra: h.cierra || "20:00",
          cerrado:
            typeof h.cerrado === "boolean" ? h.cerrado : idx === 5 || idx === 6,
        }));
      }
      setPerfil((prev) => ({
        ...prev,
        nombre_empresa: data.nombre_empresa || "",
        telefono: data.telefono || "",
        direccion: data.direccion || "",
        ciudad: data.ciudad || "",
        provincia: data.provincia || "",
        pais: data.pais || "Argentina",
        latitud: data.latitud || null,
        longitud: data.longitud || null,
        link_web: data.link_web || "",
        plan: data.plan || "gratis",
        preguntas_usadas: data.preguntas_usadas ?? 0,
        limite_preguntas: data.limite_preguntas ?? 50,
        rubro: data.rubro?.toLowerCase() || "",
        logo_url: data.logo_url || "",
        horarios_ui: horariosUi,
      }));
      // Storage
      const storedUserString = safeLocalStorage.getItem("user");
      let parsedUserFromLS = null;
      try {
        parsedUserFromLS = storedUserString ? JSON.parse(storedUserString) : {};
      } catch (e) {
        parsedUserFromLS = {};
      }
      const updatedUserForLS = {
        id: data.id,
        name: data.name,
        email: data.email,
        token: parsedUserFromLS?.token || token,
        plan: data.plan || "gratis",
        rubro: data.rubro?.toLowerCase() || parsedUserFromLS?.rubro || "",
        tipo_chat:
          data.tipo_chat || parsedUserFromLS?.tipo_chat || getCurrentTipoChat(),
      };
      safeLocalStorage.setItem("user", JSON.stringify(updatedUserForLS));
    } catch (err) {
      setError("No se pudo conectar con el servidor para cargar el perfil.");
    } finally {
      setLoadingGuardar(false);
    }
  }, []);

  useEffect(() => {
    const token = safeLocalStorage.getItem("authToken");
    if (!token) {
      window.location.href = "/login";
      return;
    }
    fetchPerfil(token);
  }, [fetchPerfil]);

  const handlePlaceSelected = (place) => {
    if (!place || !place.address_components || !place.geometry) {
      setError(
        "No se pudo encontrar la dirección. Intenta de nuevo o escribila bien.",
      );
      setPerfil((prev) => ({
        ...prev,
        direccion: place?.formatted_address || "",
      }));
      return;
    }
    const getAddressComponent = (type) =>
      place.address_components?.find((c) => c.types.includes(type))
        ?.long_name || "";
    setPerfil((prev) => ({
      ...prev,
      direccion: place.formatted_address || "",
      ciudad:
        getAddressComponent("locality") ||
        getAddressComponent("administrative_area_level_2") ||
        "",
      provincia: getAddressComponent("administrative_area_level_1") || "",
      pais: getAddressComponent("country") || "",
      latitud: place.geometry?.location?.lat() || null,
      longitud: place.geometry?.location?.lng() || null,
    }));
    setError(null);
  };

  const handleInputChange = (e) => {
    const { id, value } = e.target;
    setPerfil((prev) => ({ ...prev, [id]: value }));
    // Si toca el campo dirección manualmente, dejá el autocomplete limpio
    if (id === "direccion") setDireccionSeleccionada(null);
  };

  const handleHorarioChange = (index, field, value) => {
    const nuevosHorarios = perfil.horarios_ui.map((h, idx) =>
      idx === index ? { ...h, [field]: value } : h,
    );
    setPerfil((prev) => ({ ...prev, horarios_ui: nuevosHorarios }));
  };
  const setHorarioComercial = () => {
    setModoHorario("comercial");
    setPerfil((prev) => ({
      ...prev,
      horarios_ui: DIAS.map((_, idx) => ({
        abre: "09:00",
        cierra: "20:00",
        cerrado: idx === 5 || idx === 6,
      })),
    }));
    setHorariosOpen(false);
  };
  const setHorarioPersonalizado = () => {
    setModoHorario("personalizado");
    setHorariosOpen(true);
  };

  const handleGuardar = async (e) => {
    e.preventDefault();
    setMensaje(null);
    setError(null);
    setLoadingGuardar(true);

    const token = safeLocalStorage.getItem("authToken");
    if (!token) {
      setError(
        "No se encontró sesión activa. Por favor, vuelve a iniciar sesión.",
      );
      setLoadingGuardar(false);
      return;
    }
    const horariosParaBackend = perfil.horarios_ui.map((h, idx) => ({
      dia: DIAS[idx],
      abre: h.cerrado ? "" : h.abre,
      cierra: h.cerrado ? "" : h.cierra,
      cerrado: h.cerrado,
    }));

    const payload = {
      nombre_empresa: perfil.nombre_empresa,
      telefono: perfil.telefono,
      direccion: perfil.direccion,
      ciudad: perfil.ciudad,
      provincia: perfil.provincia,
      pais: perfil.pais,
      latitud: perfil.latitud,
      longitud: perfil.longitud,
      link_web: perfil.link_web,
      logo_url: perfil.logo_url,
      horario_json: JSON.stringify(horariosParaBackend),
    };
    try {
      const res = await fetch(`${API_BASE_URL}/perfil`, {
        method: "PUT",
        headers: {
          "Content-Type": "application/json",
          Authorization: `Bearer ${token}`,
        },
        body: JSON.stringify(payload),
      });
      const data = await res.json();
      if (!res.ok) {
        throw new Error(
          data.error || `Error ${res.status} al guardar cambios.`,
        );
      }
      const successMsg = data.mensaje || "Cambios guardados correctamente ✔️";
      await fetchPerfil(token);
      setMensaje(successMsg);
    } catch (err) {
      setError(err.message || "Error al guardar el perfil. Intenta de nuevo.");
    } finally {
      setLoadingGuardar(false);
    }
  };

  const handleArchivoChange = (e) => {
    if (e.target.files && e.target.files[0]) {
      setArchivo(e.target.files[0]);
    } else {
      setArchivo(null);
    }
    setResultadoCatalogo(null);
  };
  const handleSubirArchivo = async () => {
    if (!archivo) {
      setResultadoCatalogo({
        message: "Seleccioná un archivo válido.",
        type: "error",
      });
      return;
    }
    const token = safeLocalStorage.getItem("authToken");
    if (!token) {
      setResultadoCatalogo({
        message: "❌ Sesión no válida para subir catálogo.",
        type: "error",
      });
      return;
    }
    setLoadingCatalogo(true);
    setResultadoCatalogo(null);
    try {
      const formData = new FormData();
      formData.append("file", archivo);
      const res = await fetch(`${API_BASE_URL}/catalogo/cargar`, {
        method: "POST",
        headers: { Authorization: `Bearer ${token}` },
        body: formData,
      });
      const data = await res.json();
      setResultadoCatalogo({
        message: res.ok
          ? data.mensaje
          : `❌ ${data.error || "Error desconocido al procesar el archivo."}`,
        type: res.ok ? "success" : "error",
      });
    } catch (err) {
      setResultadoCatalogo({
        message: "❌ Error de conexión al subir el catálogo.",
        type: "error",
      });
    } finally {
      setLoadingCatalogo(false);
    }
  };

  const plan = (perfil.plan || '').toLowerCase();
  const limitePlan =
    plan === 'full'
      ? Infinity
      : plan === 'pro'
      ? 200
      : perfil.limite_preguntas;

  const porcentaje =
    limitePlan === Infinity
      ? 100
      : limitePlan > 0
      ? Math.min((perfil.preguntas_usadas / limitePlan) * 100, 100)
      : 0;
  const esMunicipio = (user?.tipo_chat || perfil.rubro) === "municipio" || perfil.rubro === "municipios";

  return (
    <div className="flex flex-col min-h-screen bg-background dark:bg-gradient-to-tr dark:from-slate-950 dark:to-slate-900 text-foreground py-8 px-2 sm:px-4 md:px-6 lg:px-8">
<<<<<<< HEAD
      <div className="w-full max-w-6xl mx-auto mb-6 px-2">
        <div className="flex w-full justify-end mb-4">
=======
<<<<<<< HEAD
      <div className="w-full max-w-6xl mx-auto mb-6 px-2">
        <div className="flex w-full justify-end mb-4">
=======
      <div className="w-full max-w-6xl mx-auto grid grid-cols-1 sm:grid-cols-[1fr_auto_1fr] items-center gap-4 mb-6 px-2">
        <div className="flex flex-col items-center text-center sm:flex-row sm:text-left sm:items-center gap-3 sm:gap-4 justify-center">
          <h1 className="text-2xl sm:text-3xl md:text-4xl font-extrabold text-primary leading-tight mb-0.5 flex items-center gap-2">
            <Building className="w-6 h-6" />
            {perfil.nombre_empresa || "Panel de Empresa"}
          </h1>
          <span className="text-muted-foreground text-sm sm:text-base font-medium capitalize block">
            {perfil.rubro || "Rubro no especificado"}
          </span>
        </div>
        <div className="flex justify-center justify-self-center">
          <ProfileNav />
        </div>
        <div className="justify-self-end">
>>>>>>> 782d24fb24f1007574a36979297340f677a6fca0
>>>>>>> ac7b79d8
          <Button
            variant="outline"
            className="h-10 px-5 text-sm rounded-lg border-destructive text-destructive hover:bg-destructive/10"
            onClick={() => {
              safeLocalStorage.clear();
              window.location.href = "/login";
            }}
          >
            <LogOut className="w-4 h-4 mr-2" /> Salir
          </Button>
        </div>
        <div className="flex flex-col items-center text-center gap-2">
          <h1 className="text-2xl sm:text-3xl md:text-4xl font-extrabold text-primary leading-tight flex items-center gap-2">
            <Building className="w-6 h-6" />
            {perfil.nombre_empresa || "Panel de Empresa"}
          </h1>
          <span className="text-muted-foreground text-sm sm:text-base font-medium capitalize">
            {perfil.rubro || "Rubro no especificado"}
          </span>
        </div>
      </div>

      <div className="w-full max-w-6xl mx-auto mb-8 px-2">
        <QuickLinksCard />
      </div>

      <div className="w-full max-w-6xl mx-auto grid grid-cols-1 md:grid-cols-3 gap-6 md:gap-8 px-2">
        {/* Columna Izquierda (Formulario) */}
        <div className="md:col-span-2 flex flex-col gap-6 md:gap-8">
          <Card className="bg-card shadow-xl rounded-xl border border-border backdrop-blur-sm">
            <CardHeader>
              <CardTitle className="text-xl font-semibold text-primary">
                Datos de tu Empresa
              </CardTitle>
            </CardHeader>
            <CardContent>
              <form onSubmit={handleGuardar} className="space-y-6">
                <div>
                  <Label
                    htmlFor="nombre_empresa"
                    className="text-muted-foreground text-sm mb-1 block"
                  >
                    Nombre de la empresa*
                  </Label>
                  <Input
                    id="nombre_empresa"
                    value={perfil.nombre_empresa}
                    onChange={handleInputChange}
                    required
                    className="bg-input border-input text-foreground"
                  />
                </div>
                <div className="grid grid-cols-1 sm:grid-cols-2 gap-4">
                  <div>
                    <Label
                      htmlFor="telefono"
                      className="text-muted-foreground text-sm mb-1 block"
                    >
                      Teléfono* (con cód. país y área)
                    </Label>
                    <Input
                      id="telefono"
                      placeholder="+5492611234567"
                      value={perfil.telefono}
                      onChange={handleInputChange}
                      required
                      className="bg-input border-input text-foreground"
                    />
                  </div>
                  <div>
                    <Label
                      htmlFor="link_web"
                      className="text-muted-foreground text-sm mb-1 block"
                    >
                      Sitio Web / Tienda Online*
                    </Label>
                    <Input
                      id="link_web"
                      type="url"
                      placeholder="https://ejemplo.com"
                      value={perfil.link_web}
                      onChange={handleInputChange}
                      required
                      className="bg-input border-input text-foreground"
                    />
                  </div>
                </div>
                <div>
                  <Label
                    htmlFor="google-places-input"
                    className="text-muted-foreground text-sm mb-1 block"
                  >
                    Dirección Completa*
                  </Label>
                  <AddressAutocomplete
                    value={direccionSeleccionada}
                    onChange={(option) => {
                      setDireccionSeleccionada(option || null);
                      if (!option)
                        setPerfil((prev) => ({ ...prev, direccion: "" }));
                    }}
                    onSelect={(addr) => {
                      window?.google?.maps?.Geocoder &&
                        new window.google.maps.Geocoder().geocode(
                          { address: addr },
                          (results, status) => {
                            if (status === "OK" && results[0]) {
                              handlePlaceSelected(results[0]);
                            } else {
                              setPerfil((prev) => ({
                                ...prev,
                                direccion: addr,
                              }));
                              setError(
                                "No se pudo verificar esa dirección. Intenta escribirla bien.",
                              );
                            }
                          },
                        );
                    }}
                    placeholder="Ej: Av. Principal 123"
                  />
                </div>

                <div className="grid grid-cols-1 sm:grid-cols-2 gap-4">
                  <div>
                    <Label
                      htmlFor="ciudad"
                      className="text-muted-foreground text-sm mb-1 block"
                    >
                      Ciudad
                    </Label>
                    <Input
                      id="ciudad"
                      value={perfil.ciudad}
                      onChange={handleInputChange}
                      className="bg-input border-input text-foreground"
                    />
                  </div>
                  <div>
                    <Label
                      htmlFor="provincia"
                      className="text-muted-foreground text-sm mb-1 block"
                    >
                      Provincia*
                    </Label>
                    <select
                      id="provincia"
                      value={perfil.provincia}
                      onChange={handleInputChange}
                      required
                      className="w-full h-10 rounded-lg border border-input bg-input px-3 py-2 text-sm text-foreground focus:outline-none focus:ring-2 focus:ring-primary focus:border-primary shadow-sm"
                    >
                      <option value="">Selecciona una provincia</option>
                      {PROVINCIAS.map((p) => (
                        <option key={p} value={p}>
                          {p}
                        </option>
                      ))}
                    </select>
                  </div>
                </div>
                <div>
                  <Label className="text-muted-foreground text-sm block mb-2">
                    Horarios de Atención
                  </Label>
                  <div className="flex flex-wrap gap-2 mb-3">
                    <Button
                      type="button"
                      variant={
                        modoHorario === "comercial" ? "secondary" : "outline"
                      }
                      size="sm"
                      onClick={setHorarioComercial}
                      className="border-border hover:bg-accent"
                    >
                      Automático (Lun-V 9-20)
                    </Button>
                    <Button
                      type="button"
                      variant={
                        modoHorario === "personalizado"
                          ? "secondary"
                          : "outline"
                      }
                      size="sm"
                      onClick={setHorarioPersonalizado}
                      className="border-border hover:bg-accent flex items-center"
                    >
                      {horariosOpen ? (
                        <ChevronUp className="w-4 h-4 mr-1" />
                      ) : (
                        <ChevronDown className="w-4 h-4 mr-1" />
                      )}
                      Personalizar
                    </Button>
                  </div>
                  {modoHorario === "comercial" && (
                    <div className="text-primary bg-primary/10 rounded-md border border-primary/50 p-3 flex items-center gap-2 text-xs">
                      <Info className="w-3 h-3 inline mr-1" /> L-V: 09-20. Sáb y
                      Dom: Cerrado.
                    </div>
                  )}
                  {modoHorario === "personalizado" && horariosOpen && (
                    <div className="border border-border rounded-lg p-4 mt-2 bg-card/60 space-y-3">
                      {DIAS.map((dia, idx) => (
                        <div
                          key={dia}
                          className="grid grid-cols-[auto_1fr_auto] sm:grid-cols-[100px_auto_1fr] items-center gap-x-2 gap-y-1 text-sm"
                        >
                          <span className="font-medium text-foreground col-span-3 sm:col-span-1">
                            {dia}
                          </span>
                          <div className="flex items-center gap-2 col-span-3 sm:col-span-1 sm:justify-self-end">
                            <Label
                              htmlFor={`cerrado-${idx}`}
                              className="text-xs text-muted-foreground flex items-center gap-1 cursor-pointer select-none"
                            >
                              <input
                                type="checkbox"
                                id={`cerrado-${idx}`}
                                checked={perfil.horarios_ui[idx].cerrado}
                                onChange={(e) =>
                                  handleHorarioChange(
                                    idx,
                                    "cerrado",
                                    e.target.checked,
                                  )
                                }
                                className="form-checkbox h-4 w-4 text-primary bg-input border-border rounded focus:ring-primary cursor-pointer"
                              />{" "}
                              Cerrado
                            </Label>
                          </div>
                          {!perfil.horarios_ui[idx].cerrado && (
                            <div className="flex items-center gap-1 col-span-3 sm:col-span-1 sm:justify-self-start">
                              <Input
                                type="time"
                                value={perfil.horarios_ui[idx].abre}
                                className="w-full sm:w-28 bg-input border-input text-foreground h-9 text-xs rounded-md shadow-sm"
                                onChange={(e) =>
                                  handleHorarioChange(
                                    idx,
                                    "abre",
                                    e.target.value,
                                  )
                                }
                              />
                              <span className="text-muted-foreground mx-1">
                                -
                              </span>
                              <Input
                                type="time"
                                value={perfil.horarios_ui[idx].cierra}
                                className="w-full sm:w-28 bg-input border-input text-foreground h-9 text-xs rounded-md shadow-sm"
                                onChange={(e) =>
                                  handleHorarioChange(
                                    idx,
                                    "cierra",
                                    e.target.value,
                                  )
                                }
                              />
                            </div>
                          )}
                          {perfil.horarios_ui[idx].cerrado && (
                            <div className="hidden sm:block sm:col-span-1"></div>
                          )}
                        </div>
                      ))}
                    </div>
                  )}
                </div>
                <Button
                  disabled={loadingGuardar}
                  type="submit"
                  className="w-full mt-4 bg-primary hover:bg-primary/90 text-primary-foreground py-2.5 text-base rounded-lg shadow"
                >
                  {loadingGuardar ? "Guardando Cambios..." : "Guardar Cambios"}
                </Button>
                {mensaje && (
                  <div className="mt-3 text-sm text-green-700 bg-green-100 p-3 rounded-md flex items-center gap-2">
                    <CheckCircle className="w-4 h-4" /> {mensaje}
                  </div>
                )}
                {error && (
                  <div className="mt-3 text-sm text-destructive-foreground bg-destructive p-3 rounded-md flex items-center gap-2">
                    <XCircle className="w-4 h-4" /> {error}
                  </div>
                )}
              </form>
              {(perfil.direccion || (perfil.latitud !== null && perfil.longitud !== null)) && (
                <LocationMap
                  lat={perfil.latitud ?? undefined}
                  lng={perfil.longitud ?? undefined}
                  onMove={(la, ln) =>
                    setPerfil((prev) => ({ ...prev, latitud: la, longitud: ln }))
                  }
                />
              )}
            </CardContent>
          </Card>
        </div>

        {/* Columna Derecha (Plan y Catálogo) */}
        <div className="flex flex-col gap-6 md:gap-8">
          {/* Versión colapsable para mobile */}
          <div className="md:hidden">
            <Accordion type="single" collapsible defaultValue="plan">
              <AccordionItem value="plan" className="border-b border-border">
                <AccordionTrigger className="px-4 py-3 text-base font-semibold text-primary">
                  Plan y Uso
                </AccordionTrigger>
                <AccordionContent>
                  <Card className="bg-card shadow-xl rounded-xl border border-border backdrop-blur-sm">
                    <CardContent className="space-y-3">
              <div className="text-sm text-muted-foreground flex items-center gap-2">
                <span>Plan actual:</span>
                <Badge
                  variant="secondary"
                  className={cn(
                    "bg-primary text-primary-foreground capitalize",
                  )}
                >
                  {perfil?.plan || "N/A"}
                </Badge>
              </div>
              <div>
                <p className="text-sm text-muted-foreground mb-1">
                  Consultas usadas este mes:
                </p>
                <div className="flex items-center gap-2">
                  <Progress
                    value={porcentaje}
                    className="h-3 bg-muted [&>div]:bg-primary"
                    aria-label={`${porcentaje.toFixed(0)}% de consultas usadas`}
                  />
                  <span className="text-xs text-muted-foreground min-w-[70px] text-right">
                    {perfil?.preguntas_usadas} /
                    {limitePlan === Infinity ? '∞' : limitePlan}
                  </span>
                </div>
              </div>
              {perfil.plan !== "full" && perfil.plan !== "pro" && (
                <div className="space-y-2 mt-3">
                  <Button
                    className="w-full bg-primary hover:bg-primary/90 text-primary-foreground font-semibold"
                    onClick={() =>
                      window.open(
                        "https://www.mercadopago.com.ar/subscriptions/checkout?preapproval_plan_id=2c9380849764e81a01976585767f0040",
                        "_blank",
                      )
                    }
                  >
                    Mejorar a PRO ($35.000/mes)
                  </Button>
                  <Button
                    className="w-full bg-accent hover:bg-accent/90 text-accent-foreground font-semibold"
                    onClick={() =>
                      window.open(
                        "https://www.mercadopago.com.ar/subscriptions/checkout?preapproval_plan_id=2c9380849763daeb0197658791ee00b1",
                        "_blank",
                      )
                    }
                  >
                    Mejorar a FULL ($60.000/mes)
                  </Button>
                </div>
              )}
              {(perfil.plan === "pro" || perfil.plan === "full") && (
                <div className="text-primary bg-primary/10 rounded p-3 font-medium text-sm mt-3">
                  ¡Tu plan está activo! <br />
                  <span className="text-muted-foreground">
                    La renovación se realiza cada mes. Si vence el pago, vas a
                    ver los links aquí para renovarlo.
                  </span>
                </div>
              )}
              <div className="text-xs text-muted-foreground mt-2">
                Una vez realizado el pago, tu cuenta se actualiza
                automáticamente.
                <br />
                Si no ves el cambio en unos minutos, comunicate con soporte..
              </div>
                    </CardContent>
                  </Card>
                </AccordionContent>
              </AccordionItem>
            </Accordion>
          </div>

          {/* Versión desktop */}
          <Card className="bg-card shadow-xl rounded-xl border border-border backdrop-blur-sm hidden md:block">
            <CardHeader>
              <CardTitle className="text-lg font-semibold text-primary">
                Plan y Uso
              </CardTitle>
            </CardHeader>
            <CardContent className="space-y-3">
              <div className="text-sm text-muted-foreground flex items-center gap-2">
                <span>Plan actual:</span>
                <Badge
                  variant="secondary"
                  className={cn(
                    "bg-primary text-primary-foreground capitalize",
                  )}
                >
                  {perfil?.plan || "N/A"}
                </Badge>
              </div>
              <div>
                <p className="text-sm text-muted-foreground mb-1">
                  Consultas usadas este mes:
                </p>
                <div className="flex items-center gap-2">
                  <Progress
                    value={porcentaje}
                    className="h-3 bg-muted [&>div]:bg-primary"
                    aria-label={`${porcentaje.toFixed(0)}% de consultas usadas`}
                  />
                  <span className="text-xs text-muted-foreground min-w-[70px] text-right">
                    {perfil?.preguntas_usadas} /
                    {limitePlan === Infinity ? '∞' : limitePlan}
                  </span>
                </div>
              </div>
              {perfil.plan !== "full" && perfil.plan !== "pro" && (
                <div className="space-y-2 mt-3">
                  <Button
                    className="w-full bg-primary hover:bg-primary/90 text-primary-foreground font-semibold"
                    onClick={() =>
                      window.open(
                        "https://www.mercadopago.com.ar/subscriptions/checkout?preapproval_plan_id=2c9380849764e81a01976585767f0040",
                        "_blank",
                      )
                    }
                  >
                    Mejorar a PRO ($35.000/mes)
                  </Button>
                  <Button
                    className="w-full bg-accent hover:bg-accent/90 text-accent-foreground font-semibold"
                    onClick={() =>
                      window.open(
                        "https://www.mercadopago.com.ar/subscriptions/checkout?preapproval_plan_id=2c9380849763daeb0197658791ee00b1",
                        "_blank",
                      )
                    }
                  >
                    Mejorar a FULL ($60.000/mes)
                  </Button>
                </div>
              )}
              {(perfil.plan === "pro" || perfil.plan === "full") && (
                <div className="text-primary bg-primary/10 rounded p-3 font-medium text-sm mt-3">
                  ¡Tu plan está activo! <br />
                  <span className="text-muted-foreground">
                    La renovación se realiza cada mes. Si vence el pago, vas a
                    ver los links aquí para renovarlo.
                  </span>
                </div>
              )}
              <div className="text-xs text-muted-foreground mt-2">
                Una vez realizado el pago, tu cuenta se actualiza
                automáticamente.
                <br />
                Si no ves el cambio en unos minutos, comunicate con soporte..
              </div>
            </CardContent>
          </Card>

          <Card className="bg-card shadow-xl rounded-xl border border-border backdrop-blur-sm">
            <CardHeader>
              <CardTitle className="text-lg font-semibold text-primary">
                {esMunicipio
                  ? "Cargar Catálogo de Trámites"
                  : "Cargar Catálogo de Productos"}
              </CardTitle>
            </CardHeader>
            <CardContent className="space-y-4">
              <div>
                <Label
                  htmlFor="catalogoFile"
                  className="text-sm text-muted-foreground mb-1 block"
                >
                  Subir nuevo o actualizar (PDF, Excel, CSV)
                </Label>
                <Input
                  id="catalogoFile"
                  type="file"
                  accept=".xlsx,.xls,.csv,.pdf"
                  onChange={handleArchivoChange}
                  className="text-muted-foreground file:mr-2 file:py-1.5 file:px-3 file:rounded-md file:border-0 file:text-xs file:font-semibold file:bg-primary file:text-primary-foreground hover:file:bg-primary/90 cursor-pointer"
                />
                <p className="text-xs text-muted-foreground mt-1.5">
                  Tip: Para mayor precisión, usá Excel/CSV con columnas claras
                  (ej: Nombre, Precio, Descripción).
                </p>
              </div>
              <Button
                onClick={handleSubirArchivo}
                className="w-full bg-primary hover:bg-primary/90 text-primary-foreground py-2.5"
                disabled={loadingCatalogo || !archivo}
              >
                <UploadCloud className="w-4 h-4 mr-2" />{" "}
                {loadingCatalogo
                  ? "Procesando Catálogo..."
                  : "Subir y Procesar Catálogo"}
              </Button>
              {resultadoCatalogo && (
                <div
                  className={`text-sm p-3 rounded-md flex items-center gap-2 ${resultadoCatalogo.type === "error" ? "bg-destructive text-destructive-foreground" : "bg-green-100 text-green-800"}`}
                >
                  {resultadoCatalogo.type === "error" ? (
                    <XCircle className="w-5 h-5" />
                  ) : (
                    <CheckCircle className="w-5 h-5" />
                  )}{" "}
                  {resultadoCatalogo.message}
                </div>
              )}
            </CardContent>
          </Card>
          <Card className="bg-card shadow-xl rounded-xl border border-border backdrop-blur-sm">
            <CardHeader>
              <CardTitle className="text-lg font-semibold text-primary">
                Integrá Chatboc a tu web
              </CardTitle>
            </CardHeader>
            <CardContent className="space-y-3">
              {perfil.plan === "pro" || perfil.plan === "full" ? (
                <Button
                  className="w-full bg-primary hover:bg-primary/90 text-primary-foreground font-semibold"
                  onClick={() => navigate("/integracion")}
                >
                  Ir a la guía de integración
                </Button>
              ) : (
                <Button
                  className="w-full bg-muted text-muted-foreground cursor-not-allowed"
                  disabled
                  title="Solo para clientes con Plan PRO o FULL"
                  style={{ pointerEvents: "none" }}
                >
                  Plan PRO requerido para activar integración
                </Button>
              )}
              <div className="text-xs text-muted-foreground mt-2">
                Accedé a los códigos e instrucciones para pegar el widget de
                Chatboc en tu web solo si tu plan es PRO o superior.
                <br />
                Cualquier duda, escribinos a{" "}
                <a
                  href="mailto:info@chatboc.ar"
                  className="underline text-primary"
                >
                  Info@chatboc.ar
                </a>
              </div>
            </CardContent>
          </Card>
        </div>
      </div>
    </div>
  );
}<|MERGE_RESOLUTION|>--- conflicted
+++ resolved
@@ -403,30 +403,7 @@
 
   return (
     <div className="flex flex-col min-h-screen bg-background dark:bg-gradient-to-tr dark:from-slate-950 dark:to-slate-900 text-foreground py-8 px-2 sm:px-4 md:px-6 lg:px-8">
-<<<<<<< HEAD
-      <div className="w-full max-w-6xl mx-auto mb-6 px-2">
-        <div className="flex w-full justify-end mb-4">
-=======
-<<<<<<< HEAD
-      <div className="w-full max-w-6xl mx-auto mb-6 px-2">
-        <div className="flex w-full justify-end mb-4">
-=======
-      <div className="w-full max-w-6xl mx-auto grid grid-cols-1 sm:grid-cols-[1fr_auto_1fr] items-center gap-4 mb-6 px-2">
-        <div className="flex flex-col items-center text-center sm:flex-row sm:text-left sm:items-center gap-3 sm:gap-4 justify-center">
-          <h1 className="text-2xl sm:text-3xl md:text-4xl font-extrabold text-primary leading-tight mb-0.5 flex items-center gap-2">
-            <Building className="w-6 h-6" />
-            {perfil.nombre_empresa || "Panel de Empresa"}
-          </h1>
-          <span className="text-muted-foreground text-sm sm:text-base font-medium capitalize block">
-            {perfil.rubro || "Rubro no especificado"}
-          </span>
-        </div>
-        <div className="flex justify-center justify-self-center">
-          <ProfileNav />
-        </div>
-        <div className="justify-self-end">
->>>>>>> 782d24fb24f1007574a36979297340f677a6fca0
->>>>>>> ac7b79d8
+
           <Button
             variant="outline"
             className="h-10 px-5 text-sm rounded-lg border-destructive text-destructive hover:bg-destructive/10"
