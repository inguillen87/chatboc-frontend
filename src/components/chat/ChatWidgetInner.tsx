import React, { Suspense, useState, useEffect, useCallback, useRef, useMemo } from "react";
import { useDarkMode } from "@/hooks/useDarkMode";
import ChatbocLogoAnimated from "./ChatbocLogoAnimated";
import { getCurrentTipoChat } from "@/utils/tipoChat";
import { cn } from "@/lib/utils";
import { safeLocalStorage } from "@/utils/safeLocalStorage";
import { extractRubroKey } from "@/utils/rubros";
import { getOrCreateAnonId } from "@/utils/anonIdGenerator";
import { motion, AnimatePresence } from "framer-motion";
import type { AnimatePresenceProps } from "framer-motion";
import { useUser } from "@/hooks/useUser";
import { apiFetch, getErrorMessage } from "@/utils/api";
import { playOpenSound, playProactiveSound } from "@/utils/sounds";
import ReadingRuler from "./ReadingRuler";
import type { Prefs } from "./AccessibilityToggle";
import { useCartCount } from "@/hooks/useCartCount";
import { buildTenantNavigationUrl } from "@/utils/tenantPaths";
import { useTenant } from "@/context/TenantContext";
import { toast } from "sonner";
import { tenantService } from "@/services/tenantService";
import { ChatWidgetProps } from "./types";
<<<<<<< HEAD
import { MOCK_TENANT_INFO, MOCK_JUNIN_TENANT_INFO } from "@/data/mockTenantData";
import { hexToHsl } from "@/utils/color";
=======
import baseStylesUrl from "@/index.css?url";
import inlineBaseStyles from "@/index.css?inline";
import { ALL_TOKEN_KEYS, DEFAULT_DARK_TOKENS, DEFAULT_LIGHT_TOKENS } from "@/theme/defaultTokens";
>>>>>>> 5131d5a2

const LOCAL_PLACEHOLDER_SLUGS = new Set([
  'iframe',
  'embed',
  'widget',
  'cart',
  'productos',
  'checkout',
  'checkout-productos',
  'perfil',
  'user',
  'login',
  'register',
  'portal',
  'pedidos',
  'reclamos',
  'encuestas',
  'tickets',
  'opinar',
  'integracion',
  'documentacion',
  'faqs',
  'legal',
  'chat',
  'chatpos',
  'chatcrm',
  'admin',
  'dashboard',
  'analytics',
  'settings',
  'config',
  'api',
  "public",
  "auth",
  "portal",
  "admin",
  "pwa",
  "static",
  "assets",
  "default"
]);

// Defensive alias to prevent ReferenceError if stale code exists in build artifacts
const PLACEHOLDER_SLUGS_SET = LOCAL_PLACEHOLDER_SLUGS;

const PROACTIVE_MESSAGES = [
  "¿Necesitas ayuda?",
  "¿Querés hacer una sugerencia?",
  "¿Tenés un reclamo?",
  "¿Tenés consultas? ¡Preguntame!",
];

const LANDING_PROACTIVE_MESSAGES = [
  "¡Hola! 👋 ¿Querés probar una demo interactiva?",
  "Probá nuestro asistente inteligente gratis 🤖",
  "Descubrí cómo automatizar tus ventas 🚀",
  "¿Hablamos? Estoy acá para ayudarte 😊"
];

const LS_KEY = "chatboc_accessibility";

function SafeAnimatePresence({ children = null, ...rest }: AnimatePresenceProps = { children: null }) {
  return <AnimatePresence {...rest}>{children}</AnimatePresence>;
}

const ChatHeader = React.lazy(() => import("./ChatHeader"));
const ChatPanel = React.lazy(() => import("./ChatPanel"));
const ChatUserRegisterPanel = React.lazy(() => import("./ChatUserRegisterPanel"));
const ChatUserLoginPanel = React.lazy(() => import("./ChatUserLoginPanel"));
const ChatUserPanel = React.lazy(() => import("./ChatUserPanel"));
const EntityInfoPanel = React.lazy(() => import("./EntityInfoPanel"));
const ProactiveBubble = React.lazy(() => import("./ProactiveBubble"));

// Lazy initialization to avoid TDZ (Temporal Dead Zone) issues if imports are not fully ready
let _lazyPlaceholderSlugs: Set<string> | null = null;

function getPlaceholderSlugsSet() {
  if (_lazyPlaceholderSlugs) return _lazyPlaceholderSlugs;
  try {
    const shared = LOCAL_PLACEHOLDER_SLUGS ? Array.from(LOCAL_PLACEHOLDER_SLUGS) : [];
    _lazyPlaceholderSlugs = new Set([...shared]);
  } catch (error) {
    console.warn("[ChatWidgetInner] Placeholder slugs not ready, using defaults", error);
    // Fallback to minimal set to prevent crash
    _lazyPlaceholderSlugs = new Set(["default"]);
  }
  return _lazyPlaceholderSlugs;
}

function sanitizeTenantSlug(slug?: string | null) {
  try {
    if (!slug) return null;
    const trimmed = slug.trim();
    if (!trimmed) return null;

    const lowered = trimmed.toLowerCase();

    // Explicitly use local constant first to avoid function overhead/potential TDZ in weird contexts
    if (LOCAL_PLACEHOLDER_SLUGS.has(lowered)) return null;

    // Fallback to helper
    const set = getPlaceholderSlugsSet();
    if (set && set.has(lowered)) return null;

    return trimmed;
  } catch (e) {
    console.warn("Error sanitizing tenant slug", e);
    return null;
  }
}

function readTenantFromScripts(): string | null {
  if (typeof document === "undefined") return null;

  try {
    const scripts = Array.from(document.querySelectorAll("script"));
    for (const script of scripts) {
      const dataset = (script as HTMLScriptElement).dataset;
      if (!dataset) continue;

      const slug =
        dataset.tenant?.trim() ||
        dataset.tenantSlug?.trim() ||
        dataset.tenant_slug?.trim() ||
        null;

      if (slug) return slug;
    }
  } catch (e) {
    console.warn("Error reading tenant from scripts", e);
  }

  return null;
}

function readTenantFromSubdomain(): string | null {
  if (typeof window === "undefined") return null;
  try {
    const host = window.location.hostname;
    if (!host || host === "localhost") return null;

    const segments = host.split(".");
    if (segments.length < 2) return null;

    const candidate = segments[0];
    if (!candidate || ["www", "app", "panel"].includes(candidate.toLowerCase())) return null;
    return candidate;
  } catch (e) {
    console.warn("Error reading tenant from subdomain", e);
    return null;
  }
}

function ChatWidgetInner({
  mode = "standalone",
  defaultOpen = false,
  initialView = 'chat',
  widgetId = "chatboc-widget-iframe",
  ownerToken,
  initialRubro,
  openWidth = "460px",
  openHeight = "680px",
  closedWidth = "100px",
  closedHeight = "100px",
  // REMOVE call to getCurrentTipoChat() here. Handled in useState.
  tipoChat,
  initialPosition = { bottom: 32, right: 32 },
  ctaMessage,
  customLauncherLogoUrl,
  logoAnimation,
  headerLogoUrl,
  welcomeTitle,
  welcomeSubtitle,
  tenantSlug: explicitTenantSlug,
}: ChatWidgetProps) {
  const proactiveMessageTimeoutRef = useRef<NodeJS.Timeout | null>(null);
  const hideProactiveBubbleTimeoutRef = useRef<NodeJS.Timeout | null>(null);
  const isDarkMode = useDarkMode();

  const [isOpen, setIsOpen] = useState(() => {
    if (mode !== 'standalone' && typeof defaultOpen === 'string') {
      return defaultOpen === 'true';
    }
    return !!defaultOpen;
  });
  const [muted, setMuted] = useState(() => {
    if (typeof window === 'undefined') return false;
    return safeLocalStorage.getItem('chatboc_muted') === '1';
  });
  const [view, setView] = useState<'chat' | 'register' | 'login' | 'user' | 'info'>(initialView);
  const { user } = useUser();
  const [resolvedTipoChat, setResolvedTipoChat] = useState<'pyme' | 'municipio'>(() => {
    // If prop is provided, use it. Otherwise, derive it.
    // This avoids calling getCurrentTipoChat() at top-level execution time if passed as default param.
    return tipoChat || getCurrentTipoChat();
  });
  const [entityInfo, setEntityInfo] = useState<any | null>(null);
  const [isProfileLoading, setProfileLoading] = useState(true);
  const [profileError, setProfileError] = useState<string | null>(null);
  const [requireCatalogAuth, setRequireCatalogAuth] = useState(false);

  const [duplicateInstance, setDuplicateInstance] = useState(false);

  const [isMobileView, setIsMobileView] = useState(
    typeof window !== "undefined" && window.innerWidth < 640
  );

  const { tenant, currentSlug } = useTenant();
  const storedTenantSlug = useMemo(
    () => sanitizeTenantSlug(safeLocalStorage.getItem("tenantSlug")),
    [],
  );

  const isEmbedded = mode !== "standalone";

  useEffect(() => {
    if (typeof window === "undefined") return;
    const globalAny = window as any;
    if (typeof globalAny._t !== "function") {
      globalAny._t = (value: any) => value;
    }
  }, []);

  useEffect(() => {
    if (typeof window === "undefined") return;

    // Check if another widget is already mounted on the window
    if ((window as any).__chatbocWidgetMounted) {
      setDuplicateInstance(true);
      return;
    }

    // Mark as mounted
    (window as any).__chatbocWidgetMounted = true;

    // Cleanup on unmount
    return () => {
      delete (window as any).__chatbocWidgetMounted;
    };
  }, []);

  // Removed early return here to avoid Hook Violation (React Error #300)

  const derivedEntityTitle =
    (typeof entityInfo?.nombre_empresa === "string" && entityInfo.nombre_empresa.trim()) ||
    (typeof entityInfo?.nombre === "string" && entityInfo.nombre.trim()) ||
    (typeof entityInfo?.nombre_publico === "string" && entityInfo.nombre_publico.trim()) ||
    (typeof entityInfo?.nombre_fantasia === "string" && entityInfo.nombre_fantasia.trim()) ||
    (typeof entityInfo?.nombreFantasia === "string" && entityInfo.nombreFantasia.trim()) ||
    (typeof entityInfo?.nombre_asistente === "string" && entityInfo.nombre_asistente.trim()) ||
    (typeof entityInfo?.nombreAsistente === "string" && entityInfo.nombreAsistente.trim()) ||
    (typeof entityInfo?.bot_nombre === "string" && entityInfo.bot_nombre.trim()) ||
    (typeof entityInfo?.botNombre === "string" && entityInfo.botNombre.trim()) ||
    (typeof entityInfo?.display_name === "string" && entityInfo.display_name.trim()) ||
    (typeof entityInfo?.municipio_nombre === "string" && entityInfo.municipio_nombre.trim()) ||
    (typeof entityInfo?.municipio === "string" && entityInfo.municipio.trim()) ||
    "";

  const derivedEntitySubtitle =
    (typeof entityInfo?.rubro === "string" && entityInfo.rubro.trim()) ||
    (typeof entityInfo?.descripcion === "string" && entityInfo.descripcion.trim()) ||
    (typeof entityInfo?.descripcion_corta === "string" && entityInfo.descripcion_corta.trim()) ||
    (typeof entityInfo?.tagline === "string" && entityInfo.tagline.trim()) ||
    (typeof entityInfo?.eslogan === "string" && entityInfo.eslogan.trim()) ||
    (typeof entityInfo?.slogan === "string" && entityInfo.slogan.trim()) ||
    "";

  const headerTitle = isEmbedded ? derivedEntityTitle : welcomeTitle;
  const headerSubtitle = isEmbedded ? derivedEntitySubtitle : welcomeSubtitle;

  const tenantSlugFromEntity = useMemo(() => {
    const candidates = [
      entityInfo?.slug,
      entityInfo?.slug_publico,
      entityInfo?.slugPublico,
      entityInfo?.tenant_slug,
      entityInfo?.tenantSlug,
      entityInfo?.tenant,
      entityInfo?.endpoint,
      entityInfo?.municipio_slug,
      entityInfo?.municipioSlug,
      entityInfo?.public_slug,
      entityInfo?.publicSlug,
      entityInfo?.empresa_slug,
      entityInfo?.empresaSlug,
    ];

    for (const candidate of candidates) {
      if (typeof candidate === 'string' && candidate.trim()) {
        return candidate.trim();
      }
    }

    return null;
  }, [entityInfo]);

  const tenantSlugFromLocation = useMemo(() => {
    if (typeof window === 'undefined') return null;

    try {
      const params = new URLSearchParams(window.location.search);
      const fromQuery = params.get('tenant_slug') || params.get('tenant');
      const sanitizedFromQuery = sanitizeTenantSlug(fromQuery);
      if (sanitizedFromQuery) {
        return sanitizedFromQuery;
      }

      const segments = window.location.pathname.split('/').filter(Boolean);
      if (segments[0] === 't' && segments[1]) {
        return sanitizeTenantSlug(decodeURIComponent(segments[1]));
      }

      if (segments[0]) {
        const maybeSlug = decodeURIComponent(segments[0]);
        return sanitizeTenantSlug(maybeSlug);
      }
    } catch (error) {
      console.warn('No se pudo resolver tenant_slug desde la URL', error);
    }

    return null;
  }, []);

  const tenantSlugFromScripts = useMemo(() => sanitizeTenantSlug(readTenantFromScripts()), []);
  const tenantSlugFromSubdomain = useMemo(() => sanitizeTenantSlug(readTenantFromSubdomain()), []);

  const resolvedTenantSlug = useMemo(() => {
    const candidates = [
      explicitTenantSlug,
      tenantSlugFromEntity,
      tenantSlugFromLocation,
      tenantSlugFromScripts,
      tenantSlugFromSubdomain,
      storedTenantSlug,
      currentSlug,
      tenant?.slug,
    ];

    for (const candidate of candidates) {
      const sanitized = sanitizeTenantSlug(candidate);
      if (sanitized) return sanitized;
    }

    return null;
  }, [
    explicitTenantSlug,
    currentSlug,
    tenant?.slug,
    storedTenantSlug,
    tenantSlugFromEntity,
    tenantSlugFromLocation,
    tenantSlugFromScripts,
    tenantSlugFromSubdomain,
  ]);

  useEffect(() => {
    const sanitized = sanitizeTenantSlug(resolvedTenantSlug);
    if (sanitized) {
      safeLocalStorage.setItem("tenantSlug", sanitized);
    }
  }, [resolvedTenantSlug]);

  useEffect(() => {
    const checkMobile = () => {
      if (typeof window !== "undefined") {
        setIsMobileView(window.innerWidth < 640);
      }
    };
    checkMobile();
    window.addEventListener("resize", checkMobile);
    return () => window.removeEventListener("resize", checkMobile);
  }, []);

  useEffect(() => {
    getOrCreateAnonId();
  }, []);

  useEffect(() => {
    const fromEntity =
      (entityInfo as any)?.require_login_for_catalog ??
      (entityInfo as any)?.requireLoginForCatalog ??
      (entityInfo as any)?.catalog_requires_login;

    if (typeof fromEntity === "boolean") {
      setRequireCatalogAuth(fromEntity);
      return;
    }

    if (typeof fromEntity === "string") {
      setRequireCatalogAuth(fromEntity === "true" || fromEntity === "1");
    }
  }, [entityInfo]);

  useEffect(() => {
    if (typeof window === "undefined") return;

    const params = new URLSearchParams(window.location.search);
    const fromQuery = params.get("requireLoginForCatalog") || params.get("catalogRequiresLogin");
    if (fromQuery) {
      setRequireCatalogAuth(fromQuery === "true" || fromQuery === "1");
      return;
    }

    const scripts = Array.from(document.querySelectorAll<HTMLScriptElement>("script[data-owner-token], script[data-tenant], script[data-tenant-slug], script[data-tenant_slug]"));

    for (const script of scripts) {
      const { dataset } = script;
      const matchesOwner = ownerToken && dataset.ownerToken === ownerToken;
      if (!matchesOwner && ownerToken) {
        continue;
      }

      const requireLogin = dataset.requireLoginForCatalog || dataset.requireLoginForMarket || dataset.catalogRequiresLogin;
      if (requireLogin) {
        setRequireCatalogAuth(requireLogin === "true" || requireLogin === "1");
        return;
      }
    }
  }, [ownerToken]);

  const [authTokenState, setAuthTokenState] = useState<string | null>(() =>
    safeLocalStorage.getItem("authToken") || safeLocalStorage.getItem("chatAuthToken"),
  );

  useEffect(() => {
    setAuthTokenState(
      safeLocalStorage.getItem("authToken") || safeLocalStorage.getItem("chatAuthToken"),
    );
  }, [user]);

  const [showCta, setShowCta] = useState(false);
  const [proactiveMessage, setProactiveMessage] = useState<string | null>(null);
  const [showProactiveBubble, setShowProactiveBubble] = useState(false);
  const [proactiveCycle, setProactiveCycle] = useState(0);

<<<<<<< HEAD
=======
  // Ensure base styles are available in script/standalone embeds so the widget
  // preserves its colors, animations and tooltips even when the host page
  // doesn't load the app stylesheet.
  useEffect(() => {
    if (typeof document === "undefined") return;

    const head = document.head;

    if (!head.querySelector('link[data-chatboc-base-styles]') && baseStylesUrl) {
      const linkTag = document.createElement('link');
      linkTag.rel = 'stylesheet';
      linkTag.href = baseStylesUrl;
      linkTag.dataset.chatbocBaseStyles = 'true';
      head.appendChild(linkTag);
    }

    if (!head.querySelector('style[data-chatboc-inline-base]') && inlineBaseStyles) {
      const styleTag = document.createElement('style');
      styleTag.dataset.chatbocInlineBase = 'true';
      styleTag.textContent = inlineBaseStyles;
      head.appendChild(styleTag);
    }
  }, []);

  // Ensure the widget has a full palette of CSS variables regardless of host page theme
  useEffect(() => {
    const root = widgetRootRef.current;
    if (!root) return;

    const prefersDarkFromConfig = entityInfo?.theme_config?.mode === 'dark';
    const prefersSystem = entityInfo?.theme_config?.mode === 'system';
    const prefersDark = prefersDarkFromConfig || (prefersSystem ? isDarkMode : isDarkMode);
    const tokenSet = prefersDark ? DEFAULT_DARK_TOKENS : DEFAULT_LIGHT_TOKENS;

    ALL_TOKEN_KEYS.forEach((key) => {
      const fallbackValue = tokenSet[key] ?? DEFAULT_LIGHT_TOKENS[key] ?? "";
      if (fallbackValue) {
        root.style.setProperty(key, fallbackValue);
      }
    });

    root.classList.toggle('dark', prefersDark);
  }, [isDarkMode, entityInfo?.theme_config]);

>>>>>>> 5131d5a2
  // Apply Theme Config
  useEffect(() => {
    if (entityInfo?.theme_config) {
      try {
        const root = document.documentElement;
        const mode = entityInfo.theme_config.mode;
        const isDark = mode === 'dark' || (mode === 'system' && window.matchMedia('(prefers-color-scheme: dark)').matches);
        const theme = isDark ? entityInfo.theme_config.dark : entityInfo.theme_config.light;

        if (theme) {
          Object.entries(theme).forEach(([key, value]) => {
            if (key === 'primary') root.style.setProperty('--primary', value as string);
            if (key === 'secondary') root.style.setProperty('--secondary', value as string);
            if (key === 'background') root.style.setProperty('--background', value as string);
            if (key === 'text') root.style.setProperty('--foreground', value as string);
          });
        }
      } catch (e) {
        console.warn("Error applying theme config:", e);
      }
    }
  }, [entityInfo]);

  // Proactive Bubble Logic
  useEffect(() => {
    let messages = PROACTIVE_MESSAGES;
    const isLanding = typeof window !== 'undefined' && window.location.pathname === '/';

    // Priority: Backend Config > Landing Page Defaults > Generic Defaults
    let backendMessages = entityInfo?.cta_messages;

    if (!backendMessages && entityInfo?.interaction?.cta_messages) {
      backendMessages = entityInfo.interaction.cta_messages;
    }

    if (backendMessages && Array.isArray(backendMessages) && backendMessages.length > 0) {
        messages = backendMessages.map((msg: any) => typeof msg === 'string' ? msg : msg.text || msg.message || "");
        messages = messages.filter(m => m.trim().length > 0);
    } else if (isLanding) {
        messages = LANDING_PROACTIVE_MESSAGES;
    }

    if (messages.length === 0) return;

    // Initial Force Show
    const shouldForceShow = isLanding || (entityInfo?.force_proactive === true);
    if (shouldForceShow && !safeLocalStorage.getItem('proactive_bubble_shown_v2')) {
       const timer = setTimeout(() => {
           if (!isOpen) {
             setProactiveMessage(messages[0]);
             setShowProactiveBubble(true);
             if (!muted) playProactiveSound();
           }
           safeLocalStorage.setItem('proactive_bubble_shown_v2', '1');
       }, 3000);
       return () => clearTimeout(timer);
    }

    // Cycling Logic
    const hasCustomMessages = !!(backendMessages && backendMessages.length > 0);
    const intervalTime = hasCustomMessages ? 6000 : 20000;

    const cycleTimer = setInterval(() => {
        if (isOpen) return;

        if (hasCustomMessages) {
            const nextIdx = (proactiveCycle + 1) % messages.length;
            setProactiveMessage(messages[nextIdx]);
            setProactiveCycle(nextIdx);

            if (!showProactiveBubble) {
                setShowProactiveBubble(true);
                if (!muted) playProactiveSound();
            }
        } else {
            if (showProactiveBubble) return;

            if (isLanding) {
                const nextIdx = (proactiveCycle + 1) % messages.length;
                setProactiveMessage(messages[nextIdx]);
                setShowProactiveBubble(true);
                if (!muted) playProactiveSound();
                setProactiveCycle(nextIdx);

                setTimeout(() => {
                    setShowProactiveBubble(false);
                }, 6000);
            }
        }
    }, intervalTime);

    return () => clearInterval(cycleTimer);
  }, [isOpen, showProactiveBubble, proactiveCycle, muted, entityInfo]);

  const toggleChat = useCallback(() => {
    if (typeof window !== "undefined" && window.AudioContext && window.AudioContext.state === "suspended") {
      window.AudioContext.resume();
    }

    setIsOpen((prevIsOpen) => {
      const nextIsOpen = !prevIsOpen;
      if (!nextIsOpen) {
          safeLocalStorage.setItem('widget_manually_closed', '1');
      }
      if (nextIsOpen && !muted) {
        playOpenSound();
      }
      if (nextIsOpen) {
        setShowProactiveBubble(false);
        if (proactiveMessageTimeoutRef.current) clearTimeout(proactiveMessageTimeoutRef.current);
        if (hideProactiveBubbleTimeoutRef.current) clearTimeout(hideProactiveBubbleTimeoutRef.current);
      }
      return nextIsOpen;
    });
  }, [muted]);

  const handleProactiveClick = useCallback(() => {
      let backendMessages = entityInfo?.cta_messages || entityInfo?.interaction?.cta_messages;
      if (backendMessages && Array.isArray(backendMessages) && backendMessages.length > 0) {
          const currentMsgObj = backendMessages[proactiveCycle % backendMessages.length];
          if (currentMsgObj && typeof currentMsgObj === 'object' && currentMsgObj.action) {
              setIsOpen(true);
              safeLocalStorage.setItem('pending_widget_action', JSON.stringify({
                  action: currentMsgObj.action,
                  payload: currentMsgObj.payload,
                  text: currentMsgObj.text || currentMsgObj.message
              }));
              return;
          }
      }

      toggleChat();
  }, [toggleChat, entityInfo, proactiveCycle]);

  const [selectedRubro, setSelectedRubro] = useState<string | null>(() => extractRubroKey(initialRubro) ?? null);
  const [pendingRedirect, setPendingRedirect] = useState<"cart" | "market" | null>(null);
  const cartCount = useCartCount();
  const entityDefaultRubro = useMemo(() => {
    if (!entityInfo) return null;

    const info: any = entityInfo;
    const rawRubro =
      info?.rubro_clave ??
      info?.rubroClave ??
      info?.rubro_nombre ??
      info?.rubroNombre ??
      info?.defaultRubro ??
      info?.rubro_default ??
      info?.rubro;

    const normalized = extractRubroKey(rawRubro);
    return normalized;
  }, [entityInfo]);
  const [a11yPrefs, setA11yPrefs] = useState<Prefs>(() => {
    try {
      return (
        JSON.parse(safeLocalStorage.getItem(LS_KEY) || "") || {
          dyslexia: false,
          simplified: true,
        }
      );
    } catch {
      return { dyslexia: false, simplified: true };
    }
  });

  useEffect(() => {
    const handleStorage = () => {
      try {
        const p = JSON.parse(safeLocalStorage.getItem(LS_KEY) || "") || {
          dyslexia: false,
          simplified: true,
        };
        setA11yPrefs(p);
      } catch {
        /* ignore */
      }
    };
    if (typeof window !== "undefined") {
      window.addEventListener("storage", handleStorage);
      return () => window.removeEventListener("storage", handleStorage);
    }
  }, []);

  const lastOwnerTokenRef = useRef<string | null | undefined>(ownerToken);

  useEffect(() => {
    if (selectedRubro) {
      return;
    }

    const fallbackCandidate = initialRubro ?? entityDefaultRubro;
    const fallbackRubro =
      typeof fallbackCandidate === "string"
        ? fallbackCandidate.trim()
        : fallbackCandidate;

    const normalizedFallback = extractRubroKey(fallbackRubro);
    if (normalizedFallback) {
      setSelectedRubro(normalizedFallback);
    }
  }, [selectedRubro, initialRubro, entityDefaultRubro]);

  useEffect(() => {
    const trimmedInitial =
      typeof initialRubro === "string" ? initialRubro.trim() : null;

    const normalizedInitial = trimmedInitial ? extractRubroKey(trimmedInitial) : null;

    if (normalizedInitial) {
      if (selectedRubro !== normalizedInitial) {
        setSelectedRubro(normalizedInitial);
      }
    } else if (lastOwnerTokenRef.current !== ownerToken) {
      setSelectedRubro(null);
    }

    lastOwnerTokenRef.current = ownerToken;
  }, [ownerToken, initialRubro, selectedRubro]);

  const openUserPanel = useCallback(() => {
    if (user) {
      if (user.rol && user.rol !== 'usuario') {
        window.location.href = '/perfil';
      } else {
        setView('user');
      }
    } else if (entityInfo) {
      setView('info');
    } else {
      setView('login');
    }
  }, [user, entityInfo]);

  const buildMarketCartUrl = useCallback((slug?: string | null, baseUrl?: string | null) => {
    const safeSlug = slug?.trim();
    if (!safeSlug) return null;
    const path = `/${encodeURIComponent(safeSlug)}/productos`;

    try {
      if (baseUrl) {
        return new URL(path, baseUrl.endsWith('/') ? baseUrl : `${baseUrl}/`).toString();
      }
      if (typeof window !== "undefined" && window.location?.origin) {
        return new URL(path, window.location.origin).toString();
      }
    } catch (error) {
      console.warn('[market] No se pudo componer la URL pública', error);
    }

    return path;
  }, []);

  const openCart = useCallback(
    (target: "cart" | "catalog" | "market" = "cart") => {
      const storedTenant = sanitizeTenantSlug(safeLocalStorage.getItem("tenantSlug"));
      const slug = resolvedTenantSlug ?? storedTenant;

      if (!slug) {
        toast.error("No hay un tenant configurado para el carrito.");
        return;
      }

      if (target === "market" || target === "catalog") {
        const destination = buildMarketCartUrl(slug, tenant?.public_base_url ?? null);
        if (!destination) {
          toast.error("No pudimos abrir el catálogo público.");
          return;
        }
        window.open(destination, "_blank");
        return;
      }

      const basePath = "/cart";

      const preferredUrl = tenant?.public_cart_url ?? user?.publicCartUrl ?? null;

      const authToken = authTokenState ?? safeLocalStorage.getItem("authToken") ?? safeLocalStorage.getItem("chatAuthToken");
      const requiresAuth = target === "cart" || requireCatalogAuth;
      const hasSession = Boolean(authToken && user);

      if (requiresAuth && !hasSession) {
        setPendingRedirect(target === "market" ? "market" : "cart");
        setView("login");
        setIsOpen(true);
        return;
      }

      const destination = preferredUrl
        ? preferredUrl
        : buildTenantNavigationUrl({
            basePath,
            tenantSlug: slug,
            tenant,
            preferredUrl,
            fallbackQueryParam: "tenant_slug",
          });

      window.open(destination, "_blank");
    },
    [
      authTokenState,
      buildMarketCartUrl,
      resolvedTenantSlug,
      tenant,
      user,
    ]
  );

  const handleAuthSuccess = useCallback(() => {
    setAuthTokenState(
      safeLocalStorage.getItem("authToken") || safeLocalStorage.getItem("chatAuthToken") || null,
    );
    if (pendingRedirect === "cart") {
      setPendingRedirect(null);
      openCart();
      return;
    }
    if (pendingRedirect === "market") {
      setPendingRedirect(null);
      openCart("market");
      return;
    }
    setView("chat");
  }, [openCart, pendingRedirect]);

  const toggleMuted = useCallback(() => {
    setMuted((m) => {
      const nv = !m;
      safeLocalStorage.setItem('chatboc_muted', nv ? '1' : '0');
      return nv;
    });
  }, []);

  const handleRubroSelect = useCallback((value: any) => {
    const normalized = extractRubroKey(value);
    setSelectedRubro(normalized ?? null);
  }, []);

  const [viewport, setViewport] = useState({
    width: typeof window !== "undefined" ? window.innerWidth : 0,
    height: typeof window !== "undefined" ? window.innerHeight : 0,
  });

  useEffect(() => {
    const onResize = () =>
      setViewport({ width: window.innerWidth, height: window.innerHeight });
    window.addEventListener("resize", onResize);
    return () => window.removeEventListener("resize", onResize);
  }, []);

  const finalOpenWidth = useMemo(() => {
    const desired = parseInt(openWidth, 10);
    const max = viewport.width - (initialPosition.right || 0) - 16;
    return !isNaN(desired) && viewport.width
      ? `${Math.min(desired, max)}px`
      : openWidth;
  }, [openWidth, viewport.width, initialPosition.right]);

  const finalOpenHeight = useMemo(() => {
    const desired = parseInt(openHeight, 10);
    const max = viewport.height - (initialPosition.bottom || 0) - 16;
    return !isNaN(desired) && viewport.height
      ? `${Math.min(desired, max)}px`
      : openHeight;
  }, [openHeight, viewport.height, initialPosition.bottom]);

  const finalClosedWidth = closedWidth;
  const finalClosedHeight = closedHeight;
  const logoSizeFactor = 0.62;
  const closedWidthPx = parseInt(finalClosedWidth.replace('px', ''), 10);
  const calculatedLogoSize = Math.floor(closedWidthPx * logoSizeFactor);

  const commonPanelStyles = cn("chat-root bg-card border shadow-lg", "flex flex-col overflow-hidden");
  const commonButtonStyles = cn(
    "rounded-full flex items-center justify-center",
    "bg-primary text-primary-foreground hover:bg-primary/90",
    "shadow-lg"
  );

  const sendStateMessageToParent = useCallback(
    (open: boolean) => {
      if (mode === "iframe" && typeof window !== "undefined" && window.parent !== window && widgetId) {
        const dims = open
          ? { width: openWidth, height: openHeight }
          : { width: finalClosedWidth, height: finalClosedHeight };

        window.parent.postMessage(
          { type: "chatboc-state-change", widgetId, dimensions: dims, isOpen: open },
          "*"
        );
      }
    },
    [mode, widgetId, openWidth, openHeight, finalClosedWidth, finalClosedHeight]
  );

  useEffect(() => {
    if (mode === "iframe" && typeof window !== "undefined" && window.parent !== window && widgetId) {
      window.parent.postMessage({ type: "chatboc-ready", widgetId }, "*");
    }
  }, [mode, widgetId]);

  useEffect(() => {
    sendStateMessageToParent(isOpen);
    if (isOpen) {
      setShowProactiveBubble(false);
      if (proactiveMessageTimeoutRef.current) clearTimeout(proactiveMessageTimeoutRef.current);
      if (hideProactiveBubbleTimeoutRef.current) clearTimeout(hideProactiveBubbleTimeoutRef.current);
    }
  }, [isOpen, sendStateMessageToParent]);

  useEffect(() => {
    if (isOpen) {
      sendStateMessageToParent(true);
    }
  }, [viewport, isOpen, sendStateMessageToParent]);

  useEffect(() => {
    if (isOpen || mode === 'standalone') {
      if (proactiveMessageTimeoutRef.current) clearTimeout(proactiveMessageTimeoutRef.current);
      if (hideProactiveBubbleTimeoutRef.current) clearTimeout(hideProactiveBubbleTimeoutRef.current);
      setShowProactiveBubble(false);
      return;
    }
    if (proactiveMessageTimeoutRef.current) clearTimeout(proactiveMessageTimeoutRef.current);
    if (hideProactiveBubbleTimeoutRef.current) clearTimeout(hideProactiveBubbleTimeoutRef.current);

    const alreadyShownProactive = safeLocalStorage.getItem("proactive_bubble_session_shown") === "1";
    if (alreadyShownProactive) return;

    proactiveMessageTimeoutRef.current = setTimeout(() => {
      const nextMessage = PROACTIVE_MESSAGES[proactiveCycle % PROACTIVE_MESSAGES.length];
      setProactiveMessage(nextMessage);
      setShowProactiveBubble(true);
      if (!muted) playProactiveSound();
      safeLocalStorage.setItem("proactive_bubble_session_shown", "1");

      hideProactiveBubbleTimeoutRef.current = setTimeout(() => {
        setShowProactiveBubble(false);
        setProactiveCycle(prev => prev + 1);
      }, 7000);

    }, 10000);

    return () => {
      if (proactiveMessageTimeoutRef.current) clearTimeout(proactiveMessageTimeoutRef.current);
      if (hideProactiveBubbleTimeoutRef.current) clearTimeout(hideProactiveBubbleTimeoutRef.current);
    };
  }, [isOpen, muted, proactiveCycle, mode]);

  useEffect(() => {
    const handleMessage = (event: MessageEvent) => {
      if (!event.data || event.data.widgetId !== widgetId) return;
      if (event.data.type === "TOGGLE_CHAT") {
        setIsOpen(event.data.isOpen);
      } else if (event.data.type === "SET_VIEW") {
        const v = event.data.view;
        if (['chat', 'register', 'login', 'user', 'info'].includes(v)) {
          setView(v as any);
        }
      }
    };
    window.addEventListener("message", handleMessage);
    return () => window.removeEventListener("message", handleMessage);
  }, [widgetId]);

  useEffect(() => {
    if (!ctaMessage || isOpen || showProactiveBubble) {
      setShowCta(false);
      return;
    }
    if (safeLocalStorage.getItem("cta_seen") === "1") return;
    const delay = setTimeout(() => {
      setShowCta(true);
      const hide = setTimeout(() => setShowCta(false), 8000);
      safeLocalStorage.setItem("cta_seen", "1");
      return () => clearTimeout(hide);
    }, 2500);
    return () => clearTimeout(delay);
  }, [ctaMessage, isOpen, showProactiveBubble]);


  useEffect(() => {
    if (entityInfo?.default_open && !isOpen && !safeLocalStorage.getItem('widget_manually_closed')) {
        setIsOpen(true);
    }
  }, [entityInfo, isOpen]);

  useEffect(() => {
    async function fetchEntityProfile() {
      if (resolvedTenantSlug) {
        setProfileLoading(true);
        setProfileError(null);
        try {
          if (resolvedTenantSlug) {
             try {
                const publicConfig = await tenantService.getPublicWidgetConfig(resolvedTenantSlug);
                const info = {
                    ...publicConfig,
                    nombre_empresa: publicConfig.tenant_name || publicConfig.name || publicConfig.nombre,
                    logo_url: publicConfig.logo_url || publicConfig.avatar_url,
                    cta_messages: publicConfig.cta_messages,
                    theme_config: publicConfig.theme_config,
                    default_open: publicConfig.default_open,
                    slug: resolvedTenantSlug,
                    tipo_chat: publicConfig.tipo_chat || (publicConfig.type === 'municipio' ? 'municipio' : 'pyme')
                };

                setEntityInfo(info);
                if (info.tipo_chat) {
                    setResolvedTipoChat(info.tipo_chat === 'municipio' ? 'municipio' : 'pyme');
                }
             } catch (err) {
                console.warn("Failed to fetch public widget config, falling back to ownerToken if available", err);

                  // Handle 500/404 explicitly by falling back to mock data if no ownerToken OR if ownerToken fails
                  const is500 = (err as any)?.status === 500 || (err as any)?.statusCode === 500;

                  if (is500 || !ownerToken) {
                     // Force load mock data to prevent white screen
                     const mockData = resolvedTenantSlug.includes('junin') ? MOCK_JUNIN_TENANT_INFO : MOCK_TENANT_INFO;
                     const info = {
                        ...mockData,
                        nombre_empresa: mockData.nombre,
                        logo_url: mockData.logo_url,
                        cta_messages: mockData.cta_messages,
                        theme_config: mockData.theme_config,
                        default_open: mockData.default_open,
                        slug: resolvedTenantSlug,
                        tipo_chat: mockData.tipo === 'municipio' ? 'municipio' : 'pyme'
                     };
                     setEntityInfo(info);
                     if (info.tipo_chat) {
                         setResolvedTipoChat(info.tipo_chat === 'municipio' ? 'municipio' : 'pyme');
                     }
                  } else if (ownerToken) {
                     const data = await apiFetch<any>("/perfil", {
                      entityToken: ownerToken,
                      isWidgetRequest: true,
                    });
                    if (data && typeof data.esPublico === "boolean") {
                      setResolvedTipoChat(data.esPublico ? "municipio" : "pyme");
                    } else if (data && data.tipo_chat) {
                      setResolvedTipoChat(data.tipo_chat === "municipio" ? "municipio" : "pyme");
                    }
                    setEntityInfo(data);
                  } else {
                      setProfileError("No se pudo cargar la configuración.");
                  }
             }
          } else if (ownerToken) {
             const data = await apiFetch<any>("/perfil", {
              entityToken: ownerToken,
              isWidgetRequest: true,
            });
            if (data && typeof data.esPublico === "boolean") {
              setResolvedTipoChat(data.esPublico ? "municipio" : "pyme");
            } else if (data && data.tipo_chat) {
              setResolvedTipoChat(data.tipo_chat === "municipio" ? "municipio" : "pyme");
            }
            setEntityInfo(data);
          }
        } catch (e) {
          console.error("ChatWidget: Error al obtener el perfil de la entidad:", e);
          setEntityInfo(null);
        } finally {
          setProfileLoading(false);
        }
        return;
      }

      if (ownerToken === undefined) {
        setProfileLoading(false);
        return;
      }
      if (!ownerToken) {
        console.log("ChatWidget: No hay ownerToken, se asume configuración por defecto.");
        setProfileLoading(false);
        return;
      }

      setProfileLoading(true);
      setProfileError(null);
      console.log("ChatWidget: Intentando obtener perfil con token:", ownerToken);

      try {
        const data = await apiFetch<any>("/perfil", {
          entityToken: ownerToken,
          isWidgetRequest: true,
        });
        console.log("ChatWidget: Perfil recibido:", data);
        if (data && typeof data.esPublico === "boolean") {
          setResolvedTipoChat(data.esPublico ? "municipio" : "pyme");
        } else if (data && data.tipo_chat) {
          setResolvedTipoChat(data.tipo_chat === "municipio" ? "municipio" : "pyme");
        }
        setEntityInfo(data);
      } catch (e) {
        console.error("ChatWidget: Error al obtener el perfil de la entidad:", e);
        setEntityInfo(null);
        setProfileError(getErrorMessage(e, "No se pudo cargar la configuración del widget."));
      } finally {
        setProfileLoading(false);
      }
    }
    fetchEntityProfile();
  }, [ownerToken, resolvedTenantSlug]);

  useEffect(() => {
    if (!isProfileLoading) return;
    const timeout = setTimeout(() => {
      if (isProfileLoading) {
        setProfileError("No se pudo cargar la configuración del widget.");
        setProfileLoading(false);
      }
    }, 10000);
    return () => clearTimeout(timeout);
  }, [isProfileLoading]);

  const containerStyle: React.CSSProperties = useMemo(() => {
    if (mode === "standalone") {
      return {
        bottom: `${initialPosition.bottom}px`,
        right: `${initialPosition.right}px`,
        zIndex: 999999,
      };
    }
    return {};
  }, [mode, initialPosition.bottom, initialPosition.right]);

  const panelAnimation = {
    initial: { opacity: 0, scale: 0.9, y: 20 },
    animate: { opacity: 1, scale: 1, y: 0 },
    exit: { opacity: 0, scale: 0.9, y: 20 },
    transition: { type: "spring", stiffness: 350, damping: 25 },
  };

  const buttonAnimation = {
    initial: { scale: 0, opacity: 0 },
    animate: { scale: 1, opacity: 1 },
    exit: { scale: 0, opacity: 0 },
    transition: { type: "spring", stiffness: 300, damping: 20 },
  };

  const iconAnimation = {
    open: { rotate: 180, scale: 0.8 },
    closed: { rotate: 0, scale: 1 },
  };

  const openSpring = { type: "spring", stiffness: 200, damping: 20 };

  // MOVED: duplicateInstance check is now at the end to prevent Hook Violation
  if (duplicateInstance) {
    return null;
  }

  if (mode === "standalone" || mode === "iframe") {
    return (
      <div
        data-testid="chat-widget"
        data-mode={mode}
        data-default-open={defaultOpen}
        data-widget-id={widgetId}
        data-owner-token={ownerToken}
        data-tipo-chat={tipoChat}
        data-initial-rubro={initialRubro}
        className={cn(
          "chatboc-container flex flex-col",
          mode === "standalone"
            ? "fixed z-[999999] items-end justify-end"
            : "w-full h-full"
        )}
        style={containerStyle}
      >
        {isOpen && a11yPrefs.dyslexia && <ReadingRuler />}
        {isProfileLoading ? (
          <div className="w-full h-full flex items-center justify-center bg-card rounded-2xl">
            <div className="w-8 h-8 border-4 border-primary border-t-transparent rounded-full animate-spin"></div>
          </div>
        ) : profileError ? (
          <div className="w-full h-full flex flex-col items-center justify-center text-center p-4 bg-card rounded-2xl">
            <p className="text-destructive font-semibold">Error</p>
            <p className="text-sm text-muted-foreground">{profileError}</p>
          </div>
        ) : (
          <SafeAnimatePresence mode="wait" initial={false}>
            {isOpen ? (
            <motion.div
              key="chatboc-panel-open"
              className={cn(commonPanelStyles, "w-full h-full shadow-xl")}
              style={{ borderRadius: isMobileView ? "0" : "16px", background: "hsl(var(--card))" }}
              {...panelAnimation}
            >
              {(view === "register" || view === "login" || view === "user" || view === "info") && (
                <Suspense
                  fallback={
                    <div className="w-full h-14 flex items-center justify-center border-b border-border/40">
                      <div className="w-5 h-5 border-2 border-primary border-t-transparent rounded-full animate-spin" />
                    </div>
                  }
                >
                  <ChatHeader
                    onClose={toggleChat}
                    onBack={() => setView("chat")}
                    showProfile={false}
                    muted={muted}
                    onToggleSound={toggleMuted}
                    onCart={openCart}
                    cartCount={cartCount}
                    logoUrl={headerLogoUrl || customLauncherLogoUrl || entityInfo?.logo_url || (isDarkMode ? '/chatbocar.png' : '/chatbocar2.png')}
                    title={headerTitle}
                    subtitle={headerSubtitle}
                    logoAnimation={logoAnimation}
                    onA11yChange={setA11yPrefs}
                  />
                </Suspense>
              )}
              {view === "register" || view === "login" || view === "user" || view === "info" ? (
                <Suspense
                  fallback={
                    <div className="w-full h-full flex items-center justify-center bg-card rounded-2xl">
                      <div className="w-6 h-6 border-4 border-primary border-t-transparent rounded-full animate-spin"></div>
                    </div>
                  }
                >
                  {view === "register" ? <ChatUserRegisterPanel onSuccess={handleAuthSuccess} onShowLogin={() => setView("login")} entityToken={ownerToken} />
                    : view === "login" ? <ChatUserLoginPanel onSuccess={handleAuthSuccess} onShowRegister={() => setView("register")} entityToken={ownerToken} />
                    : view === "user" ? <ChatUserPanel onClose={() => setView("chat")} />
                    : <EntityInfoPanel info={entityInfo} onClose={() => setView("chat")} />}
                </Suspense>
              ) : (
                <Suspense
                  fallback={
                    <div className="w-full h-full flex items-center justify-center bg-card rounded-2xl">
                      <div className="w-8 h-8 border-4 border-primary border-t-transparent rounded-full animate-spin"></div>
                    </div>
                  }
                >
                  <ChatPanel
                    mode={mode}
                    widgetId={widgetId}
                    entityToken={ownerToken}
                    openWidth={finalOpenWidth}
                    openHeight={finalOpenHeight}
                    onClose={toggleChat}
                    tipoChat={resolvedTipoChat}
                    onRequireAuth={() => setView("register")}
                    onShowLogin={() => setView("login")}
                    onShowRegister={() => setView("register")}
                    onOpenUserPanel={openUserPanel}
                    muted={muted}
                    onToggleSound={toggleMuted}
                    onCart={openCart}
                    cartCount={cartCount}
                    selectedRubro={selectedRubro ?? entityDefaultRubro}
                    onRubroSelect={handleRubroSelect}
                    headerLogoUrl={headerLogoUrl || customLauncherLogoUrl || entityInfo?.logo_url || (isDarkMode ? '/chatbocar.png' : '/chatbocar2.png')}
                    welcomeTitle={headerTitle}
                    welcomeSubtitle={headerSubtitle}
                    logoAnimation={logoAnimation}
                    onA11yChange={setA11yPrefs}
                    a11yPrefs={a11yPrefs}
                  />
                </Suspense>
              )}
            </motion.div>
          ) : (
            <motion.div
              key="chatboc-panel-closed"
              className="relative w-full h-full"
            >
              <Suspense fallback={null}>
                  <ProactiveBubble
                    message={proactiveMessage || ""}
                    onClick={handleProactiveClick}
                    visible={showProactiveBubble && !showCta}
                  />
              </Suspense>
              {showCta && ctaMessage && !showProactiveBubble && (
                <motion.div
                  key="chatboc-cta"
                  className="absolute right-0 text-sm bg-background border rounded-lg shadow-lg px-3 py-2 dark:bg-slate-800 dark:border-slate-700"
                  style={{ bottom: "calc(100% + 8px)" }}
                  initial={{ opacity: 0, y: 10, scale: 0.95 }}
                  animate={{ opacity: 1, y: 0, scale: 1 }}
                  exit={{ opacity: 0, y: 10, scale: 0.95 }}
                  transition={{ duration: 0.3 }}
                >
                  {ctaMessage}
                </motion.div>
              )}
              <motion.button
                key="chatboc-toggle-btn"
                className={cn(
                  commonButtonStyles,
                  "w-full h-full border-none shadow-xl"
                )}
                style={{
                  borderRadius: "50%",
                  background: "var(--primary, #2563eb)",
                  boxShadow: "0 6px 24px 0 rgba(0,0,0,0.15)",
                }}
                {...buttonAnimation}
                whileHover={{ scale: 1.1, transition: { type: "spring", stiffness: 400, damping: 15 } }}
                whileTap={{ scale: 0.95 }}
                onClick={toggleChat}
                aria-label="Abrir chat"
              >
                <motion.div
                  variants={iconAnimation}
                  animate={isOpen ? "open" : "closed"}
                  transition={openSpring}
                >
                  <ChatbocLogoAnimated
                    src={entityInfo?.logo_url || customLauncherLogoUrl || (isDarkMode ? '/chatbocar.png' : '/chatbocar2.png')}
                    size={calculatedLogoSize}
                    blinking={!isOpen}
                    floating={!isOpen}
                    pulsing={!isOpen}
                    animation={logoAnimation}
                  />
                </motion.div>
              </motion.button>
            </motion.div>
            )}
          </SafeAnimatePresence>
        )}
      </div>
    );
  }

  return null;
};

export default ChatWidgetInner;<|MERGE_RESOLUTION|>--- conflicted
+++ resolved
@@ -19,14 +19,8 @@
 import { toast } from "sonner";
 import { tenantService } from "@/services/tenantService";
 import { ChatWidgetProps } from "./types";
-<<<<<<< HEAD
 import { MOCK_TENANT_INFO, MOCK_JUNIN_TENANT_INFO } from "@/data/mockTenantData";
 import { hexToHsl } from "@/utils/color";
-=======
-import baseStylesUrl from "@/index.css?url";
-import inlineBaseStyles from "@/index.css?inline";
-import { ALL_TOKEN_KEYS, DEFAULT_DARK_TOKENS, DEFAULT_LIGHT_TOKENS } from "@/theme/defaultTokens";
->>>>>>> 5131d5a2
 
 const LOCAL_PLACEHOLDER_SLUGS = new Set([
   'iframe',
@@ -462,53 +456,6 @@
   const [showProactiveBubble, setShowProactiveBubble] = useState(false);
   const [proactiveCycle, setProactiveCycle] = useState(0);
 
-<<<<<<< HEAD
-=======
-  // Ensure base styles are available in script/standalone embeds so the widget
-  // preserves its colors, animations and tooltips even when the host page
-  // doesn't load the app stylesheet.
-  useEffect(() => {
-    if (typeof document === "undefined") return;
-
-    const head = document.head;
-
-    if (!head.querySelector('link[data-chatboc-base-styles]') && baseStylesUrl) {
-      const linkTag = document.createElement('link');
-      linkTag.rel = 'stylesheet';
-      linkTag.href = baseStylesUrl;
-      linkTag.dataset.chatbocBaseStyles = 'true';
-      head.appendChild(linkTag);
-    }
-
-    if (!head.querySelector('style[data-chatboc-inline-base]') && inlineBaseStyles) {
-      const styleTag = document.createElement('style');
-      styleTag.dataset.chatbocInlineBase = 'true';
-      styleTag.textContent = inlineBaseStyles;
-      head.appendChild(styleTag);
-    }
-  }, []);
-
-  // Ensure the widget has a full palette of CSS variables regardless of host page theme
-  useEffect(() => {
-    const root = widgetRootRef.current;
-    if (!root) return;
-
-    const prefersDarkFromConfig = entityInfo?.theme_config?.mode === 'dark';
-    const prefersSystem = entityInfo?.theme_config?.mode === 'system';
-    const prefersDark = prefersDarkFromConfig || (prefersSystem ? isDarkMode : isDarkMode);
-    const tokenSet = prefersDark ? DEFAULT_DARK_TOKENS : DEFAULT_LIGHT_TOKENS;
-
-    ALL_TOKEN_KEYS.forEach((key) => {
-      const fallbackValue = tokenSet[key] ?? DEFAULT_LIGHT_TOKENS[key] ?? "";
-      if (fallbackValue) {
-        root.style.setProperty(key, fallbackValue);
-      }
-    });
-
-    root.classList.toggle('dark', prefersDark);
-  }, [isDarkMode, entityInfo?.theme_config]);
-
->>>>>>> 5131d5a2
   // Apply Theme Config
   useEffect(() => {
     if (entityInfo?.theme_config) {
