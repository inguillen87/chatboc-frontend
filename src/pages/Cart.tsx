--- conflicted
+++ resolved
@@ -92,18 +92,10 @@
   const numberFormatter = useMemo(() => new Intl.NumberFormat('es-AR'), []);
 
   const shouldUseLocalCart = (err: unknown) => {
-<<<<<<< HEAD
     return (
       (err instanceof ApiError && [400, 401, 403, 405].includes(err.status)) ||
       err instanceof NetworkError
     );
-=======
-    if (err instanceof ApiError) {
-      if ([401, 403, 405].includes(err.status)) return true;
-      if (err.status === 400 && getErrorMessage(err).toLowerCase().includes('tenant')) return true;
-    }
-    return err instanceof NetworkError;
->>>>>>> 02507d59
   };
 
   const loadCartData = useCallback(async () => {
@@ -177,7 +169,6 @@
 
       const errorMessage = getErrorMessage(err, 'No se pudo cargar el carrito. Intenta de nuevo.');
 
-<<<<<<< HEAD
       if (err instanceof ApiError && err.status === 400 && errorMessage.toLowerCase().includes('tenant')) {
         // Fallback to local cart if tenant is missing/invalid
         setCartMode('local');
@@ -185,8 +176,6 @@
         return;
       }
 
-=======
->>>>>>> 02507d59
       setError(errorMessage);
       console.error("Error cargando datos del carrito:", err);
     } finally {
