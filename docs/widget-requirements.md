--- conflicted
+++ resolved
@@ -61,10 +61,7 @@
 - Se puede mostrar un globo de texto junto al botón de chat cuando está cerrado.
 - El mensaje se define desde el backend y se pasa al componente como `ctaMessage`.
 - Si se envía, el globo aparece unos segundos para invitar al usuario a abrir el chat.
-<<<<<<< HEAD
-- En modo iframe se puede enviar mediante el querystring `ctaMessage`.
-=======
->>>>>>> 0e1564e3
+
 
 ## Soporte y mensajes de error
 - Si ocurre un fallo de carga se muestra un mensaje amigable con enlace a soporte.
