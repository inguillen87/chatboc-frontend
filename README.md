--- conflicted
+++ resolved
@@ -1,462 +1,401 @@
-# Welcome to your Lovable project
-
-## Project info
-
-**URL**: https://lovable.dev/projects/a97ee1e3-5a88-429f-8969-dcd039ee2482
-
-## How can I edit this code?
-
-There are several ways of editing your application.
-
-echo "// redeploy trigger" >> README.md
-
-Simply visit the [Lovable Project](https://lovable.dev/projects/a97ee1e3-5a88-429f-8969-dcd039ee2482) and start prompting.
-
-Changes made via Lovable will be committed automatically to this repo.
-
-**Use your preferred IDE**
-
-If you want to work locally using your own IDE, you can clone this repo and push changes. Pushed changes will also be reflected in Lovable.
-
-The only requirement is having Node.js & npm installed - [install with nvm](https://github.com/nvm-sh/nvm#installing-and-updating)
-
-Follow these steps:
-
-```sh
-# Step 1: Clone the repository using the project's Git URL.
-git clone <YOUR_GIT_URL>
-
-# Step 2: Navigate to the project directory.
-cd <YOUR_PROJECT_NAME>
-
-# Step 3: Install the necessary dependencies.
-npm i
-
-# Step 4: Start the development server with auto-reloading and an instant preview.
-npm run dev
-
-# Step 5: Create a production build.
-npm run build
-
-# If `npm run dev` or `npm run build` fails with `vite: not found`,
-# make sure you've run `npm install` (or `npm ci`) to install dependencies.
-```
-
-**Edit a file directly in GitHub**
-
-- Navigate to the desired file(s).
-- Click the "Edit" button (pencil icon) at the top right of the file view.
-- Make your changes and commit the changes.
-
-**Use GitHub Codespaces**
-
-- Navigate to the main page of your repository.
-- Click on the "Code" button (green button) near the top right.
-- Select the "Codespaces" tab.
-- Click on "New codespace" to launch a new Codespace environment.
-- Edit files directly within the Codespace and commit and push your changes once you're done.
-
-## What technologies are used for this project?
-
-This project is built with:
-
-- Vite
-- TypeScript
-- React
-- shadcn-ui
-- Tailwind CSS
-
-## Configuration
-
-The chat interface defaults to the "municipio" style. To switch to the
-"pyme" variant, set `VITE_APP_TARGET=pyme` in your environment or `.env`
-file before running `npm run dev`.
-
-### Timezone and locale
-
-All dates are formatted using the timezone from `VITE_TIMEZONE` and the locale
-from `VITE_LOCALE`. These values default to the Argentinian settings
-`America/Argentina/Buenos_Aires` (GMT‑3) and `es-AR`. To display times for a
-different country, override the variables in your `.env` file:
-
-```bash
-# .env
-VITE_TIMEZONE=America/Santiago
-VITE_LOCALE=es-CL
-```
-
-The `DateSettingsProvider` also reads any `timezone` or `locale` stored in
-`localStorage`, so user preferences persist across sessions.
-
-## How can I deploy this project?
-
-Simply open [Lovable](https://lovable.dev/projects/a97ee1e3-5a88-429f-8969-dcd039ee2482) and click on Share -> Publish.
-
-## Can I connect a custom domain to my Lovable project?
-
-Yes, you can!
-
-To connect a domain, navigate to Project > Settings > Domains and click Connect Domain.
-
-Read more here: [Setting up a custom domain](https://docs.lovable.dev/tips-tricks/custom-domain#step-by-step-guide)
-
-## Embedding the Chatboc widget
-
-<<<<<<< HEAD
-You can embed the floating chat widget on any site by loading `widget/v1.js` with your owner token:
-
-```html
-<script async src="https://cdn.chatboc.ar/widget/v1.js"
-        data-api-base="https://chatboc.ar"
-        data-owner-token="OWNER_TOKEN_DE_LA_ENTIDAD"
-        data-endpoint="pyme"></script>
-```
-
-This snippet loads the widget without needing an iframe and creates a floating bubble styled just like on chatboc.ar.
-You can also pass `data-theme="dark"` or `data-theme="light"` to force a specific theme inside the widget.
-If you host `widget/v1.js` yourself, remember to add `data-domain="https://chatboc.ar"` so the iframe loads from our servers. Example self-hosted snippet:
-
-```html
-<script async src="/widget/v1.js"
-  data-api-base="https://chatboc.ar"
-  data-owner-token="OWNER_TOKEN_DE_LA_ENTIDAD"></script>
-```
-Using `widget/v1.js` from another domain **without** this attribute causes the iframe
-=======
-You can embed the floating chat widget on any site by loading `widget/v1.js` with your owner token:
-
-```html
-<script async src="https://cdn.chatboc.ar/widget/v1.js"
-        data-api-base="https://chatboc.ar"
-        data-owner-token="OWNER_TOKEN_DE_LA_ENTIDAD"
-        data-endpoint="pyme"></script>
-```
-
-This snippet loads the widget without needing an iframe and creates a floating bubble styled just like on chatboc.ar.
-You can also pass `data-theme="dark"` or `data-theme="light"` to force a specific theme inside the widget.
-If you host `widget/v1.js` yourself, remember to add `data-domain="https://chatboc.ar"` so the iframe loads from our servers. Example self-hosted snippet:
-
-```html
-<script async src="/widget/v1.js"
-  data-api-base="https://chatboc.ar"
-  data-owner-token="OWNER_TOKEN_DE_LA_ENTIDAD"></script>
-```
-Using `widget/v1.js` from another domain **without** this attribute causes the iframe
->>>>>>> 62886f04
-to load its scripts from the wrong origin, leading to console errors and 403
-responses from `https://api.chatboc.ar`. If you see messages such as `attribute
-cx: Expected length` or `Access Forbidden`, verify that `data-domain` is set to
-`https://chatboc.ar`.
-The script automatically adds `allow="clipboard-write; geolocation; microphone; camera"` to the underlying iframe so the widget can request GPS or media access.
-If your site embeds this script inside another `<iframe>`, be sure that outer frame also includes
-`allow="clipboard-write; geolocation; microphone; camera"`. The permission must be granted at every level
-for the browser to allow geolocation requests inside the widget.
-
-### Customization
-
-The `<script>` tag accepts several extra `data-*` attributes to control the widget's look:
-
-- `data-bottom` and `data-right` – offset from the bottom-right corner (`20px` by default).
-<<<<<<< HEAD
-  - `data-endpoint` – `pyme` or `municipio` to pick the API endpoint (`pyme` by default).
-=======
-  - `data-endpoint` – `pyme` or `municipio` to pick the API endpoint (`pyme` by default).
->>>>>>> 62886f04
-- `data-default-open="true"` – open the chat automatically when the page loads.
-- `data-width` / `data-height` – size of the open chat window (defaults to `460px` × `680px`).
-- `data-closed-width` / `data-closed-height` – size of the closed bubble (`96px` × `96px`).
-- `data-z` – base `z-index` if you need to adjust stacking order.
-- `data-domain` – custom domain hosting the widget, if different from `chatboc.ar`.
-- `data-rubro` – optional category so the chat knows the business type from the start.
-- `data-cta-message` – optional text that appears once as a bubble inviting the user to open the chat.
-
-### Attention bubble rotation
-
-Set `ATTENTION_BUBBLE_CHOICES` on the server with multiple phrases separated by `|`:
-
-```bash
-ATTENTION_BUBBLE_CHOICES="¿Necesitás ayuda?|¡Chateá con nosotros!|Envianos tu consulta"
-```
-
-The `/widget/attention` endpoint returns one of these phrases at random. If the variable is missing, the default message `¿Necesitás ayuda?` is used.
-
-### Iframe fallback
-
-If your site blocks external JavaScript, you can embed the chatbot using an
-`<iframe>` instead. Replace `TU_TOKEN_AQUI` with your token:
-
-```html
-<iframe
-  id="chatboc-iframe"
-  src="https://chatboc.ar/iframe.html?entityToken=TU_TOKEN_AQUI&endpoint=pyme&rubro=comercio" <!-- or "municipio"; `tipo_chat` also works -->
-  style="position:fixed;bottom:24px;right:24px;border:none;border-radius:50%;z-index:9999;box-shadow:0 4px 32px rgba(0,0,0,0.2);background:transparent;overflow:hidden;width:96px!important;height:96px!important;display:block"
-  allow="clipboard-write; geolocation; microphone; camera"
-  loading="lazy"
-></iframe>
-<script>
-<<<<<<< HEAD
-  document.addEventListener('DOMContentLoaded', function () {
-    var f = document.getElementById('chatboc-iframe');
-=======
-  document.addEventListener('DOMContentLoaded', function () {
-    var f = document.getElementById('chatboc-iframe');
->>>>>>> 62886f04
-
-    // If you load this snippet more than once (e.g. in a SPA)
-    // call `window.chatbocDestroyWidget('<TOKEN>')` before
-    // inserting a new iframe to avoid duplicates.
-    window.addEventListener('message', function (e) {
-      if (e.data && e.data.type === 'chatboc-state-change') {
-        if (e.data.dimensions) {
-          f.style.width = e.data.dimensions.width;
-          f.style.height = e.data.dimensions.height;
-        }
-        f.style.borderRadius = e.data.isOpen ? '16px' : '50%';
-      }
-    });
-  });
-</script>
-```
-When embedding via `<iframe>`, include `allow="clipboard-write; geolocation; microphone; camera"`
-so the widget can request GPS or media permissions from the browser. If this snippet is
-loaded inside another `<iframe>`, that outer frame must have the same `allow`
-attribute. Without these permissions the browser will block GPS, audio or camera access and
-users will need to enter their address manually or skip media features.
-
-### Removing an existing widget
-If your site loads the script multiple times (for example when navigating a SPA), call `window.chatbocDestroyWidget('<TOKEN>')` before injecting a new one.
-This ensures only one widget per token remains active.
-
-<<<<<<< HEAD
-From version X.X onward, `widget/v1.js` automatically ignores duplicate script tags
-=======
-From version X.X onward, `widget/v1.js` automatically ignores duplicate script tags
->>>>>>> 62886f04
-for the same token. To reload the widget manually, include
-`data-force="true"` on the `<script>` tag or call
-`window.chatbocDestroyWidget('<TOKEN>')` before reinserting it.
-
-
-## Live ticket location
-
-The application displays a map only when the backend provides location
-information. Each ticket must include either numeric `latitud` and
-`longitud` fields or a text `direccion`. While a ticket chat is open,
-the frontend polls `/tickets/{tipo}/{id}` every ten seconds and updates
-the map with any new coordinates received. If no coordinates are
-returned, the map remains hidden.
-
-To see real‑time tracking, ensure the backend periodically sends the
-current coordinates for each ticket. Once those values are present, the
-map will refresh automatically without additional frontend changes.
-
-## Admin profile map
-
-The `/perfil` page also embeds a Google Map when the backend includes
-either a `direccion` or the coordinates `latitud` and `longitud`.
-Address selection uses the `AddressAutocomplete` component powered by
-Google Places. Once an address is chosen, an interactive map with a
-draggable marker appears so the user can fine‑tune the coordinates.
-Make sure to define `VITE_Maps_API_KEY` in your `.env` file so the map
-script loads correctly. If the backend does not provide any location
-data, the map remains hidden as specified in [`AGENTS.md`](AGENTS.md).
-
-
-
-## Product catalog API
-
-Any endpoint that returns products (e.g. `/catalogo`, `/productos`, `/ask/municipio` or `/ask/pyme`)
-should provide a list of objects with clear fields ready to display. Each
-product includes at least:
-
-- `nombre` — full product name
-- `categoria` — main category or rubro
-- `presentacion` — unit, pack, etc.
-- `precio_unitario` — unit price (or `null` to indicate "Consultar precio")
-
-Optional fields like `descripcion`, `sku`, `talles`, `colores`, `precio_pack`,
-`stock`, `marca` and `imagen_url` can be included when available. The frontend
-simply renders these values without extra parsing.
-
-## Configuring the UI mode
-
-Set the `VITE_APP_TARGET` environment variable to choose between the
-municipality-oriented interface and the business (pyme) layout. Create a `.env`
-file based on `.env.example` and adjust the value:
-
-```bash
-# .env
-VITE_APP_TARGET=municipio
-```
-
-Running `npm run dev` will then load the municipal chat components.
-
-### Chat type parameter
-
-Requests to the bot should target `/ask/municipio` or `/ask/pyme`.
-Choose the endpoint based on the business sector or use the
-`tipo_chat` field to override the decision.
-The rubro and `tipo_chat` must always align: if the rubro is listed as
-public in the backend, use the municipio endpoint and layout; for any
-other rubro, use pyme. Any mismatch will trigger an error from the
-backend.
-To decide correctly, inspect the `esPublico` flag returned by `/perfil`
-or the rubros endpoint. When `esPublico` is `true`, send the request to
-`/ask/municipio` and set `tipo_chat` to `municipio`; otherwise use
-`/ask/pyme` and `tipo_chat` set to `pyme`.
-
-### Local API proxy
-
-To avoid CORS issues while developing, the Vite dev server proxies any
-request starting with `/api` to `https://api.chatboc.ar`. Create your
-own `.env` file from `.env.example` and ensure it contains:
-
-```bash
-VITE_API_URL=/api
-```
-
-Running `npm install` will automatically copy `.env.example` to `.env` if the
-file does not exist. You can also run `npm run setup-env` manually to create it.
-
-With this setting all frontend requests go through the proxy, so your
-local environment can talk to the production API without cross-origin
-errors.
-
-If municipal pages like `/municipal/usuarios` or `/municipal/stats` respond with
-`404 Not Found`, ensure your backend version exposes those endpoints and that
-you are logged in with an `admin` or `empleado` account. Older deployments may
-lack these routes.
-
-### Google authentication
-
-Social login now uses [`@react-oauth/google`](https://www.npmjs.com/package/@react-oauth/google).
-Provide your OAuth client ID through `VITE_GOOGLE_CLIENT_ID` in your `.env` file (note the `VITE_` prefix used by Vite):
-
-```bash
-VITE_GOOGLE_CLIENT_ID=32341370449-g1757v5k948nrreul5ueonqf00c43m8o.apps.googleusercontent.com
-```
-
-Make sure the client ID is configured in the Google console with **all** the
-front‑end origins you plan to use. At a minimum include
-`http://localhost:8080` (or the hostname used during development) under
-"Authorized JavaScript origins". Otherwise the popup will return a 403 error
-stating that the origin is not allowed.
-
-Note: after closing the Google login popup you may see a console message like
-`Cross-Origin-Opener-Policy policy would block the window.closed call`. This
-warning comes from the Google library and does not affect the login flow.
-
-### Troubleshooting common console errors
-
-When the API requests fail with messages like `Failed to load resource: the
-server responded with a status of 403` or `Access to fetch has been blocked by
-CORS policy`, verify that your `.env` file uses `VITE_API_URL=/api`. The Vite
-proxy only works with this exact relative path; pointing `VITE_API_URL`
-directly to `https://api.chatboc.ar` will bypass the proxy and trigger CORS
-errors. The `apiFetch` helper now logs a warning about possible CORS issues if
-`VITE_API_URL` is an absolute URL and a `TypeError: Failed to fetch` occurs.
-
-If requests such as `GET /productos` return `404 Not Found`, ensure the local
-API server from `server/app.js` is running on the same port referenced by
-`VITE_API_URL`.
-
-Some browser extensions (for example crypto wallets) inject scripts that modify
-`window.ethereum` or `window.tronLink`. These scripts can log warnings such as
-`Cannot assign to read only property 'ethereum' of object '#<Window>'` or
-`This document requires 'TrustedScript' assignment`. They originate from the
-extension itself and do not affect the application. Disable the extension if
-the messages become distracting.
-
-If the console shows `[GSI_LOGGER]: Provided button width is invalid: 100%`,
-update the `width` prop in `src/components/auth/GoogleLoginButton.tsx` to a
-numeric value like `width={300}`. The Google OAuth library does not accept
-percentage values.
-
-<<<<<<< HEAD
-If you host `widget/v1.js` on your own domain and forget to include
-`data-domain="https://chatboc.ar"`, the iframe will attempt to load its
-=======
-If you host `widget/v1.js` on your own domain and forget to include
-`data-domain="https://chatboc.ar"`, the iframe will attempt to load its
->>>>>>> 62886f04
-assets from your site. This results in an HTML error page being parsed as
-JavaScript and the browser reports `Uncaught SyntaxError: Invalid or
-unexpected token (window-provider.js:...)`. Always set the `data-domain`
-attribute when self-hosting the script so the widget loads the correct files
-from chatboc.ar. See the snippet above for the correct configuration.
-
-When the server logs show messages such as `PERMISO DENEGADO` and the HTTP
-response is `403`, the user lacks the required role for that endpoint. Check
-the assigned role in the backend (via the admin panel or CLI) and ensure it is
-`admin` or `empleado` (the backend may return role aliases like
-`admin_municipio` or `empleado_pyme`, which the frontend normalizes). See
-[docs/permission-denied.md](docs/permission-denied.md) for details.
-
-## Animated logo
-
-The `ChatbocLogoAnimated` component now supports two optional props:
-`floating` and `pulsing`. When enabled, the logo gently floats up and down
-or scales in and out to draw attention. These effects use Framer Motion and
-can be combined with the existing `blinking` and `smiling` animations.
-
-## User vs admin authentication
-
-Final users sign up and log in through `/chatuserregisterpanel` and
-`/chatuserloginpanel`. These endpoints associate the account with the
-current business or municipality by reading the `X-Entity-Token` header and
-also expect an `empresa_token` field in the JSON body.
-Admins continue to use `/register` and `/login` for their panel. The
-standalone pages `/user/register` and `/user/login` also mount these
-user panels and are hidden from the global widget.
-
-After logging in, the `rol` field returned by the backend decides where the
-user is redirected. Admins and employees land on the full management panel
-(`/perfil`), while regular users see the limited account page available at
-`/cuenta`.
-
-## Internal employee management
-
-Regular chat users can only sign up as final customers. The frontend sends
-their basic information to `/chatuserregisterpanel` and the backend assigns the
-role. The registration form never exposes an option to mark an account as
-`empleado`. Any employee accounts must be created from the administrator panel.
-The page `/municipal/usuarios` relies on `useRequireRole(['admin'])` so only
-admins can view or manage internal users. If a non-admin attempts to open that
-section, the hook redirects back to the start page.
-
-The `/municipal/usuarios` page now includes a small form to register employees.
-Admins must provide name, email, password, role and a category fetched from the
-backend. After creating the employee the list refreshes automatically.
-
-
-
-## CRM clients endpoint
-
-Administrators can list final users through `/crm/clientes`, which is also available at `/municipal/usuarios`. These endpoints accept two optional query parameters:
-
-- `search` – text to match against the name or email
-- `marketing=true` – return only users that consented to marketing messages
-
-Without any parameters the full list of users is returned.
-
-## Widget integration guidelines
-Detailed requirements for the embedded widget can be found in [docs/widget-requirements.md](docs/widget-requirements.md).
-
-
-## Municipal feature ideas
-A list of potential enhancements for municipal deployments is available in [docs/municipal-features.md](docs/municipal-features.md).
-Some of these ideas already have prototype pages under `/municipal/stats`, `/municipal/incidents`, `/municipal/tramites`, `/municipal/usuarios`, `/municipal/whatsapp`, `/municipal/integrations`, `/municipal/surveys` and `/notifications`.
-
-The backend also exposes a professional analytics endpoint at `/municipal/analytics`. It provides advanced metrics such as ticket totals, categories and average response time for each municipality. This route lives alongside `/municipal/stats` and the other municipal pages listed above.
-
-## Pyme feature ideas
-See [docs/pyme-features.md](docs/pyme-features.md) for potential improvements.
-A prototype catalog viewer is available under `/pyme/catalog`.
-Business metrics for the demo are available at `/pyme/metrics`.
-
-## Roles y perfiles
-Más información en [docs/roles.md](docs/roles.md).
-
-## Chatboc para gobiernos y opinar.ar
-Para detalles sobre la oferta enfocada en municipios y la nueva empresa de encuestas, consultá [docs/opinar-ar.md](docs/opinar-ar.md).
-
+# Welcome to your Lovable project
+
+## Project info
+
+**URL**: https://lovable.dev/projects/a97ee1e3-5a88-429f-8969-dcd039ee2482
+
+## How can I edit this code?
+
+There are several ways of editing your application.
+
+echo "// redeploy trigger" >> README.md
+
+Simply visit the [Lovable Project](https://lovable.dev/projects/a97ee1e3-5a88-429f-8969-dcd039ee2482) and start prompting.
+
+Changes made via Lovable will be committed automatically to this repo.
+
+**Use your preferred IDE**
+
+If you want to work locally using your own IDE, you can clone this repo and push changes. Pushed changes will also be reflected in Lovable.
+
+The only requirement is having Node.js & npm installed - [install with nvm](https://github.com/nvm-sh/nvm#installing-and-updating)
+
+Follow these steps:
+
+```sh
+# Step 1: Clone the repository using the project's Git URL.
+git clone <YOUR_GIT_URL>
+
+# Step 2: Navigate to the project directory.
+cd <YOUR_PROJECT_NAME>
+
+# Step 3: Install the necessary dependencies.
+npm i
+
+# Step 4: Start the development server with auto-reloading and an instant preview.
+npm run dev
+
+# Step 5: Create a production build.
+npm run build
+
+# If `npm run dev` or `npm run build` fails with `vite: not found`,
+# make sure you've run `npm install` (or `npm ci`) to install dependencies.
+```
+
+**Edit a file directly in GitHub**
+
+- Navigate to the desired file(s).
+- Click the "Edit" button (pencil icon) at the top right of the file view.
+- Make your changes and commit the changes.
+
+**Use GitHub Codespaces**
+
+- Navigate to the main page of your repository.
+- Click on the "Code" button (green button) near the top right.
+- Select the "Codespaces" tab.
+- Click on "New codespace" to launch a new Codespace environment.
+- Edit files directly within the Codespace and commit and push your changes once you're done.
+
+## What technologies are used for this project?
+
+This project is built with:
+
+- Vite
+- TypeScript
+- React
+- shadcn-ui
+- Tailwind CSS
+
+## Configuration
+
+The chat interface defaults to the "municipio" style. To switch to the
+"pyme" variant, set `VITE_APP_TARGET=pyme` in your environment or `.env`
+file before running `npm run dev`.
+
+### Timezone and locale
+
+All dates are formatted using the timezone from `VITE_TIMEZONE` and the locale
+from `VITE_LOCALE`. These values default to the Argentinian settings
+`America/Argentina/Buenos_Aires` (GMT‑3) and `es-AR`. To display times for a
+different country, override the variables in your `.env` file:
+
+```bash
+# .env
+VITE_TIMEZONE=America/Santiago
+VITE_LOCALE=es-CL
+```
+
+The `DateSettingsProvider` also reads any `timezone` or `locale` stored in
+`localStorage`, so user preferences persist across sessions.
+
+## How can I deploy this project?
+
+Simply open [Lovable](https://lovable.dev/projects/a97ee1e3-5a88-429f-8969-dcd039ee2482) and click on Share -> Publish.
+
+## Can I connect a custom domain to my Lovable project?
+
+Yes, you can!
+
+To connect a domain, navigate to Project > Settings > Domains and click Connect Domain.
+
+Read more here: [Setting up a custom domain](https://docs.lovable.dev/tips-tricks/custom-domain#step-by-step-guide)
+
+## Embedding the Chatboc widget
+
+
+to load its scripts from the wrong origin, leading to console errors and 403
+responses from `https://api.chatboc.ar`. If you see messages such as `attribute
+cx: Expected length` or `Access Forbidden`, verify that `data-domain` is set to
+`https://chatboc.ar`.
+The script automatically adds `allow="clipboard-write; geolocation; microphone; camera"` to the underlying iframe so the widget can request GPS or media access.
+If your site embeds this script inside another `<iframe>`, be sure that outer frame also includes
+`allow="clipboard-write; geolocation; microphone; camera"`. The permission must be granted at every level
+for the browser to allow geolocation requests inside the widget.
+
+### Customization
+
+The `<script>` tag accepts several extra `data-*` attributes to control the widget's look:
+
+- `data-bottom` and `data-right` – offset from the bottom-right corner (`20px` by default).
+
+- `data-default-open="true"` – open the chat automatically when the page loads.
+- `data-width` / `data-height` – size of the open chat window (defaults to `460px` × `680px`).
+- `data-closed-width` / `data-closed-height` – size of the closed bubble (`96px` × `96px`).
+- `data-z` – base `z-index` if you need to adjust stacking order.
+- `data-domain` – custom domain hosting the widget, if different from `chatboc.ar`.
+- `data-rubro` – optional category so the chat knows the business type from the start.
+- `data-cta-message` – optional text that appears once as a bubble inviting the user to open the chat.
+
+### Attention bubble rotation
+
+Set `ATTENTION_BUBBLE_CHOICES` on the server with multiple phrases separated by `|`:
+
+```bash
+ATTENTION_BUBBLE_CHOICES="¿Necesitás ayuda?|¡Chateá con nosotros!|Envianos tu consulta"
+```
+
+The `/widget/attention` endpoint returns one of these phrases at random. If the variable is missing, the default message `¿Necesitás ayuda?` is used.
+
+### Iframe fallback
+
+If your site blocks external JavaScript, you can embed the chatbot using an
+`<iframe>` instead. Replace `TU_TOKEN_AQUI` with your token:
+
+```html
+<iframe
+  id="chatboc-iframe"
+  src="https://chatboc.ar/iframe.html?entityToken=TU_TOKEN_AQUI&endpoint=pyme&rubro=comercio" <!-- or "municipio"; `tipo_chat` also works -->
+  style="position:fixed;bottom:24px;right:24px;border:none;border-radius:50%;z-index:9999;box-shadow:0 4px 32px rgba(0,0,0,0.2);background:transparent;overflow:hidden;width:96px!important;height:96px!important;display:block"
+  allow="clipboard-write; geolocation; microphone; camera"
+  loading="lazy"
+></iframe>
+<script>
+
+    // If you load this snippet more than once (e.g. in a SPA)
+    // call `window.chatbocDestroyWidget('<TOKEN>')` before
+    // inserting a new iframe to avoid duplicates.
+    window.addEventListener('message', function (e) {
+      if (e.data && e.data.type === 'chatboc-state-change') {
+        if (e.data.dimensions) {
+          f.style.width = e.data.dimensions.width;
+          f.style.height = e.data.dimensions.height;
+        }
+        f.style.borderRadius = e.data.isOpen ? '16px' : '50%';
+      }
+    });
+  });
+</script>
+```
+When embedding via `<iframe>`, include `allow="clipboard-write; geolocation; microphone; camera"`
+so the widget can request GPS or media permissions from the browser. If this snippet is
+loaded inside another `<iframe>`, that outer frame must have the same `allow`
+attribute. Without these permissions the browser will block GPS, audio or camera access and
+users will need to enter their address manually or skip media features.
+
+### Removing an existing widget
+If your site loads the script multiple times (for example when navigating a SPA), call `window.chatbocDestroyWidget('<TOKEN>')` before injecting a new one.
+This ensures only one widget per token remains active.
+
+
+for the same token. To reload the widget manually, include
+`data-force="true"` on the `<script>` tag or call
+`window.chatbocDestroyWidget('<TOKEN>')` before reinserting it.
+
+
+## Live ticket location
+
+The application displays a map only when the backend provides location
+information. Each ticket must include either numeric `latitud` and
+`longitud` fields or a text `direccion`. While a ticket chat is open,
+the frontend polls `/tickets/{tipo}/{id}` every ten seconds and updates
+the map with any new coordinates received. If no coordinates are
+returned, the map remains hidden.
+
+To see real‑time tracking, ensure the backend periodically sends the
+current coordinates for each ticket. Once those values are present, the
+map will refresh automatically without additional frontend changes.
+
+## Admin profile map
+
+The `/perfil` page also embeds a Google Map when the backend includes
+either a `direccion` or the coordinates `latitud` and `longitud`.
+Address selection uses the `AddressAutocomplete` component powered by
+Google Places. Once an address is chosen, an interactive map with a
+draggable marker appears so the user can fine‑tune the coordinates.
+Make sure to define `VITE_Maps_API_KEY` in your `.env` file so the map
+script loads correctly. If the backend does not provide any location
+data, the map remains hidden as specified in [`AGENTS.md`](AGENTS.md).
+
+
+
+## Product catalog API
+
+Any endpoint that returns products (e.g. `/catalogo`, `/productos`, `/ask/municipio` or `/ask/pyme`)
+should provide a list of objects with clear fields ready to display. Each
+product includes at least:
+
+- `nombre` — full product name
+- `categoria` — main category or rubro
+- `presentacion` — unit, pack, etc.
+- `precio_unitario` — unit price (or `null` to indicate "Consultar precio")
+
+Optional fields like `descripcion`, `sku`, `talles`, `colores`, `precio_pack`,
+`stock`, `marca` and `imagen_url` can be included when available. The frontend
+simply renders these values without extra parsing.
+
+## Configuring the UI mode
+
+Set the `VITE_APP_TARGET` environment variable to choose between the
+municipality-oriented interface and the business (pyme) layout. Create a `.env`
+file based on `.env.example` and adjust the value:
+
+```bash
+# .env
+VITE_APP_TARGET=municipio
+```
+
+Running `npm run dev` will then load the municipal chat components.
+
+### Chat type parameter
+
+Requests to the bot should target `/ask/municipio` or `/ask/pyme`.
+Choose the endpoint based on the business sector or use the
+`tipo_chat` field to override the decision.
+The rubro and `tipo_chat` must always align: if the rubro is listed as
+public in the backend, use the municipio endpoint and layout; for any
+other rubro, use pyme. Any mismatch will trigger an error from the
+backend.
+To decide correctly, inspect the `esPublico` flag returned by `/perfil`
+or the rubros endpoint. When `esPublico` is `true`, send the request to
+`/ask/municipio` and set `tipo_chat` to `municipio`; otherwise use
+`/ask/pyme` and `tipo_chat` set to `pyme`.
+
+### Local API proxy
+
+To avoid CORS issues while developing, the Vite dev server proxies any
+request starting with `/api` to `https://api.chatboc.ar`. Create your
+own `.env` file from `.env.example` and ensure it contains:
+
+```bash
+VITE_API_URL=/api
+```
+
+Running `npm install` will automatically copy `.env.example` to `.env` if the
+file does not exist. You can also run `npm run setup-env` manually to create it.
+
+With this setting all frontend requests go through the proxy, so your
+local environment can talk to the production API without cross-origin
+errors.
+
+If municipal pages like `/municipal/usuarios` or `/municipal/stats` respond with
+`404 Not Found`, ensure your backend version exposes those endpoints and that
+you are logged in with an `admin` or `empleado` account. Older deployments may
+lack these routes.
+
+### Google authentication
+
+Social login now uses [`@react-oauth/google`](https://www.npmjs.com/package/@react-oauth/google).
+Provide your OAuth client ID through `VITE_GOOGLE_CLIENT_ID` in your `.env` file (note the `VITE_` prefix used by Vite):
+
+```bash
+VITE_GOOGLE_CLIENT_ID=32341370449-g1757v5k948nrreul5ueonqf00c43m8o.apps.googleusercontent.com
+```
+
+Make sure the client ID is configured in the Google console with **all** the
+front‑end origins you plan to use. At a minimum include
+`http://localhost:8080` (or the hostname used during development) under
+"Authorized JavaScript origins". Otherwise the popup will return a 403 error
+stating that the origin is not allowed.
+
+Note: after closing the Google login popup you may see a console message like
+`Cross-Origin-Opener-Policy policy would block the window.closed call`. This
+warning comes from the Google library and does not affect the login flow.
+
+### Troubleshooting common console errors
+
+When the API requests fail with messages like `Failed to load resource: the
+server responded with a status of 403` or `Access to fetch has been blocked by
+CORS policy`, verify that your `.env` file uses `VITE_API_URL=/api`. The Vite
+proxy only works with this exact relative path; pointing `VITE_API_URL`
+directly to `https://api.chatboc.ar` will bypass the proxy and trigger CORS
+errors. The `apiFetch` helper now logs a warning about possible CORS issues if
+`VITE_API_URL` is an absolute URL and a `TypeError: Failed to fetch` occurs.
+
+If requests such as `GET /productos` return `404 Not Found`, ensure the local
+API server from `server/app.js` is running on the same port referenced by
+`VITE_API_URL`.
+
+Some browser extensions (for example crypto wallets) inject scripts that modify
+`window.ethereum` or `window.tronLink`. These scripts can log warnings such as
+`Cannot assign to read only property 'ethereum' of object '#<Window>'` or
+`This document requires 'TrustedScript' assignment`. They originate from the
+extension itself and do not affect the application. Disable the extension if
+the messages become distracting.
+
+If the console shows `[GSI_LOGGER]: Provided button width is invalid: 100%`,
+update the `width` prop in `src/components/auth/GoogleLoginButton.tsx` to a
+numeric value like `width={300}`. The Google OAuth library does not accept
+percentage values.
+
+
+assets from your site. This results in an HTML error page being parsed as
+JavaScript and the browser reports `Uncaught SyntaxError: Invalid or
+unexpected token (window-provider.js:...)`. Always set the `data-domain`
+attribute when self-hosting the script so the widget loads the correct files
+from chatboc.ar. See the snippet above for the correct configuration.
+
+When the server logs show messages such as `PERMISO DENEGADO` and the HTTP
+response is `403`, the user lacks the required role for that endpoint. Check
+the assigned role in the backend (via the admin panel or CLI) and ensure it is
+`admin` or `empleado` (the backend may return role aliases like
+`admin_municipio` or `empleado_pyme`, which the frontend normalizes). See
+[docs/permission-denied.md](docs/permission-denied.md) for details.
+
+## Animated logo
+
+The `ChatbocLogoAnimated` component now supports two optional props:
+`floating` and `pulsing`. When enabled, the logo gently floats up and down
+or scales in and out to draw attention. These effects use Framer Motion and
+can be combined with the existing `blinking` and `smiling` animations.
+
+## User vs admin authentication
+
+Final users sign up and log in through `/chatuserregisterpanel` and
+`/chatuserloginpanel`. These endpoints associate the account with the
+current business or municipality by reading the `X-Entity-Token` header and
+also expect an `empresa_token` field in the JSON body.
+Admins continue to use `/register` and `/login` for their panel. The
+standalone pages `/user/register` and `/user/login` also mount these
+user panels and are hidden from the global widget.
+
+After logging in, the `rol` field returned by the backend decides where the
+user is redirected. Admins and employees land on the full management panel
+(`/perfil`), while regular users see the limited account page available at
+`/cuenta`.
+
+## Internal employee management
+
+Regular chat users can only sign up as final customers. The frontend sends
+their basic information to `/chatuserregisterpanel` and the backend assigns the
+role. The registration form never exposes an option to mark an account as
+`empleado`. Any employee accounts must be created from the administrator panel.
+The page `/municipal/usuarios` relies on `useRequireRole(['admin'])` so only
+admins can view or manage internal users. If a non-admin attempts to open that
+section, the hook redirects back to the start page.
+
+The `/municipal/usuarios` page now includes a small form to register employees.
+Admins must provide name, email, password, role and a category fetched from the
+backend. After creating the employee the list refreshes automatically.
+
+
+
+## CRM clients endpoint
+
+Administrators can list final users through `/crm/clientes`, which is also available at `/municipal/usuarios`. These endpoints accept two optional query parameters:
+
+- `search` – text to match against the name or email
+- `marketing=true` – return only users that consented to marketing messages
+
+Without any parameters the full list of users is returned.
+
+## Widget integration guidelines
+Detailed requirements for the embedded widget can be found in [docs/widget-requirements.md](docs/widget-requirements.md).
+
+
+## Municipal feature ideas
+A list of potential enhancements for municipal deployments is available in [docs/municipal-features.md](docs/municipal-features.md).
+Some of these ideas already have prototype pages under `/municipal/stats`, `/municipal/incidents`, `/municipal/tramites`, `/municipal/usuarios`, `/municipal/whatsapp`, `/municipal/integrations`, `/municipal/surveys` and `/notifications`.
+
+The backend also exposes a professional analytics endpoint at `/municipal/analytics`. It provides advanced metrics such as ticket totals, categories and average response time for each municipality. This route lives alongside `/municipal/stats` and the other municipal pages listed above.
+
+## Pyme feature ideas
+See [docs/pyme-features.md](docs/pyme-features.md) for potential improvements.
+A prototype catalog viewer is available under `/pyme/catalog`.
+Business metrics for the demo are available at `/pyme/metrics`.
+
+## Roles y perfiles
+Más información en [docs/roles.md](docs/roles.md).
+
+## Chatboc para gobiernos y opinar.ar
+Para detalles sobre la oferta enfocada en municipios y la nueva empresa de encuestas, consultá [docs/opinar-ar.md](docs/opinar-ar.md).
+