import React, { useState, useEffect, useRef } from "react";
import { Input } from "@/components/ui/input";
import { Button } from "@/components/ui/button";
import GoogleLoginButton from "@/components/auth/GoogleLoginButton";
import { apiFetch, ApiError } from "@/utils/api";
import { safeLocalStorage } from "@/utils/safeLocalStorage";
import { useUser } from "@/hooks/useUser";
import { APP_TARGET } from "@/config";
import { enforceTipoChatForRubro } from "@/utils/tipoChat";

interface RegisterResponse {
  id: number;
  token: string;
  name: string;
  email: string;
  tipo_chat?: 'pyme' | 'municipio';
}

interface Props {
  onSuccess: () => void;
  onShowLogin: () => void;
}

const ChatUserRegisterPanel: React.FC<Props> = ({ onSuccess, onShowLogin }) => {
  const { setUser } = useUser();
  const [name, setName] = useState("");
  const [email, setEmail] = useState("");
  const [password, setPassword] = useState("");
  const [phone, setPhone] = useState("");
  const [error, setError] = useState("");
  const [loading, setLoading] = useState(false);
  const nameRef = useRef<HTMLInputElement>(null);

  useEffect(() => {
    nameRef.current?.focus();
  }, []);

  const handleSubmit = async (e: React.FormEvent) => {
    e.preventDefault();
    setError("");
    setLoading(true);
    try {
      const payload: Record<string, any> = {
        name,
        email,
        password,
      };
      if (phone) payload.telefono = phone;
      const anon = safeLocalStorage.getItem("anon_id");
      if (anon) payload.anon_id = anon;
      const data = await apiFetch<RegisterResponse>("/register", {
        method: "POST",
        body: payload,
        sendAnonId: true,
        sendEntityToken: true,
      });
      safeLocalStorage.setItem("authToken", data.token);
      let rubro = "";
      let tipoChat = (data as any).tipo_chat as 'pyme' | 'municipio' | undefined;
      try {
        const me = await apiFetch<any>("/me");
        rubro = me?.rubro?.toLowerCase() || "";
        if (!tipoChat && me?.tipo_chat) tipoChat = me.tipo_chat;
      } catch {
        /* ignore */
      }
      const finalTipo = enforceTipoChatForRubro(
        (tipoChat || APP_TARGET) as 'pyme' | 'municipio',
        rubro || null,
      );
      const profile = {
        id: data.id,
        name: data.name,
        email: data.email,
        token: data.token,
        rubro,
        tipo_chat: finalTipo,
      };
      safeLocalStorage.setItem("user", JSON.stringify(profile));
      setUser(profile);
      onSuccess();
    } catch (err) {
      if (err instanceof ApiError) {
        setError(err.body?.error || "Error de registro");
      } else {
        setError("No se pudo completar el registro");
      }
    } finally {
      setLoading(false);
    }
  };

  return (
    <div className="p-4 flex flex-col gap-4 w-full max-w-md mx-auto animate-fade-in">
      <h2 className="text-xl font-extrabold text-center tracking-tight text-primary">
        Registrarme
      </h2>
      <form
        onSubmit={handleSubmit}
        className="space-y-3"
        autoComplete="off"
        spellCheck={false}
      >
        <Input
          ref={nameRef}
          type="text"
          placeholder="Nombre y apellido"
          value={name}
          onChange={e => setName(e.target.value)}
          autoComplete="name"
          required
          disabled={loading}
        />
        <Input
          type="email"
          placeholder="Correo electrónico"
          value={email}
          onChange={e => setEmail(e.target.value)}
          autoComplete="email"
          required
          disabled={loading}
        />
        <Input
          type="password"
          placeholder="Contraseña"
          value={password}
          onChange={e => setPassword(e.target.value)}
          autoComplete="new-password"
          required
          disabled={loading}
        />
        <Input
          type="tel"
          placeholder="Teléfono (opcional)"
          value={phone}
          onChange={e => setPhone(e.target.value)}
          autoComplete="tel"
          disabled={loading}
        />
        {error && (
          <div className="text-destructive text-sm animate-pulse px-2">{error}</div>
        )}
        <Button type="submit" className="w-full mt-2" disabled={loading}>
          {loading ? (
            <span>
              <span className="animate-spin inline-block mr-2">&#9696;</span>
              Registrando...
            </span>
          ) : (
            "Registrarme y continuar"
          )}
        </Button>
<<<<<<< HEAD
        <GoogleLoginButton className="mt-2" onLoggedIn={onSuccess} />
=======

>>>>>>> 55b1da89
      </form>
      <div className="text-center text-sm">
        ¿Ya tenés cuenta?{' '}
        <button onClick={onShowLogin} className="underline text-primary">
          Iniciar sesión
        </button>
      </div>
    </div>
  );
};

export default ChatUserRegisterPanel;<|MERGE_RESOLUTION|>--- conflicted
+++ resolved
@@ -150,11 +150,7 @@
             "Registrarme y continuar"
           )}
         </Button>
-<<<<<<< HEAD
-        <GoogleLoginButton className="mt-2" onLoggedIn={onSuccess} />
-=======
 
->>>>>>> 55b1da89
       </form>
       <div className="text-center text-sm">
         ¿Ya tenés cuenta?{' '}
