// Chatboc embeddable widget loader
(function () {
  "use strict";
  console.log("Chatboc widget.js: execution started.");

  function init() {
    const script =
      document.currentScript ||
      Array.from(document.getElementsByTagName("script")).find((s) =>
        s.src && s.src.includes("widget.js")
      );
    if (!script) {
      console.error("Chatboc widget.js FATAL: script tag not found.");
      return;
    }

  const token = script.getAttribute("data-token") || "demo-anon";
  const initialBottom = script.getAttribute("data-bottom") || "20px";
  const initialRight = script.getAttribute("data-right") || "20px";
  const defaultOpen = script.getAttribute("data-default-open") === "true"; // Si el chat debe iniciar abierto
  const theme = script.getAttribute("data-theme") || "";
  const scriptOrigin = (script.getAttribute("src") && new URL(script.getAttribute("src"), window.location.href).origin) || "https://www.chatboc.ar";
  const chatbocDomain = script.getAttribute("data-domain") || scriptOrigin;

  const zIndexBase = parseInt(script.getAttribute("data-z") || "999990", 10);
  const iframeId = "chatboc-dynamic-iframe-" + Math.random().toString(36).substring(2, 9);

  const WIDGET_DIMENSIONS_JS = { // Usar los mismos nombres que en ChatWidget.tsx
    OPEN: {
      width: script.getAttribute("data-width") || "370px",
      height: script.getAttribute("data-height") || "540px",
    },
    CLOSED: { // Dimensiones del globito
      width: script.getAttribute("data-closed-width") || "88px",
      height: script.getAttribute("data-closed-height") || "88px",
    },
  };

  let currentDims = defaultOpen ? WIDGET_DIMENSIONS_JS.OPEN : WIDGET_DIMENSIONS_JS.CLOSED;
  let iframeIsCurrentlyOpen = defaultOpen; // Sincronizado con ChatWidget interno

  // --- Loader ---
  const loader = document.createElement("div");
  loader.id = "chatboc-loader-" + iframeId;
  loader.style.position = "fixed";
  loader.style.bottom = initialBottom;
  loader.style.right = initialRight;
  loader.style.width = currentDims.width; // Tamaño inicial basado en defaultOpen
  loader.style.height = currentDims.height;
  loader.style.zIndex = zIndexBase.toString();
  loader.style.display = "flex";
  loader.style.alignItems = "center";
  loader.style.justifyContent = "center";
  loader.style.borderRadius = defaultOpen ? "16px" : "50%";
  loader.style.background = "transparent";
  loader.style.boxShadow = "none";
  loader.style.transition = "opacity 0.3s ease-out"; // Transición para el loader
  loader.innerHTML = `<img src="${chatbocDomain}/favicon/favicon-48x48.png" alt="Chatboc" style="width:48px;height:48px;"/>`;
  if (!document.getElementById(loader.id)) document.body.appendChild(loader);


  // --- Iframe ---
  const iframe = document.createElement("iframe");
  iframe.id = iframeId;
  // Pasamos defaultOpen y widgetId a ChatWidget.tsx para que sepa su estado inicial
  iframe.src = `${chatbocDomain}/iframe?token=${encodeURIComponent(token)}&widgetId=${iframeId}&defaultOpen=${defaultOpen}&initialWidth=${encodeURIComponent(currentDims.width)}&initialHeight=${encodeURIComponent(currentDims.height)}${theme ? `&theme=${encodeURIComponent(theme)}` : ""}`;
  iframe.style.position = "fixed";
  iframe.style.bottom = initialBottom;
  iframe.style.right = initialRight;
  iframe.style.left = "auto";
  iframe.style.top = "auto";
  iframe.style.width = currentDims.width; 
  iframe.style.height = currentDims.height; 
  iframe.style.border = "none";
  iframe.style.zIndex = zIndexBase.toString();
  iframe.style.borderRadius = iframeIsCurrentlyOpen ? "16px" : "50%";
  iframe.style.boxShadow = "0 4px 16px rgba(0,0,0,0.25)";
  iframe.style.transition = "width 0.25s cubic-bezier(0.4, 0, 0.2, 1), height 0.25s cubic-bezier(0.4, 0, 0.2, 1), border-radius 0.25s cubic-bezier(0.4, 0, 0.2, 1), opacity 0.25s ease-in-out";
  iframe.style.overflow = "hidden"; 
  iframe.style.opacity = "0"; 
  iframe.allow = "clipboard-write";
  iframe.setAttribute("title", "Chatboc Chatbot");
  iframe.style.display = "block"; // Asegurar que el iframe sea display block desde el inicio

  let iframeHasLoaded = false;
  const loadTimeout = setTimeout(() => {
    if (!iframeHasLoaded) {
<<<<<<< HEAD
      loader.style.background = 'rgba(24,31,42,0.9)';
      loader.style.boxShadow = '0 2px 8px rgba(0,0,0,0.2)';
      loader.style.borderRadius = '16px';
=======

>>>>>>> 73206224
      loader.innerHTML = '<div style="font-family: Arial, sans-serif; color: #fff; font-size:11px; text-align:center;">Servicio no disponible</div>';
      iframe.style.display = 'none';
    }
  }, 10000);
  iframe.onload = function () {
    console.log("Chatboc widget.js: Iframe onload disparado.");
    iframeHasLoaded = true;
    clearTimeout(loadTimeout);
    const loaderEl = document.getElementById(loader.id);
    if (loaderEl) {
        loaderEl.style.opacity = "0";
        setTimeout(() => loaderEl.remove(), 300); // Quitar loader después de la transición
    }
    iframe.style.opacity = "1"; // Mostrar iframe
  };
  if (!document.getElementById(iframeId)) document.body.appendChild(iframe);

  iframe.onerror = function () {
    clearTimeout(loadTimeout);
<<<<<<< HEAD
    console.error("Chatboc widget.js: iframe failed to load");
    loader.style.background = 'rgba(24,31,42,0.9)';
    loader.style.boxShadow = '0 2px 8px rgba(0,0,0,0.2)';
    loader.style.borderRadius = '16px';
=======

>>>>>>> 73206224
    loader.innerHTML = '<div style="font-family: Arial, sans-serif; color: #fff; font-size:11px; text-align:center;">Servicio no disponible</div>';
    iframe.style.display = 'none';
  };


  // Escuchar mensajes del iframe para redimensionar
  window.addEventListener("message", function(event) {
    if (event.origin !== chatbocDomain && !(chatbocDomain.startsWith("http://localhost")) ) { // Asegurar origen
        return;
    }

    if (event.data && event.data.type === "chatboc-resize" && event.data.widgetId === iframeId) {
      console.log("Chatboc widget.js: Mensaje 'chatboc-resize' recibido:", event.data);
      const newDims = event.data.dimensions; 
      iframeIsCurrentlyOpen = event.data.isOpen;

      iframe.style.width = newDims.width; 
      iframe.style.height = newDims.height;
      iframe.style.borderRadius = iframeIsCurrentlyOpen ? "16px" : "50%";
      iframe.style.boxShadow = iframeIsCurrentlyOpen ? "0 6px 20px rgba(0,0,0,0.2)" : "0 4px 12px rgba(0,0,0,0.15)";
      iframe.style.display = "block"; // Asegurar que el iframe sea display block al redimensionar

      currentDims = newDims; 
    }
  });

  // --- Lógica de Arrastre (para el iframe) ---
  let isDragging = false, dragStartX, dragStartY, iframeStartLeft, iframeStartTop;
  
  iframe.addEventListener("mousedown", dragStart);
  iframe.addEventListener("touchstart", dragStart, { passive: false });

  function dragStart(e) {
    isDragging = true;
    const rect = iframe.getBoundingClientRect();
    iframeStartLeft = rect.left;
    iframeStartTop = rect.top;
    dragStartX = e.touches ? e.touches[0].clientX : e.clientX;
    dragStartY = e.touches ? e.touches[0].clientY : e.clientY;
    
    iframe.style.transition = "none"; 
    iframe.style.userSelect = 'none';
    document.body.style.cursor = 'move';
    
    document.addEventListener("mousemove", dragMove);
    document.addEventListener("mouseup", dragEnd);
    document.addEventListener("touchmove", dragMove, { passive: false });
    document.addEventListener("touchend", dragEnd);
    if (e.type === 'touchstart' && e.cancelable) e.preventDefault();
  }

  function dragMove(e) {
    if (!isDragging) return;
    if (e.type === 'touchmove' && e.cancelable) e.preventDefault();

    const clientX = e.touches ? e.touches[0].clientX : e.clientX;
    const clientY = e.touches ? e.touches[0].clientY : e.clientY;

    let newLeft = iframeStartLeft + (clientX - dragStartX);
    let newTop = iframeStartTop + (clientY - dragStartY);

    const currentIframeWidth = parseInt(currentDims.width); // Usa las dimensiones actuales del iframe
    const currentIframeHeight = parseInt(currentDims.height);

    newLeft = Math.max(0, Math.min(window.innerWidth - currentIframeWidth, newLeft));
    newTop = Math.max(0, Math.min(window.innerHeight - currentIframeHeight, newTop));

    iframe.style.left = newLeft + "px";
    iframe.style.top = newTop + "px";
    iframe.style.right = "auto";
    iframe.style.bottom = "auto";
  }

  function dragEnd() {
    if (!isDragging) return;
    isDragging = false;
    iframe.style.userSelect = '';
    document.body.style.cursor = 'default';
    // Reactivar transición
    setTimeout(() => {
      iframe.style.transition = "width 0.25s cubic-bezier(0.4, 0, 0.2, 1), height 0.25s cubic-bezier(0.4, 0, 0.2, 1), border-radius 0.25s cubic-bezier(0.4, 0, 0.2, 1), opacity 0.25s ease-in-out";
    }, 50);
    document.removeEventListener("mousemove", dragMove);
    document.removeEventListener("mouseup", dragEnd);
    document.removeEventListener("touchmove", dragMove);
    document.removeEventListener("touchend", dragEnd);
  }
  console.log("Chatboc widget.js: v16-style ejecución finalizada.");
}

  if (document.readyState === "loading") {
    document.addEventListener("DOMContentLoaded", init);
  } else {
    init();
  }
})();<|MERGE_RESOLUTION|>--- conflicted
+++ resolved
@@ -85,13 +85,7 @@
   let iframeHasLoaded = false;
   const loadTimeout = setTimeout(() => {
     if (!iframeHasLoaded) {
-<<<<<<< HEAD
-      loader.style.background = 'rgba(24,31,42,0.9)';
-      loader.style.boxShadow = '0 2px 8px rgba(0,0,0,0.2)';
-      loader.style.borderRadius = '16px';
-=======
-
->>>>>>> 73206224
+
       loader.innerHTML = '<div style="font-family: Arial, sans-serif; color: #fff; font-size:11px; text-align:center;">Servicio no disponible</div>';
       iframe.style.display = 'none';
     }
@@ -111,14 +105,6 @@
 
   iframe.onerror = function () {
     clearTimeout(loadTimeout);
-<<<<<<< HEAD
-    console.error("Chatboc widget.js: iframe failed to load");
-    loader.style.background = 'rgba(24,31,42,0.9)';
-    loader.style.boxShadow = '0 2px 8px rgba(0,0,0,0.2)';
-    loader.style.borderRadius = '16px';
-=======
-
->>>>>>> 73206224
     loader.innerHTML = '<div style="font-family: Arial, sans-serif; color: #fff; font-size:11px; text-align:center;">Servicio no disponible</div>';
     iframe.style.display = 'none';
   };
