--- conflicted
+++ resolved
@@ -101,11 +101,7 @@
           const desiredWidth = parsePx(base.width);
           const desiredHeight = parsePx(base.height);
           const maxWidth = window.innerWidth - parsePx(initialRight) - 16;
-<<<<<<< HEAD
-          const maxHeight = window.innerHeight - 16;
-=======
-          const maxHeight = window.innerHeight - parsePx(initialBottom) - 16;
->>>>>>> 9641b446
+
           const finalWidth = !isNaN(desiredWidth)
             ? Math.min(desiredWidth, maxWidth) + "px"
             : base.width;
@@ -272,22 +268,7 @@
             if (isMobile) {
               style.bottom = "env(safe-area-inset-bottom)";
               style.top = "env(safe-area-inset-top)";
-<<<<<<< HEAD
-            } else if (parsePx(newDims.height) + parsePx(initialBottom) > window.innerHeight) {
-              style.top = "16px";
-              style.bottom = "auto";
-            } else {
-              style.bottom = initialBottom;
-              style.top = "auto";
-=======
-            } else {
-              style.bottom = initialBottom;
-              style.top = "auto";
-              if (parsePx(newDims.height) + parsePx(initialBottom) > window.innerHeight) {
-                style.top = "16px";
-                style.bottom = "auto";
-              }
->>>>>>> 9641b446
+
             }
             Object.assign(widgetContainer.style, style);
           } else {
@@ -298,14 +279,7 @@
               boxShadow: "0 4px 12px rgba(0,0,0,0.15)",
               background: "#007aff",
               cursor: "pointer",
-<<<<<<< HEAD
-              bottom:
-                window.innerWidth <= SCRIPT_CONFIG.MOBILE_BREAKPOINT_PX
-                  ? "env(safe-area-inset-bottom)"
-                  : initialBottom,
-=======
-              bottom: initialBottom,
->>>>>>> 9641b446
+
               right: initialRight,
               top: "auto",
               left: "auto",
@@ -329,22 +303,7 @@
         if (isMobile) {
           style.bottom = "env(safe-area-inset-bottom)";
           style.top = "env(safe-area-inset-top)";
-<<<<<<< HEAD
-        } else if (parsePx(newDims.height) + parsePx(initialBottom) > window.innerHeight) {
-          style.top = "16px";
-          style.bottom = "auto";
-        } else {
-          style.bottom = initialBottom;
-          style.top = "auto";
-=======
-        } else {
-          style.bottom = initialBottom;
-          style.top = "auto";
-          if (parsePx(newDims.height) + parsePx(initialBottom) > window.innerHeight) {
-            style.top = "16px";
-            style.bottom = "auto";
-          }
->>>>>>> 9641b446
+
         }
         Object.assign(widgetContainer.style, style);
       }
