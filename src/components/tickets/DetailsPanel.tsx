import React from 'react';
import { ScrollArea } from '@/components/ui/scroll-area';
import { Avatar, AvatarFallback, AvatarImage } from '@/components/ui/avatar';
import { Button } from '@/components/ui/button';
import { Card, CardContent, CardHeader, CardTitle } from '@/components/ui/card';
import { Mail, MapPin, Ticket as TicketIcon, Info, FileDown, User, ExternalLink, MessageCircle, Building, Hash, Copy, ChevronDown, ChevronUp, UserCheck, Bot } from 'lucide-react';
import { Badge } from '@/components/ui/badge';
import { motion } from 'framer-motion';
import TicketMap from '../TicketMap';
import TicketTimeline from './TicketTimeline';
import { useTickets } from '@/context/TicketContext';
import { exportToPdf, exportToXlsx } from '@/services/exportService';
import { sendTicketHistory, getTicketById, getTicketMessages } from '@/services/ticketService';
import { Ticket, Message, TicketHistoryEvent } from '@/types/tickets';
import {
  DropdownMenu,
  DropdownMenuContent,
  DropdownMenuItem,
  DropdownMenuSeparator,
  DropdownMenuTrigger,
} from "@/components/ui/dropdown-menu"
import { FaWhatsapp } from 'react-icons/fa';
import { toast } from 'sonner';
import { cn } from '@/lib/utils';
<<<<<<< HEAD
import { getContactPhone, getCitizenDni } from '@/utils/ticket';
=======
<<<<<<< HEAD
import { getContactPhone, getCitizenDni } from '@/utils/ticket';
=======
import { getContactPhone } from '@/utils/ticket';
>>>>>>> a21ba7371e77b259c6328f07cb6a061637aa10fc
>>>>>>> b133ea7e
import { getSpecializedContact, SpecializedContact } from '@/utils/contacts';

const DetailsPanel: React.FC = () => {
  const { selectedTicket: ticket } = useTickets();
  const [isSendingEmail, setIsSendingEmail] = React.useState(false);
  const [timelineHistory, setTimelineHistory] = React.useState<TicketHistoryEvent[]>([]);
  const [timelineMessages, setTimelineMessages] = React.useState<Message[]>([]);
  const [specialContact, setSpecialContact] = React.useState<SpecializedContact | null>(null);

  const copyToClipboard = (text: string, label: string) => {
    navigator.clipboard.writeText(text).then(() => {
      toast.success(`${label} copiado al portapapeles`);
    }).catch(err => {
      toast.error('Error al copiar');
      console.error('Error al copiar: ', err);
    });
  };

  React.useEffect(() => {
    if (ticket?.categoria) {
      getSpecializedContact(ticket.categoria).then(setSpecialContact);
    } else {
      setSpecialContact(null);
    }
  }, [ticket?.categoria]);

  const getInitials = (name: string) => {
    return name ? name.split(' ').map(n => n[0]).join('').toUpperCase() : '??';
  };

  const personal = {
    nombre: ticket?.informacion_personal_vecino?.nombre || ticket?.display_name,
    telefono: getContactPhone(ticket),
    email: ticket?.informacion_personal_vecino?.email || ticket?.email,
    direccion: ticket?.informacion_personal_vecino?.direccion || ticket?.direccion,
    dni: getCitizenDni(ticket),
  };
  const isSpecified = (value?: string) => value && value.toLowerCase() !== 'no especificado';
  const displayName = personal?.nombre || ticket?.display_name || '';

  if (!ticket) {
    return (
       <aside className="w-full border-l border-border flex-col h-screen bg-muted/20 shrink-0 hidden lg:flex items-center justify-center p-6">
         <div className="text-center text-muted-foreground">
            <Info className="h-12 w-12 mx-auto mb-4" />
            <h3 className="font-semibold">Detalles del Ticket</h3>
            <p className="text-sm">Selecciona un ticket para ver los detalles del cliente y del caso.</p>
         </div>
       </aside>
    );
  }


  const hasLocation = ticket.direccion || (ticket.latitud && ticket.longitud);

  const handleExportPdf = () => {
    exportToPdf(ticket, ticket.messages || []);
  };

  const handleExportXlsx = () => {
    exportToXlsx(ticket, ticket.messages || []);
  };

  const handleSendHistory = async () => {
    if (!ticket) return;
    setIsSendingEmail(true);
    toast.info('Enviando historial por correo...');
    try {
        await sendTicketHistory(ticket);
        toast.success('Historial enviado por correo con éxito.');
    } catch (error) {
        toast.error('Error al enviar el historial por correo.');
        console.error('Error sending ticket history:', error);
    } finally {
        setIsSendingEmail(false);
    }
  };

  const openGoogleMaps = () => {
    if (!ticket) return;
    const url = ticket.latitud && ticket.longitud
      ? `https://www.google.com/maps/search/?api=1&query=${ticket.latitud},${ticket.longitud}`
      : `https://www.google.com/maps/search/?api=1&query=${encodeURIComponent(ticket.direccion || '')}`;
    window.open(url, '_blank');
  };

  React.useEffect(() => {
    const fetchTimeline = async () => {
      if (!ticket) {
        setTimelineHistory([]);
        setTimelineMessages([]);
        return;
      }

      // Si el ticket ya incluye historial y mensajes, los usamos directamente
      if (ticket.history || ticket.messages) {
        setTimelineHistory(ticket.history || []);
        setTimelineMessages(ticket.messages || []);
        return;
      }

      try {
        const detailed = await getTicketById(ticket.id.toString());
        setTimelineHistory(detailed.history || []);
        setTimelineMessages(detailed.messages || []);
      } catch (error) {
        console.error('Error fetching ticket timeline:', error);
        setTimelineHistory([]);
        try {
          const msgs = await getTicketMessages(ticket.id, ticket.tipo);
          setTimelineMessages(msgs);
        } catch (msgErr) {
          console.error('Error fetching ticket messages:', msgErr);
          setTimelineMessages([]);
        }
      }
    };
    fetchTimeline();
  }, [ticket]);


  const formatCategory = (t: typeof ticket) => {
    if (!t?.categoria) return 'No informada';
    let base = `Reclamo por ${t.categoria}`;
    if (t.direccion) {
      base += ` en ${t.direccion}`;
    }
    return base;
  };

  const formatDate = (dateString: string | undefined) => {
    if (!dateString) return 'No informado';
    const date = new Date(dateString);
    if (isNaN(date.getTime())) {
      return 'Fecha inválida';
    }
    return date.toLocaleString();
  };


  return (
    <motion.aside
        key={ticket.id}
        initial={{ opacity: 0.5 }}
        animate={{ opacity: 1 }}
        transition={{ duration: 0.5 }}
        className="w-full border-l border-border flex flex-col h-screen bg-muted/20 shrink-0"
    >
      <header className="p-4 border-b border-border flex items-center justify-between">
        <h3 className="font-semibold">Detalles del Ticket</h3>
        <DropdownMenu>
          <DropdownMenuTrigger asChild>
            <Button variant="outline" size="sm">
              <FileDown className="h-4 w-4 mr-2" />
              Exportar
            </Button>
          </DropdownMenuTrigger>
          <DropdownMenuContent align="end">
            <DropdownMenuItem onClick={handleExportPdf}>Exportar a PDF</DropdownMenuItem>
            <DropdownMenuItem onClick={handleExportXlsx}>Exportar a Excel</DropdownMenuItem>
            <DropdownMenuSeparator />
            <DropdownMenuItem onClick={handleSendHistory} disabled={isSendingEmail}>
              {isSendingEmail ? 'Enviando...' : 'Enviar historial por correo'}
            </DropdownMenuItem>
          </DropdownMenuContent>
        </DropdownMenu>
      </header>
      <ScrollArea className="flex-1">
        <div className="p-4 space-y-4">
          <Card>
            <CardHeader className="flex flex-row items-center gap-4 p-4">
              <Avatar className="h-14 w-14">
                <AvatarImage src={ticket.avatarUrl || ticket.user?.avatarUrl} alt={displayName} />
                <AvatarFallback>{getInitials(displayName)}</AvatarFallback>
              </Avatar>
              <div>
                <h2 className={cn("text-lg font-semibold whitespace-normal break-words", !displayName && "text-muted-foreground")}> 
                  {displayName || 'No especificado'}
                </h2>
                <p className="text-xs text-muted-foreground">Vecino/a</p>
              </div>
            </CardHeader>
            <CardContent className="p-4 space-y-3 text-sm border-t">
              <h4 className="font-semibold mb-2">Información Personal del Vecino</h4>
              <div className="space-y-2">
                <div className="flex items-center gap-2">
                  <User className="h-4 w-4 text-muted-foreground flex-shrink-0" />
                  <span className={cn("flex-1", !isSpecified(personal?.nombre) && "text-muted-foreground")}>{personal?.nombre || 'No especificado'}</span>
                  {isSpecified(personal?.nombre) && (
                    <Button
                      variant="ghost"
                      size="icon"
                      onClick={() => copyToClipboard(personal?.nombre || '', 'Nombre')}
                    >
                      <Copy className="h-4 w-4" />
                    </Button>
                  )}
                </div>
                <div className="flex items-center gap-2">
                  <Info className="h-4 w-4 text-muted-foreground flex-shrink-0" />
                  <span className={cn("flex-1", !isSpecified(personal?.dni) && "text-muted-foreground")}>DNI: {personal?.dni || 'No especificado'}</span>
                  {isSpecified(personal?.dni) && (
                    <Button
                      variant="ghost"
                      size="icon"
                      onClick={() => copyToClipboard(personal?.dni || '', 'DNI')}
                    >
                      <Copy className="h-4 w-4" />
                    </Button>
                  )}
                </div>
                <div className="flex items-center gap-2">
                  <Mail className="h-4 w-4 text-muted-foreground flex-shrink-0" />
                  {isSpecified(personal?.email) ? (
                    <a
                      href={`mailto:${personal?.email}`}
                      className="flex-1 text-sm hover:underline break-words"
                    >
                      <span className="break-all">{personal?.email}</span>
                    </a>
                  ) : (
                    <span className="flex-1 text-muted-foreground">No especificado</span>
                  )}
                  {isSpecified(personal?.email) && (
                    <Button
                      variant="ghost"
                      size="icon"
                      onClick={() => copyToClipboard(personal?.email || '', 'Email')}
                    >
                      <Copy className="h-4 w-4" />
                    </Button>
                  )}
                </div>
                <div className="flex items-center gap-2">
                  <FaWhatsapp className="h-4 w-4 text-green-500 flex-shrink-0" />
                  {isSpecified(personal?.telefono) ? (
                    <a
                      href={`https://wa.me/${personal?.telefono?.replace(/\D/g, '')}`}
                      target="_blank"
                      rel="noreferrer"
                      className="flex-1 text-sm hover:underline break-words"
                    >
                      {personal?.telefono}
                    </a>
                  ) : (
                    <span className="flex-1 text-muted-foreground">No especificado</span>
                  )}
                  {isSpecified(personal?.telefono) && (
                    <Button
                      variant="ghost"
                      size="icon"
                      onClick={() => copyToClipboard(personal?.telefono || '', 'Teléfono')}
                    >
                      <Copy className="h-4 w-4" />
                    </Button>
                  )}
                </div>
                <div className="flex items-center gap-2">
                  <MapPin className="h-4 w-4 text-muted-foreground flex-shrink-0" />
                  <span className={cn("flex-1", !isSpecified(personal?.direccion) && "text-muted-foreground")}>{personal?.direccion || 'No especificado'}</span>
                  {isSpecified(personal?.direccion) && (
                    <Button
                      variant="ghost"
                      size="icon"
                      onClick={() => copyToClipboard(personal?.direccion || '', 'Dirección')}
                    >
                      <Copy className="h-4 w-4" />
                    </Button>
                  )}
                </div>
              </div>
            </CardContent>

            {specialContact && (
              <CardContent className="p-4 text-sm border-t">
                <h4 className="font-semibold mb-2">Contacto para seguimiento</h4>
                <div className="space-y-1">
                  <p>{specialContact.nombre}</p>
                  {specialContact.titulo && <p>{specialContact.titulo}</p>}
                  {specialContact.telefono && <p>Teléfono: {specialContact.telefono}</p>}
                  {specialContact.horario && <p>Horario: {specialContact.horario}</p>}
                  {specialContact.email && <p>Email: {specialContact.email}</p>}
                </div>
              </CardContent>
            )}

            <CardContent className="p-4 space-y-3 text-sm border-t">
                <h4 className="font-semibold mb-2">Detalles del Ticket</h4>
                <div className="flex justify-between items-center">
                    <span className="text-muted-foreground">ID:</span>
                    <span className="font-mono text-xs">{ticket.nro_ticket || 'N/A'}</span>
                </div>
                <div className="flex justify-between items-center">
                    <span className="text-muted-foreground">Estado:</span>
                    <Badge variant="outline" className="capitalize">{ticket.estado || 'N/A'}</Badge>
                </div>
                <div className="flex justify-between items-center">
                    <span className="text-muted-foreground">Canal:</span>
                    <span className="capitalize">{ticket.channel || 'N/A'}</span>
                </div>
                <div className="flex justify-between items-center">
                    <span className="text-muted-foreground">Creado:</span>
                    <span>{formatDate(ticket.fecha)}</span>
                </div>
                 <div className="space-y-1">
                    <span className="text-muted-foreground">Categoría:</span>
                    <p className="font-medium">{ticket.categoria || 'No informada'}</p>
                </div>
                {(ticket.description || ticket.detalles) && (
                    <div className="space-y-1">
                        <span className="text-muted-foreground">Descripción:</span>
                        <p className="text-sm whitespace-pre-wrap break-words">
                            {ticket.description || ticket.detalles || '—'}
                        </p>
                    </div>
                )}
            </CardContent>

            {hasLocation && (
                <CardContent className="p-4 border-t">
                    <h4 className="font-semibold mb-2 flex items-center justify-between">
                        Ubicación
                        <Button variant="ghost" size="icon" className="h-7 w-7" onClick={openGoogleMaps}>
                            <ExternalLink className="h-4 w-4" />
                        </Button>
                    </h4>
                    {ticket.direccion && <p className="text-sm font-medium mb-2 text-primary">{ticket.direccion}</p>}
                    {ticket.distrito && (
                        <div className="flex items-center gap-2 text-sm text-muted-foreground">
                            <Building className="h-4 w-4" />
                            <span>Distrito: {ticket.distrito}</span>
                        </div>
                    )}
                    {ticket.esquinas_cercanas && (
                        <div className="flex items-center gap-2 text-sm text-muted-foreground">
                            <Hash className="h-4 w-4" />
                            <span>Esquinas: {ticket.esquinas_cercanas}</span>
                        </div>
                    )}
                    <div className="aspect-video rounded-md overflow-hidden mt-2">
                        <TicketMap ticket={ticket} />
                    </div>
                </CardContent>
            )}

            {ticket.assignedAgent && (
                <CardContent className="p-4 border-t">
                    <h4 className="font-semibold mb-2">Agente Asignado</h4>
                     <div className="flex items-center gap-3">
                        <User className="h-4 w-4 text-muted-foreground" />
                        <span>{ticket.assignedAgent.nombre_usuario}</span>
                     </div>
                </CardContent>
            )}

            <CardContent className="p-4 border-t">
                <h4 className="font-semibold mb-2">Historial del Ticket</h4>
                <TicketTimeline history={timelineHistory} messages={timelineMessages} />
            </CardContent>

          </Card>
        </div>
      </ScrollArea>
    </motion.aside>
  );
};

export default DetailsPanel;<|MERGE_RESOLUTION|>--- conflicted
+++ resolved
@@ -22,15 +22,7 @@
 import { FaWhatsapp } from 'react-icons/fa';
 import { toast } from 'sonner';
 import { cn } from '@/lib/utils';
-<<<<<<< HEAD
-import { getContactPhone, getCitizenDni } from '@/utils/ticket';
-=======
-<<<<<<< HEAD
-import { getContactPhone, getCitizenDni } from '@/utils/ticket';
-=======
-import { getContactPhone } from '@/utils/ticket';
->>>>>>> a21ba7371e77b259c6328f07cb6a061637aa10fc
->>>>>>> b133ea7e
+
 import { getSpecializedContact, SpecializedContact } from '@/utils/contacts';
 
 const DetailsPanel: React.FC = () => {
