--- conflicted
+++ resolved
@@ -54,10 +54,7 @@
 
     const s = document.createElement("script");
     s.id = "chatboc-google-maps";
-<<<<<<< HEAD
-    // Added 'marker' to libraries for consistency and potential use by other map components
-=======
->>>>>>> 14d3eb73
+
     s.src = `https://maps.googleapis.com/maps/api/js?key=${Maps_API_KEY}&libraries=places,marker&loading=async`;
     s.async = true;
     s.onload = () => setScriptLoaded(true);
