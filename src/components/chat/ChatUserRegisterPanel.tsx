--- conflicted
+++ resolved
@@ -150,11 +150,7 @@
             "Registrarme y continuar"
           )}
         </Button>
-<<<<<<< HEAD
-        <GoogleLoginButton className="mt-2" onLoggedIn={onSuccess} />
-=======
-        <GoogleLoginButton className="mt-2" />
->>>>>>> 4040b17a
+
       </form>
       <div className="text-center text-sm">
         ¿Ya tenés cuenta?{' '}
