--- conflicted
+++ resolved
@@ -259,10 +259,7 @@
       </div>
     );
   }
-<<<<<<< HEAD
-
-=======
->>>>>>> 96e62bff
+
   if (error && allTickets.length === 0 && !isLoading) {
     return <div className="p-8 text-center text-destructive bg-destructive/10 rounded-md h-screen flex flex-col justify-center items-center">
         <TicketIcon className="mx-auto h-12 w-12 text-destructive mb-4" />
@@ -330,44 +327,7 @@
                 className="w-[180px] h-9"
                 value={categoryFilter}
                 onChange={(e) => setCategoryFilter(e.target.value)}
-<<<<<<< HEAD
-=======
-            />
-            <Button variant="outline" onClick={fetchAndSetTickets} className="h-9" disabled={isLoading && allTickets.length === 0}>
-                {isLoading && allTickets.length === 0 ? <Loader2 className="h-4 w-4 animate-spin" /> : <Filter className="h-4 w-4"/>}
-                <span className="ml-2 hidden sm:inline">Actualizar</span>
-            </Button>
-        </div>
-        <div className="mt-4 flex items-center gap-3">
-            <div className="relative flex-grow">
-                <Search className="absolute left-2.5 top-1/2 -translate-y-1/2 h-4 w-4 text-muted-foreground" />
-                <Input 
-                    placeholder="Buscar por ID, asunto, usuario, email..."
-                    className="pl-9 h-9"
-                    value={searchTerm}
-                    onChange={(e) => setSearchTerm(e.target.value)}
-                />
-            </div>
-            <Select value={statusFilter} onValueChange={(value) => setStatusFilter(value as TicketStatus | "")}>
-                <SelectTrigger className="w-auto min-w-[180px] h-9">
-                    <div className="flex items-center gap-2">
-                        <ListFilter className="h-4 w-4 text-muted-foreground"/>
-                        <SelectValue placeholder="Filtrar por estado" />
-                    </div>
-                </SelectTrigger>
-                <SelectContent>
-                    <SelectItem value="">Todos los estados</SelectItem>
-                    {Object.entries(ESTADOS).map(([key, {label}]) => (
-                        <SelectItem key={key} value={key}>{label}</SelectItem>
-                    ))}
-                </SelectContent>
-            </Select>
-            <Input 
-                placeholder="Categoría..."
-                className="w-[180px] h-9"
-                value={categoryFilter}
-                onChange={(e) => setCategoryFilter(e.target.value)}
->>>>>>> 96e62bff
+
             />
             <Button variant="outline" onClick={fetchAndSetTickets} className="h-9" disabled={isLoading && allTickets.length === 0}>
                 {isLoading && allTickets.length === 0 ? <Loader2 className="h-4 w-4 animate-spin" /> : <Filter className="h-4 w-4"/>}
@@ -523,19 +483,13 @@
   const direccionCompleta = buildFullAddress(ticket);
   const hasCoords =
     typeof ticket.latitud === 'number' && typeof ticket.longitud === 'number';
-<<<<<<< HEAD
-
-=======
->>>>>>> 96e62bff
+
   if (!ticket.direccion && !hasCoords) return null;
 
   const mapSrc = hasCoords
     ? `https://www.google.com/maps?q=${ticket.latitud},${ticket.longitud}&output=embed&z=15`
     : `https://www.google.com/maps?q=${encodeURIComponent(direccionCompleta)}&output=embed&z=15`;
-<<<<<<< HEAD
-
-=======
->>>>>>> 96e62bff
+
   return (
     <Card className="shadow-sm">
         <CardHeader  className="pb-3 pt-4 px-4">
@@ -827,10 +781,7 @@
                     </CardContent>
                 </Card>
                 )}
-<<<<<<< HEAD
-
-=======
->>>>>>> 96e62bff
+
                 <TicketTimeline ticket={ticket} comentarios={comentarios} />
                 <TicketMap ticket={ticket} />
 
