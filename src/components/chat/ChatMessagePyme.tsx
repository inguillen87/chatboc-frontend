--- conflicted
+++ resolved
@@ -83,15 +83,7 @@
       message.attachmentInfo.mimeType,
       message.attachmentInfo.size
     );
-<<<<<<< HEAD
-  } else if (message.mediaUrl && message.isBot) {
-=======
-<<<<<<< feat/widget-ux-animations-phase1
-  } else if (message.mediaUrl && message.isBot) {
-=======
-  } else if (message.mediaUrl && message.isBot) { 
->>>>>>> main
->>>>>>> 7c51ccf8
+
     // Fallback MUY CAUTELOSO a mediaUrl SOLO SI ES BOT (para no interpretar URLs de usuario como archivos)
     // y asumiendo que mediaUrl siempre apunta a un archivo directo si lo envía el bot.
     // Aquí, el 'name' y 'mimeType' serían adivinados por deriveAttachmentInfo a partir de la URL.
@@ -112,15 +104,7 @@
   // (lo que podría ser una URL genérica que deriveAttachmentInfo no pudo clasificar pero tampoco es un archivo claro).
   // O si hay locationData (para mapas).
   const showAttachment = !!(
-<<<<<<< HEAD
-    (processedAttachmentInfo && (processedAttachmentInfo.type !== 'other' || !!processedAttachmentInfo.extension)) ||
-=======
-<<<<<<< feat/widget-ux-animations-phase1
-    (processedAttachmentInfo && (processedAttachmentInfo.type !== 'other' || !!processedAttachmentInfo.extension)) ||
-=======
-    (processedAttachmentInfo && (processedAttachmentInfo.type !== 'other' || !!processedAttachmentInfo.extension)) || 
->>>>>>> main
->>>>>>> 7c51ccf8
+
     message.locationData
   );
 
@@ -134,21 +118,7 @@
 
         <MessageBubble className={`${bubbleWidth} ${bubbleClass} ${bubbleExtra}`}>
           {showAttachment ? (
-<<<<<<< HEAD
-            <AttachmentPreview
-              attachment={processedAttachmentInfo || undefined} // Pasar undefined si es null
-              locationData={message.locationData}
-=======
-<<<<<<< feat/widget-ux-animations-phase1
-            <AttachmentPreview
-              attachment={processedAttachmentInfo || undefined} // Pasar undefined si es null
-              locationData={message.locationData}
-=======
-            <AttachmentPreview 
-              attachment={processedAttachmentInfo || undefined} // Pasar undefined si es null
-              locationData={message.locationData} 
->>>>>>> main
->>>>>>> 7c51ccf8
+
               // Si hay adjunto, el texto principal del mensaje podría ser un título o descripción.
               // Si no hay texto y sí adjunto, AttachmentPreview lo maneja.
               // Si hay texto Y adjunto, el texto se muestra si AttachmentPreview no lo hace.
