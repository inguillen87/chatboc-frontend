export type AttachmentType =
  | 'image'
  | 'pdf'
  | 'spreadsheet' // xls, xlsx, csv
  | 'document'    // doc, docx, txt
  | 'presentation'// ppt, pptx
  | 'archive'     // zip, rar (con precaución)
  | 'audio'       // mp3, wav, ogg
  | 'video'       // mp4, mov, webm
  | 'text'        // txt, md (si no se clasifica como 'document')
  | 'code'        // js, py, html, etc. (generalmente no para descarga directa amigable)
  | 'json'
  | 'other';       // Tipo por defecto o desconocido

export interface AttachmentInfo {
  url: string;
  type: AttachmentType;
  extension: string;
  name: string;
  mimeType?: string; // Añadido para que la función pueda usarlo
  size?: number; // Añadido
}

// --- Listas Blancas ---
// Priorizar MIME types cuando estén disponibles y sean fiables.
// Extensiones como fallback o para UI.

const ALLOWED_MIME_TYPES: Record<string, AttachmentType> = {
  // Imágenes
  'image/jpeg': 'image',
  'image/png': 'image',
  'image/gif': 'image',
  'image/webp': 'image',
  'image/svg+xml': 'image', // SVG es imagen, pero cuidado con XSS si se renderiza inline sin sanitizar
  // Documentos
  'application/pdf': 'pdf',
  'application/msword': 'document', // .doc
  'application/vnd.openxmlformats-officedocument.wordprocessingml.document': 'document', // .docx
  'application/vnd.ms-excel': 'spreadsheet', // .xls
  'application/vnd.openxmlformats-officedocument.spreadsheetml.sheet': 'spreadsheet', // .xlsx
  'text/csv': 'spreadsheet', // .csv
  'text/plain': 'text', // .txt
  'application/rtf': 'document',
  // Presentaciones
  'application/vnd.ms-powerpoint': 'presentation', // .ppt
  'application/vnd.openxmlformats-officedocument.presentationml.presentation': 'presentation', // .pptx
  // Audio
  'audio/mpeg': 'audio', // .mp3
  'audio/wav': 'audio',
  'audio/ogg': 'audio',
  'audio/aac': 'audio',
  'audio/mp4': 'audio', // m4a es audio/mp4
  // Video (considerar límites de tamaño/duración en otro lado)
  'video/mp4': 'video',
  'video/quicktime': 'video', // .mov
  'video/webm': 'video',
  'video/x-msvideo': 'video', // .avi
  // Archivos (usar con precaución - podrían no estar en la lista de "descarga amigable" por defecto)
  // 'application/zip': 'archive',
  // 'application/vnd.rar': 'archive',
  // 'application/x-tar': 'archive',
  // 'application/gzip': 'archive',
};

const ALLOWED_EXTENSIONS: Record<string, AttachmentType> = {
  // Imágenes
  'jpg': 'image', 'jpeg': 'image', 'png': 'image', 'gif': 'image', 'webp': 'image', 'svg': 'image', 'avif': 'image',
  // Documentos
  'pdf': 'pdf',
  'doc': 'document', 'docx': 'document',
  'xls': 'spreadsheet', 'xlsx': 'spreadsheet', 'csv': 'spreadsheet',
  'txt': 'text', 'md': 'text', 'rtf': 'document',
  // Presentaciones
  'ppt': 'presentation', 'pptx': 'presentation',
  // Audio
  'mp3': 'audio', 'wav': 'audio', 'ogg': 'audio', 'aac': 'audio', 'm4a': 'audio',
  // Video
  'mp4': 'video', 'mov': 'video', 'webm': 'video', 'avi': 'video', 'mkv': 'video',
  // Otros que podrían ser seguros para mostrar como link de descarga
  // 'zip': 'archive', 'rar': 'archive',
};

// Lista negra de extensiones (para una capa extra de seguridad si mimeType no es concluyente o es genérico)
const DENIED_EXTENSIONS = [
  'exe', 'msi', 'bat', 'sh', 'com', 'cmd', 'scr', 'jar', 'js', 'vbs', 'ps1', 'dll', 'so', 'app', 'dmg',
  // Extensiones que podrían ser código y no se quieren como descarga directa simple:
  // 'html', 'css', 'php', 'py', 'rb', (a menos que se traten específicamente como 'code' y se muestren diferente)
];


/**
 * Determina el AttachmentType y la información relevante de un archivo.
 * Prioriza el mimeType proporcionado por el backend.
 * Usa la extensión del nombre del archivo como fallback.
 * No intenta "adivinar" a partir de URLs genéricas si no hay mimeType o extensión clara.
 */
export function deriveAttachmentInfo(
  url: string,
  name: string,
  mimeType?: string,
  size?: number
): AttachmentInfo {
  const fallbackName = name || url.split('/').pop()?.split(/[?#]/)[0] || 'archivo_desconocido';
  const extension = (fallbackName.includes('.') ? fallbackName.split('.').pop()?.toLowerCase() : '') || '';

  let type: AttachmentType = 'other';

  // 1. Validar por MIME Type (si se proporciona y es confiable)
  if (mimeType) {
    const normalizedMimeType = mimeType.toLowerCase().split(';')[0].trim(); // Normalizar y quitar parámetros como charset
    if (ALLOWED_MIME_TYPES[normalizedMimeType]) {
      type = ALLOWED_MIME_TYPES[normalizedMimeType];
    } else if (normalizedMimeType === 'application/octet-stream' || normalizedMimeType === 'binary/octet-stream') {
      // Si es octet-stream, dependemos de la extensión
      if (extension && ALLOWED_EXTENSIONS[extension]) {
        type = ALLOWED_EXTENSIONS[extension];
      }
    }
    // Si el mimeType no está en ALLOWED_MIME_TYPES y no es octet-stream, se queda como 'other' por defecto.
  } else if (extension) {
    // 2. Si no hay mimeType, intentar por extensión
    if (ALLOWED_EXTENSIONS[extension]) {
      type = ALLOWED_EXTENSIONS[extension];
    }
  }
<<<<<<< HEAD

=======
<<<<<<< feat/widget-ux-animations-phase1

=======
  
>>>>>>> main
>>>>>>> 7c51ccf8
  // 3. Chequeo final contra extensiones denegadas (si type sigue siendo 'other' o si queremos doble chequeo)
  if (DENIED_EXTENSIONS.includes(extension)) {
    type = 'other'; // Forzar a 'other' si la extensión está explícitamente denegada.
  }

  return {
    url,
    name: fallbackName,
    mimeType: mimeType || 'application/octet-stream', // Default a octet-stream si no se provee
    type,
    extension,
    size
  };
}


/**
 * Valida si un tipo de adjunto (basado en AttachmentInfo procesada)
 * es seguro y permitido para mostrar como descarga/preview amigable.
 */
export function isAllowedAttachmentType(attachment: AttachmentInfo | null): boolean {
  if (!attachment) return false;

  // Si la extensión está en la lista de DENIED_EXTENSIONS, no es permitido.
  if (attachment.extension && DENIED_EXTENSIONS.includes(attachment.extension)) {
    return false;
  }

  // Si el tipo derivado es 'other' Y la extensión no es vacía (lo que significa que no es una URL sin extensión),
  // podría ser un tipo no reconocido pero no necesariamente peligroso.
  // Aquí decidimos si 'other' con extensión es permitido o no.
  // Por ahora, si es 'other' pero tiene una extensión que no está en DENIED_EXTENSIONS, lo permitimos.
  // Si es 'other' y no tiene extensión (ej. URL rara), no lo permitimos como descarga amigable.
  if (attachment.type === 'other') {
    return !!attachment.extension; // Permitir 'other' solo si tiene alguna extensión (y no está denegada)
  }

  // Para todos los demás tipos específicos (image, pdf, document, etc.) que fueron asignados
  // por `deriveAttachmentInfo` porque estaban en ALLOWED_MIME_TYPES o ALLOWED_EXTENSIONS,
  // se consideran permitidos.
  return true;
}


// La función original getAttachmentInfo ahora se considera deprecada o para uso interno
// si se necesita parsear URLs crudas, pero el flujo principal debería usar `deriveAttachmentInfo`
// con datos del backend.
const IMAGE_EXTS_OLD = ['jpg', 'jpeg', 'png', 'gif', 'webp', 'avif', 'svg'];
const PDF_EXTS_OLD = ['pdf'];
// ... (mantener las otras listas de EXTS_OLD si getAttachmentInfo se mantiene por alguna razón)

export function getAttachmentInfo(textOrUrl: string): AttachmentInfo | null {
  // Esta función ahora debería considerarse con precaución.
  // Es mejor que el backend provea mimeType y nombre.
  try {
    let ext = '';
    const nameParts = textOrUrl.split('/').pop()?.split(/[?#]/)[0]?.split('.');
    if (nameParts && nameParts.length > 1) {
      ext = nameParts.pop()?.toLowerCase() || '';
    }

    // Si no hay extensión clara, y no es una URL absoluta, no podemos hacer mucho.
    if (!ext && !(textOrUrl.startsWith('http://') || textOrUrl.startsWith('https://'))) {
        return null;
<<<<<<< HEAD
    }

=======
<<<<<<< feat/widget-ux-animations-phase1
    }

    const name = textOrUrl.split('/').pop()?.split(/[?#]/)[0] || `archivo_desconocido${ext ? '.'+ext : ''}`;

    // Usar la nueva lógica de derivación si es posible, aunque aquí no tenemos mimeType
    const derivedInfo = deriveAttachmentInfo(textOrUrl, name, undefined);

    // La función original `getAttachmentInfo` no tenía un `mimeType` de entrada,
    // por lo que `deriveAttachmentInfo` dependerá de la extensión.
    // Si `deriveAttachmentInfo` devuelve type 'other' y no hay extensión, significa que
    // era una URL sin extensión, lo cual es aceptable para `getAttachmentInfo` si es una URL.
    if (derivedInfo.type === 'other' && !derivedInfo.extension && (textOrUrl.startsWith('http://') || textOrUrl.startsWith('https://'))) {
        // Es una URL sin extensión, `deriveAttachmentInfo` la marcó como 'other'.
        // `getAttachmentInfo` puede devolver esto.
        return derivedInfo;
    } else if (derivedInfo.type !== 'other') {
        // `deriveAttachmentInfo` pudo determinar un tipo específico basado en la extensión.
        return derivedInfo;
    }

    // Si `deriveAttachmentInfo` devolvió 'other' con una extensión, también es válido.
    if (derivedInfo.type === 'other' && derivedInfo.extension) {
      return derivedInfo;
    }

=======
    }
    
>>>>>>> 7c51ccf8
    const name = textOrUrl.split('/').pop()?.split(/[?#]/)[0] || `archivo_desconocido${ext ? '.'+ext : ''}`;

    // Usar la nueva lógica de derivación si es posible, aunque aquí no tenemos mimeType
    const derivedInfo = deriveAttachmentInfo(textOrUrl, name, undefined);
<<<<<<< HEAD

=======
    
>>>>>>> 7c51ccf8
    // La función original `getAttachmentInfo` no tenía un `mimeType` de entrada,
    // por lo que `deriveAttachmentInfo` dependerá de la extensión.
    // Si `deriveAttachmentInfo` devuelve type 'other' y no hay extensión, significa que
    // era una URL sin extensión, lo cual es aceptable para `getAttachmentInfo` si es una URL.
    if (derivedInfo.type === 'other' && !derivedInfo.extension && (textOrUrl.startsWith('http://') || textOrUrl.startsWith('https://'))) {
        // Es una URL sin extensión, `deriveAttachmentInfo` la marcó como 'other'.
        // `getAttachmentInfo` puede devolver esto.
        return derivedInfo;
    } else if (derivedInfo.type !== 'other') {
        // `deriveAttachmentInfo` pudo determinar un tipo específico basado en la extensión.
        return derivedInfo;
    }
<<<<<<< HEAD

=======
    
>>>>>>> 7c51ccf8
    // Si `deriveAttachmentInfo` devolvió 'other' con una extensión, también es válido.
    if (derivedInfo.type === 'other' && derivedInfo.extension) {
      return derivedInfo;
    }

<<<<<<< HEAD
=======
>>>>>>> main
>>>>>>> 7c51ccf8
    return null; // No se pudo determinar de forma fiable.

  } catch (e) {
    // console.error("Error en getAttachmentInfo (legacy):", e);
    return null;
  }
}<|MERGE_RESOLUTION|>--- conflicted
+++ resolved
@@ -123,15 +123,7 @@
       type = ALLOWED_EXTENSIONS[extension];
     }
   }
-<<<<<<< HEAD
-
-=======
-<<<<<<< feat/widget-ux-animations-phase1
-
-=======
-  
->>>>>>> main
->>>>>>> 7c51ccf8
+
   // 3. Chequeo final contra extensiones denegadas (si type sigue siendo 'other' o si queremos doble chequeo)
   if (DENIED_EXTENSIONS.includes(extension)) {
     type = 'other'; // Forzar a 'other' si la extensión está explícitamente denegada.
@@ -196,12 +188,6 @@
     // Si no hay extensión clara, y no es una URL absoluta, no podemos hacer mucho.
     if (!ext && !(textOrUrl.startsWith('http://') || textOrUrl.startsWith('https://'))) {
         return null;
-<<<<<<< HEAD
-    }
-
-=======
-<<<<<<< feat/widget-ux-animations-phase1
-    }
 
     const name = textOrUrl.split('/').pop()?.split(/[?#]/)[0] || `archivo_desconocido${ext ? '.'+ext : ''}`;
 
@@ -226,45 +212,7 @@
       return derivedInfo;
     }
 
-=======
-    }
-    
->>>>>>> 7c51ccf8
-    const name = textOrUrl.split('/').pop()?.split(/[?#]/)[0] || `archivo_desconocido${ext ? '.'+ext : ''}`;
-
-    // Usar la nueva lógica de derivación si es posible, aunque aquí no tenemos mimeType
-    const derivedInfo = deriveAttachmentInfo(textOrUrl, name, undefined);
-<<<<<<< HEAD
-
-=======
-    
->>>>>>> 7c51ccf8
-    // La función original `getAttachmentInfo` no tenía un `mimeType` de entrada,
-    // por lo que `deriveAttachmentInfo` dependerá de la extensión.
-    // Si `deriveAttachmentInfo` devuelve type 'other' y no hay extensión, significa que
-    // era una URL sin extensión, lo cual es aceptable para `getAttachmentInfo` si es una URL.
-    if (derivedInfo.type === 'other' && !derivedInfo.extension && (textOrUrl.startsWith('http://') || textOrUrl.startsWith('https://'))) {
-        // Es una URL sin extensión, `deriveAttachmentInfo` la marcó como 'other'.
-        // `getAttachmentInfo` puede devolver esto.
-        return derivedInfo;
-    } else if (derivedInfo.type !== 'other') {
-        // `deriveAttachmentInfo` pudo determinar un tipo específico basado en la extensión.
-        return derivedInfo;
-    }
-<<<<<<< HEAD
-
-=======
-    
->>>>>>> 7c51ccf8
-    // Si `deriveAttachmentInfo` devolvió 'other' con una extensión, también es válido.
-    if (derivedInfo.type === 'other' && derivedInfo.extension) {
-      return derivedInfo;
-    }
-
-<<<<<<< HEAD
-=======
->>>>>>> main
->>>>>>> 7c51ccf8
+
     return null; // No se pudo determinar de forma fiable.
 
   } catch (e) {
