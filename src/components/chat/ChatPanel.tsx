--- conflicted
+++ resolved
@@ -11,10 +11,6 @@
 import { useUser } from "@/hooks/useUser";
 import { parseRubro, esRubroPublico, getAskEndpoint } from "@/utils/chatEndpoints";
 import { safeLocalStorage } from "@/utils/safeLocalStorage";
-<<<<<<< HEAD
-=======
-import { getCurrentTipoChat, parseRubro } from "@/utils/tipoChat"; // o la ruta correcta
->>>>>>> 56f92444
 
 const CARD_WIDTH = 370;
 const CARD_HEIGHT = 540;
@@ -72,7 +68,6 @@
   onClose?: () => void;
   openWidth?: number;
   openHeight?: number;
-  tipoChat?: "pyme" | "municipio";
 }
 
 const ChatPanel = ({
@@ -87,7 +82,6 @@
   openWidth: propOpenWidth,
   openHeight: propOpenHeight,
 }: ChatPanelProps) => {
-  
   const openWidthInitial = propOpenWidth ?? CARD_WIDTH;
   const openHeightInitial = propOpenHeight ?? CARD_HEIGHT;
   const [openWidth, setOpenWidth] = useState<number>(openWidthInitial);
@@ -171,7 +165,6 @@
 
   const { user, refreshUser, loading } = useUser();
 
-
   useEffect(() => {
     if (!esAnonimo && (!user || !user.rubro) && !loading) {
       refreshUser();
@@ -182,7 +175,7 @@
       ? JSON.parse(safeLocalStorage.getItem("user") || "null")
       : null;
 
-  // ------- AQUÍ ARMÁS EL RUBRO Y EL TIPO DE CHAT FINAL -------
+  // ------ BLOQUE CLAVE: RUBRO Y TIPO DE CHAT ------
   const rubroActual =
     parseRubro(rubroSeleccionado) ||
     parseRubro(user?.rubro) ||
@@ -190,16 +183,9 @@
     null;
   const rubroNormalizado = rubroActual;
   const isMunicipioRubro = esRubroPublico(rubroNormalizado || undefined);
-  console.log("[ChatPanel] rubro debug", {
-    userRubro: user?.rubro,
-    rubroSeleccionado,
-    rubroNormalizado,
-    isMunicipioRubro,
-  });
-
-    : rubroNormalizado
-      ? "pyme"
-      : getCurrentTipoChat();
+  const tipoChatActual: "pyme" | "municipio" =
+    rubroNormalizado && isMunicipioRubro ? "municipio" : "pyme";
+  // -----------------------------------------------
 
   const fetchTicket = useCallback(async () => {
     if (!activeTicketId) return;
@@ -314,7 +300,6 @@
                   skipAuth: !finalAuthToken,
                 },
               );
-              // Actualizar información del ticket con las nuevas coordenadas
               fetchTicket();
             } catch (e) {
               console.error("Error al enviar ubicación", e);
@@ -506,24 +491,24 @@
               ? { Authorization: `Bearer ${finalAuthToken}` }
               : {};
             const anonQuery = esAnonimo ? `?anon_id=${anonId}` : "";
-              await apiFetch(
-                `/tickets/chat/${activeTicketId}/ubicacion${anonQuery}`,
-                {
-                  method: "PUT",
-                  headers: authHeaders,
-                  body: { direccion: text },
-                  skipAuth: !finalAuthToken,
-                },
-              );
-              await apiFetch(
-                `/tickets/municipio/${activeTicketId}/ubicacion${anonQuery}`,
-                {
-                  method: "PUT",
-                  headers: authHeaders,
-                  body: { direccion: text },
-                  skipAuth: !finalAuthToken,
-                },
-              );
+            await apiFetch(
+              `/tickets/chat/${activeTicketId}/ubicacion${anonQuery}`,
+              {
+                method: "PUT",
+                headers: authHeaders,
+                body: { direccion: text },
+                skipAuth: !finalAuthToken,
+              },
+            );
+            await apiFetch(
+              `/tickets/municipio/${activeTicketId}/ubicacion${anonQuery}`,
+              {
+                method: "PUT",
+                headers: authHeaders,
+                body: { direccion: text },
+                skipAuth: !finalAuthToken,
+              },
+            );
             fetchTicket();
           } catch (e) {
             console.error("Error al enviar dirección", e);
@@ -557,22 +542,22 @@
             },
           );
         } else {
-          const rubroParaEndpoint = rubroNormalizado;
-          const adjustedTipo: "pyme" | "municipio" = isMunicipioRubro ? "municipio" : "pyme";
-          const endpoint = getAskEndpoint({ tipoChat: adjustedTipo, rubro: rubroParaEndpoint || undefined });
+          const endpoint = getAskEndpoint({
+            tipoChat: tipoChatActual,
+            rubro: rubroNormalizado || undefined,
+          });
           const payload: Record<string, any> = {
             pregunta: text,
             contexto_previo: contexto,
           };
-
-          const esPublico = esRubroPublico(rubroParaEndpoint || undefined);
+          const esPublico = esRubroPublico(rubroNormalizado || undefined);
           console.log(
             "Voy a pedir a endpoint:",
             endpoint,
             "rubro:",
-            rubroParaEndpoint,
+            rubroNormalizado,
             "tipoChat:",
-            adjustedTipo,
+            tipoChatActual,
             "esPublico:",
             esPublico,
           );
@@ -636,6 +621,8 @@
       activeTicketId,
       esperandoDireccion,
       anonId,
+      rubroNormalizado,
+      tipoChatActual,
     ],
   );
 
@@ -733,7 +720,7 @@
               </div>
             ) : (
               <div className="flex flex-wrap justify-center gap-2">
-                {rubrosDisponibles.map((rubro) => (
+                {rubrosDisponibles.map((rubro: any) => (
                   <button
                     key={rubro.id}
                     onClick={() => {
