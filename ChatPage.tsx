--- conflicted
+++ resolved
@@ -61,11 +61,7 @@
 
     try {
       // --- Arma el body universal ---
-<<<<<<< HEAD
-      const body: any = { question: text, tipo_chat: APP_TARGET };
-=======
-      const body: any = { question: text, tipo_chat: tipoChat };
->>>>>>> 9d0a50e0
+
       // Si no hay user logueado o es demo, incluye el rubro
       if (!user || isDemo) {
         body.rubro = rubro;
