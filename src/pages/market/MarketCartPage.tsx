import React, { useEffect, useMemo, useRef, useState } from 'react';
import { useMutation, useQuery, useQueryClient } from '@tanstack/react-query';
<<<<<<< HEAD
import { Link, useLocation, useNavigate, useParams } from 'react-router-dom';
import { Copy, Loader2, MessageCircle, QrCode, Search, Share2, ShoppingBag, Sparkles, Tag } from 'lucide-react';
=======
import { Link, useParams } from 'react-router-dom';
import { ShoppingBag, Share2, Loader2, ExternalLink } from 'lucide-react';
import { AnimatePresence, motion } from 'framer-motion';
>>>>>>> ed0573bb
import { Button } from '@/components/ui/button';
import { Alert, AlertDescription, AlertTitle } from '@/components/ui/alert';
import ProductCard from '@/components/market/ProductCard';
import CartSummary from '@/components/market/CartSummary';
import CheckoutDialog from '@/components/market/CheckoutDialog';
import {
<<<<<<< HEAD
  addMarketItem,
  clearMarketCart,
  fetchMarketCart,
  fetchMarketCatalog,
  removeMarketItem,
  startMarketCheckout,
} from '@/api/market';
import { MarketCartItem, MarketProduct } from '@/types/market';
=======
  CartSummarySkeleton,
  MarketCatalogSkeleton,
  MarketHeaderSkeleton,
} from '@/components/market/MarketSkeletons';
import { addMarketItem, fetchMarketCart, fetchMarketCatalog, startMarketCheckout } from '@/api/market';
import { MarketCartItem, MarketCatalogResponse, MarketCartResponse, MarketProduct } from '@/types/market';
>>>>>>> ed0573bb
import { loadMarketContact, saveMarketContact } from '@/utils/marketStorage';
import { toast } from '@/components/ui/use-toast';
import { Badge } from '@/components/ui/badge';
import { useUser } from '@/hooks/useUser';
<<<<<<< HEAD
import { Input } from '@/components/ui/input';
import { AlertDialog, AlertDialogAction, AlertDialogContent, AlertDialogDescription, AlertDialogFooter, AlertDialogHeader, AlertDialogTitle } from '@/components/ui/alert-dialog';
import { Sheet, SheetContent, SheetHeader, SheetTitle, SheetTrigger } from '@/components/ui/sheet';
import { formatCurrency } from '@/utils/currency';
import { getValidStoredToken } from '@/utils/authTokens';
import { Dialog, DialogClose, DialogContent, DialogDescription, DialogFooter, DialogHeader, DialogTitle } from '@/components/ui/dialog';
import { MARKET_DEMO_SECTIONS, buildDemoMarketCatalog } from '@/data/marketDemo';
=======
import { cn } from '@/lib/utils';
>>>>>>> ed0573bb

type ContactInfo = {
  name?: string;
  phone?: string;
};

// Flujo público: el cliente llega vía enlace/QR con el slug del tenant, ve el catálogo,
// agrega ítems al carrito y confirma el pedido dejando su nombre/teléfono.
// Los datos mínimos (contacto) se guardan de forma local para reusar en futuros pedidos.
export default function MarketCartPage() {
  const { slug = '' } = useParams<{ slug: string }>();
  const queryClient = useQueryClient();
  const { user } = useUser();
<<<<<<< HEAD
  const productGridRef = useRef<HTMLDivElement | null>(null);
=======
  const cartSummaryRef = useRef<HTMLDivElement | null>(null);
>>>>>>> ed0573bb

  const userName = user?.name ?? user?.nombre ?? user?.full_name;
  const userPhone = user?.phone ?? user?.telefono ?? user?.telefono_movil ?? user?.celular;
  const normalizedUserPhone =
    typeof userPhone === 'string' ? userPhone.trim() : userPhone ? String(userPhone).trim() : undefined;

  const [showContactDialog, setShowContactDialog] = useState(false);
<<<<<<< HEAD
  const [showAuthDialog, setShowAuthDialog] = useState(false);
  const [showQrModal, setShowQrModal] = useState(false);
  const [showMobileCart, setShowMobileCart] = useState(false);
  const [searchTerm, setSearchTerm] = useState('');
  const [activeCategory, setActiveCategory] = useState<string>('todos');
=======
>>>>>>> ed0573bb
  const [confirmation, setConfirmation] = useState<string | null>(null);
  const [cartPulse, setCartPulse] = useState(false);
  const [contact, setContact] = useState<ContactInfo>(() => {
    const stored = loadMarketContact(slug);
    return {
      name: stored.name ?? userName,
      phone: stored.phone ?? normalizedUserPhone,
    };
  });

  useEffect(() => {
    const stored = loadMarketContact(slug);
    setContact((prev) => ({
      name: stored.name ?? prev.name ?? userName,
      phone: stored.phone ?? prev.phone ?? normalizedUserPhone,
    }));
    setConfirmation(null);
  }, [slug, userName, normalizedUserPhone]);

  const shareUrl = useMemo(() => {
    if (typeof window === 'undefined' || !slug) return '';
    const url = new URL(window.location.href);
    url.pathname = `/market/${slug}/cart`;
    url.search = '';
    return url.toString();
  }, [slug]);

  const shareTitle = catalogQuery.data?.tenantName ?? 'Catálogo';

  const catalogQuery = useQuery({
    queryKey: ['marketCatalog', slug],
    queryFn: () => fetchMarketCatalog(slug),
    enabled: Boolean(slug),
    staleTime: 1000 * 60, // cache short catalog loads while browsing
  });

  const cartQuery = useQuery({
    queryKey: ['marketCart', slug],
    queryFn: () => fetchMarketCart(slug),
    enabled: Boolean(slug),
    refetchInterval: 15000,
  });

  const addMutation = useMutation({
    mutationFn: (productId: string) => addMarketItem(slug, { productId, quantity: 1 }),
    onMutate: async (productId: string) => {
      await queryClient.cancelQueries({ queryKey: ['marketCart', slug] });
      const previousCart = queryClient.getQueryData<MarketCartResponse>(['marketCart', slug]);
      const catalog = queryClient.getQueryData<MarketCatalogResponse>(['marketCatalog', slug]);
      const product = catalog?.products.find((item) => item.id === productId);

      queryClient.setQueryData<MarketCartResponse | undefined>(['marketCart', slug], (current) => {
        const items = current?.items ? [...current.items] : [];
        const existingIndex = items.findIndex((item) => item.id === productId);
        if (existingIndex >= 0) {
          items[existingIndex] = { ...items[existingIndex], quantity: items[existingIndex].quantity + 1 };
        } else if (product) {
          items.push({
            id: product.id,
            name: product.name,
            quantity: 1,
            price: product.price,
            points: product.points,
            imageUrl: product.imageUrl,
          });
        }

        const totalAmount =
          (current?.totalAmount ?? 0) +
          (product?.price ??
            (existingIndex >= 0 ? items[existingIndex]?.price ?? 0 : 0));
        const totalPoints =
          (current?.totalPoints ?? 0) +
          (product?.points ?? (existingIndex >= 0 ? items[existingIndex]?.points ?? 0 : 0));

        return {
          ...(current ?? {}),
          items,
          totalAmount,
          totalPoints,
        };
      });
      setCartPulse(true);
      return { previousCart };
    },
    onSuccess: (data) => {
      queryClient.setQueryData(['marketCart', slug], data);
      toast({
        title: 'Agregado al carrito',
        description: 'Actualizamos tu carrito.',
      });
    },
    onError: (_error, _variables, context) => {
      if (context?.previousCart) {
        queryClient.setQueryData(['marketCart', slug], context.previousCart);
      }
      toast({
        title: 'No se pudo agregar el producto',
        description: 'Intentá nuevamente en unos segundos.',
        variant: 'destructive',
      });
    },
    onSettled: () => {
      queryClient.invalidateQueries({ queryKey: ['marketCart', slug] });
    },
  });

  const removeMutation = useMutation({
    mutationFn: (productId: string) => removeMarketItem(tenantSlug, productId),
    onSuccess: (data) => {
      queryClient.setQueryData(['marketCart', tenantSlug], data);
      toast({
        title: 'Producto quitado',
        description: 'Actualizamos tu carrito.',
      });
    },
    onError: () => {
      toast({
        title: 'No se pudo actualizar el carrito',
        description: 'Revisa tu conexión e intenta nuevamente.',
        variant: 'destructive',
      });
    },
  });

  const clearMutation = useMutation({
    mutationFn: () => clearMarketCart(tenantSlug),
    onSuccess: (data) => {
      queryClient.setQueryData(['marketCart', tenantSlug], data);
    },
    onError: () => {
      toast({
        title: 'No pudimos vaciar el carrito',
        description: 'Intenta nuevamente en unos segundos.',
        variant: 'destructive',
      });
    },
  });

  const checkoutMutation = useMutation({
    mutationFn: (payload: { name?: string; phone: string }) => startMarketCheckout(slug, payload),
    onSuccess: (response, variables) => {
      saveMarketContact(slug, variables);
      setContact(variables);
      setConfirmation(response?.message ?? 'Pedido registrado. Te contactaremos a la brevedad.');
      queryClient.setQueryData<MarketCartResponse>(['marketCart', slug], {
        items: [],
        totalAmount: 0,
        totalPoints: 0,
        availableAmount: null,
        availablePoints: null,
      });
      queryClient.invalidateQueries({ queryKey: ['marketCart', slug] });
    },
    onError: () => {
      toast({
        title: 'No pudimos iniciar el checkout',
        description: 'Revisa tu conexión o vuelve a intentarlo.',
        variant: 'destructive',
      });
    },
  });

  const handleShare = async () => {
    if (!shareUrl) return;
    const fallbackCopy = async () => {
      await navigator.clipboard.writeText(shareUrl);
      toast({
        title: 'Catálogo listo para compartir',
        description: 'Copiamos el enlace en tu portapapeles.',
      });
    };

    try {
      if (navigator.share) {
        await navigator.share({ url: shareUrl, title: shareTitle });
        toast({
          title: 'Enlace compartido',
          description: 'El catálogo quedó listo para enviar.',
        });
        return;
      }

      if (navigator.clipboard) {
        await fallbackCopy();
        return;
      }

      toast({
        title: 'No pudimos compartir automáticamente',
        description: shareUrl,
        variant: 'destructive',
      });
    } catch (error) {
      console.error('Share/clipboard error', error);
      toast({
        title: 'No se pudo compartir el catálogo',
        description: 'Intenta copiar el enlace manualmente.',
        variant: 'destructive',
      });
    }
  };

  const handleCheckout = () => {
    const resolvedName = contact.name ?? userName;
    const phone = contact.phone?.trim() ?? normalizedUserPhone;
    if (!cartQuery.data?.items.length) {
      toast({
        title: 'Tu carrito está vacío',
        description: 'Agrega productos para continuar.',
      });
      return;
    }

    if (!slug) {
      toast({
        title: 'No encontramos el catálogo',
        description: 'Revisa el enlace o escanea nuevamente el código QR.',
        variant: 'destructive',
      });
      return;
    }

    if (phone) {
      checkoutMutation.mutate({ name: resolvedName, phone });
      return;
    }

    setShowContactDialog(true);
  };

  const submitContact = (payload: { name?: string; phone: string }) => {
    setShowContactDialog(false);
    checkoutMutation.mutate(payload);
  };

  const catalogProducts: MarketProduct[] = catalogQuery.data?.products ?? [];
  const cartItems: MarketCartItem[] = cartQuery.data?.items ?? [];
  const catalogErrorMessage = catalogQuery.error instanceof Error ? catalogQuery.error.message : null;
  const cartErrorMessage = cartQuery.error instanceof Error ? cartQuery.error.message : null;
  const isLoadingCatalog = catalogQuery.isLoading && !catalogProducts.length;
  const isLoadingCart = cartQuery.isLoading && !cartItems.length;
  const canShare = Boolean(shareUrl && (navigator?.clipboard || navigator?.share));

  const categories = useMemo(() => {
    const unique = new Set(
      catalogProducts
        .map((product) => product.category?.trim())
        .filter((value): value is string => Boolean(value)),
    );
    return ['todos', ...Array.from(unique)];
  }, [catalogProducts]);

  const catalogSections = useMemo(
    () => (catalogData?.sections?.length ? catalogData.sections : MARKET_DEMO_SECTIONS),
    [catalogData?.sections],
  );

  const heroImage =
    catalogData?.heroImageUrl ??
    'https://images.unsplash.com/photo-1504674900247-0877df9cc836?auto=format&fit=crop&w=1200&q=80';
  const heroSubtitle =
    catalogData?.heroSubtitle ??
    'Demostración pública del catálogo multi-tenant con fotos, canjes, carrito y buscador listo para compartir.';

  const paidProducts = useMemo(() => catalogProducts.filter((product) => !product.points), [catalogProducts]);
  const redeemableProducts = useMemo(
    () => catalogProducts.filter((product) => typeof product.points === 'number' && product.points > 0),
    [catalogProducts],
  );

  const averageRating = useMemo(() => {
    const ratings = catalogProducts
      .map((product) => product.rating)
      .filter((value): value is number => typeof value === 'number');
    if (!ratings.length) return null;
    const total = ratings.reduce((acc, value) => acc + value, 0);
    return Number((total / ratings.length).toFixed(1));
  }, [catalogProducts]);

  const sectionsWithItems = useMemo(() => {
    const hasItems = catalogSections.some((section) => section.items?.length);
    if (hasItems) return catalogSections;

    return catalogSections.map((section, index) => {
      if (section.items?.length) return section;
      if (index === 0 && paidProducts.length) return { ...section, items: paidProducts.slice(0, 6) };
      if (index === 1 && redeemableProducts.length) return { ...section, items: redeemableProducts.slice(0, 6) };
      return section;
    });
  }, [catalogSections, paidProducts, redeemableProducts]);

  const formatPriceValue = (value?: number | null, currency = 'ARS'): string => {
    if (typeof value !== 'number' || Number.isNaN(value)) return '';
    return formatCurrency(value, currency);
  };

  const buildPriceLabel = (product: MarketProduct): string => {
    if (product.points) return `${product.points} pts`;
    return product.priceText ?? formatPriceValue(product.price, product.currency ?? 'ARS') ?? 'Consultar';
  };

  const buildSectionSubtitle = (product: MarketProduct): string | null =>
    product.category ?? product.descriptionShort ?? product.description ?? null;

  const itemsCount = cartItems.reduce((acc, item) => acc + item.quantity, 0);
<<<<<<< HEAD
  const hasSession = useMemo(() => {
    const authToken = getValidStoredToken('authToken');
    const chatToken = getValidStoredToken('chatAuthToken');
    return Boolean(user?.token || authToken || chatToken);
  }, [user]);

  const filteredProducts = useMemo(() => {
    const matchesSearch = (product: MarketProduct) => {
      if (!searchTerm.trim()) return true;
      const term = searchTerm.toLowerCase();
      const name = product.name?.toLowerCase() ?? '';
      const description = product.description?.toLowerCase() ?? '';
      const shortDescription = product.descriptionShort?.toLowerCase() ?? '';
      const category = product.category?.toLowerCase() ?? '';
      const tagText = (product.tags ?? []).join(' ').toLowerCase();
      return (
        name.includes(term) ||
        description.includes(term) ||
        shortDescription.includes(term) ||
        category.includes(term) ||
        tagText.includes(term)
      );
    };

    const matchesCategory = (product: MarketProduct) => {
      if (activeCategory === 'todos') return true;
      return product.category?.toLowerCase() === activeCategory.toLowerCase();
    };

    return catalogProducts.filter((product) => matchesSearch(product) && matchesCategory(product));
  }, [activeCategory, catalogProducts, searchTerm]);

  const derivedAmount = useMemo(() => {
    if (cartQuery.data?.totalAmount !== undefined && cartQuery.data?.totalAmount !== null) {
      return cartQuery.data.totalAmount;
    }
    return cartItems.reduce((acc, item) => acc + (item.price ?? 0) * item.quantity, 0);
  }, [cartItems, cartQuery.data?.totalAmount]);

  const isUpdatingCart = addMutation.isPending || removeMutation.isPending || clearMutation.isPending;

  const goToLogin = () => {
    const redirectPath = `${location.pathname}${location.search}`;
    navigate('/user/login', { state: { redirectTo: redirectPath } });
  };

  const scrollToProducts = () => {
    if (productGridRef.current) {
      productGridRef.current.scrollIntoView({ behavior: 'smooth', block: 'start' });
    }
  };

  return (
    <div className="min-h-screen bg-gradient-to-b from-slate-50 to-white pb-24 sm:pb-12">
      <header className="sticky top-0 z-10 border-b bg-white/80 backdrop-blur">
        <div className="mx-auto flex max-w-5xl flex-col gap-3 px-4 py-3 sm:flex-row sm:items-center sm:justify-between sm:gap-4 sm:px-6">
          <div className="flex items-center gap-3">
            <div className="flex h-12 w-12 items-center justify-center overflow-hidden rounded-xl bg-primary/10 text-primary">
              {catalogQuery.data?.tenantLogoUrl ? (
                <img
                  src={catalogQuery.data.tenantLogoUrl}
                  alt={catalogQuery.data?.tenantName ?? tenantSlug}
                  className="h-full w-full object-cover"
                />
              ) : (
                <ShoppingBag className="h-6 w-6" />
              )}
            </div>
            <div>
              <p className="text-xs uppercase tracking-wide text-muted-foreground">Catálogo</p>
              <h1 className="text-lg font-semibold leading-tight sm:text-xl">
                {catalogQuery.data?.tenantName ?? tenantSlug}
              </h1>
            </div>
          </div>

          <div className="flex flex-1 items-center gap-2 sm:max-w-md">
            <div className="relative w-full">
              <Search className="absolute left-3 top-1/2 h-4 w-4 -translate-y-1/2 text-muted-foreground" />
              <Input
                value={searchTerm}
                onChange={(e) => setSearchTerm(e.target.value)}
                placeholder="Buscar productos"
                className="pl-9"
              />
            </div>
            <div className="hidden items-center gap-2 sm:flex">
              <Button variant="outline" size="sm" onClick={handleCopyLink} disabled={!canCopy}>
                <Copy className="mr-2 h-4 w-4" />
                Copiar enlace
              </Button>
              <Button variant="outline" size="sm" onClick={handleShareWhatsApp} disabled={!canShareWhatsApp}>
                <MessageCircle className="mr-2 h-4 w-4" />
                WhatsApp
              </Button>
              <Button variant="outline" size="sm" onClick={handleOpenQr} disabled={!shareUrl}>
                <QrCode className="mr-2 h-4 w-4" />
                Ver QR
              </Button>
              <Badge variant="secondary" className="flex items-center gap-1 px-3 py-1 text-sm">
                <ShoppingBag className="h-4 w-4" />
=======

  const scrollToSummary = () => {
    cartSummaryRef.current?.scrollIntoView({ behavior: 'smooth', block: 'start' });
    setCartPulse(true);
  };

  useEffect(() => {
    if (!itemsCount) return;
    const timeout = setTimeout(() => setCartPulse(false), 350);
    return () => clearTimeout(timeout);
  }, [itemsCount]);

  const HeaderContent = (
    <div className="mx-auto flex max-w-5xl items-center justify-between gap-4 px-4 py-3 sm:px-6">
      <div className="flex items-center gap-3">
        <div className="flex h-12 w-12 items-center justify-center overflow-hidden rounded-xl bg-primary/10 text-primary">
          {catalogQuery.data?.tenantLogoUrl ? (
            <img
              src={catalogQuery.data.tenantLogoUrl}
              alt={catalogQuery.data?.tenantName ?? slug}
              className="h-full w-full object-cover"
            />
          ) : (
            <ShoppingBag className="h-6 w-6" />
          )}
        </div>
        <div>
          <p className="text-xs uppercase tracking-wide text-muted-foreground">Catálogo</p>
          <h1 className="text-lg font-semibold leading-tight sm:text-xl">
            {catalogQuery.data?.tenantName ?? slug}
          </h1>
          {catalogQuery.data?.tenantName ? (
            <p className="text-xs text-muted-foreground">Ruta única: /market/{slug}/cart</p>
          ) : null}
        </div>
      </div>

      <div className="flex items-center gap-2">
        <Button
          variant="outline"
          size="sm"
          onClick={handleShare}
          disabled={!canShare}
          className="transition hover:scale-[1.01]"
        >
          <Share2 className="mr-2 h-4 w-4" />
          Compartir catálogo
        </Button>
        <motion.div
          animate={{ scale: cartPulse ? 1.08 : 1 }}
          transition={{ type: 'spring', stiffness: 320, damping: 18 }}
          className="overflow-hidden rounded-full"
        >
          <Badge
            variant="secondary"
            className="flex items-center gap-1 px-3 py-1 text-sm shadow-sm"
          >
            <ShoppingBag className="h-4 w-4" />
            <AnimatePresence mode="popLayout" initial={false}>
              <motion.span
                key={itemsCount}
                initial={{ y: 8, opacity: 0 }}
                animate={{ y: 0, opacity: 1 }}
                exit={{ y: -8, opacity: 0 }}
                transition={{ duration: 0.18 }}
              >
>>>>>>> ed0573bb
                {itemsCount}
              </motion.span>
            </AnimatePresence>
          </Badge>
        </motion.div>
      </div>
    </div>
  );

  return (
    <div className="min-h-screen bg-gradient-to-b from-slate-50 via-white to-slate-50">
      <header className="sticky top-0 z-10 border-b bg-white/80 backdrop-blur">
        {isLoadingCatalog ? <MarketHeaderSkeleton /> : HeaderContent}
      </header>

      <main className="mx-auto flex max-w-5xl flex-col gap-6 px-4 py-6 sm:px-6">
        {confirmation ? (
          <Alert>
            <AlertTitle>Pedido registrado</AlertTitle>
            <AlertDescription>{confirmation}</AlertDescription>
          </Alert>
        ) : null}

        <section className="overflow-hidden rounded-2xl border bg-white shadow-sm">
          <div className="grid gap-0 md:grid-cols-[1.1fr_0.9fr]">
            <div className="space-y-4 p-6 md:p-8">
              <div className="flex flex-wrap items-center gap-2">
                <Badge variant="secondary">Catálogo público</Badge>
                {isDemoCatalog ? <Badge variant="outline">Modo demo</Badge> : null}
                {catalogQuery.data?.tenantName ? (
                  <Badge variant="outline" className="flex items-center gap-1">
                    <Sparkles className="h-3.5 w-3.5" /> {catalogQuery.data.tenantName}
                  </Badge>
                ) : null}
              </div>
              <div className="space-y-2">
                <h2 className="text-2xl font-semibold leading-tight sm:text-3xl">
                  Marketplace listo para compartir
                </h2>
                <p className="max-w-2xl text-base text-muted-foreground">{heroSubtitle}</p>
              </div>

              <div className="grid grid-cols-1 gap-3 sm:grid-cols-4">
                <div className="rounded-xl border bg-muted/40 p-4">
                  <p className="text-xs uppercase text-muted-foreground">Catálogo</p>
                  <p className="text-xl font-semibold">{catalogProducts.length || 0} ítems</p>
                  <p className="text-xs text-muted-foreground">Fotos, descripciones y filtros por categoría.</p>
                </div>
                <div className="rounded-xl border bg-muted/40 p-4">
                  <p className="text-xs uppercase text-muted-foreground">Canjes</p>
                  <p className="text-xl font-semibold">{catalogProducts.filter((p) => p.points).length} opciones</p>
                  <p className="text-xs text-muted-foreground">Puntos y beneficios en un mismo flujo.</p>
                </div>
                <div className="rounded-xl border bg-muted/40 p-4">
                  <p className="text-xs uppercase text-muted-foreground">Carrito</p>
                  <p className="text-xl font-semibold">/market/{tenantSlug || 'demo'}/cart</p>
                  <p className="text-xs text-muted-foreground">URL lista para QR y WhatsApp.</p>
                </div>
                <div className="rounded-xl border bg-muted/40 p-4">
                  <p className="text-xs uppercase text-muted-foreground">Experiencia</p>
                  <p className="text-xl font-semibold">
                    {averageRating ? `${averageRating} ★` : 'Listo'}
                  </p>
                  <p className="text-xs text-muted-foreground">Animaciones suaves y fichas con puntaje.</p>
                </div>
              </div>

              <div className="flex flex-wrap gap-3">
                <Button size="lg" className="gap-2" onClick={scrollToProducts}>
                  <Sparkles className="h-4 w-4" /> Explorar catálogo
                </Button>
                <Button
                  variant="outline"
                  size="lg"
                  className="gap-2"
                  onClick={() => setShowMobileCart(true)}
                  disabled={!cartItems.length}
                >
                  Seguir comprando
                </Button>
              </div>
            </div>
            <div className="relative hidden min-h-[260px] overflow-hidden bg-muted/50 md:block">
              <div className="absolute inset-0 bg-gradient-to-br from-primary/10 to-transparent" />
              <img
                src={heroImage}
                alt="Portada del catálogo"
                className="h-full w-full object-cover"
                loading="lazy"
              />
            </div>
          </div>
        </section>

        <section className="grid gap-4 sm:grid-cols-2 lg:grid-cols-3">
          {sectionsWithItems.map((section) => (
            <div key={section.title} className="rounded-2xl border bg-white/80 p-4 shadow-sm">
              <div className="flex items-center gap-2 text-xs font-semibold uppercase text-muted-foreground">
                <Tag className="h-4 w-4" />
                {section.badge ?? 'Sección'}
              </div>
              <h3 className="mt-2 text-lg font-semibold leading-snug">{section.title}</h3>
              {section.description ? (
                <p className="mt-1 text-sm text-muted-foreground">{section.description}</p>
              ) : null}

              {section.items?.length ? (
                <div className="mt-3 grid grid-cols-2 gap-3">
                  {section.items.slice(0, 4).map((item) => (
                    <div
                      key={item.id}
                      className="group overflow-hidden rounded-xl border bg-muted/30 p-2 transition hover:-translate-y-0.5 hover:border-primary/40 hover:shadow-md"
                    >
                      <div className="relative aspect-[4/3] w-full overflow-hidden rounded-lg bg-white">
                        {item.imageUrl ? (
                          <img
                            src={item.imageUrl}
                            alt={item.name}
                            className="h-full w-full object-cover"
                            loading="lazy"
                          />
                        ) : (
                          <div className="flex h-full w-full items-center justify-center text-muted-foreground">
                            <ShoppingBag className="h-5 w-5" />
                          </div>
                        )}
                        {item.modality ? (
                          <Badge className="absolute left-2 top-2 bg-white/90 text-xs font-semibold text-foreground" variant="secondary">
                            {item.modality}
                          </Badge>
                        ) : null}
                      </div>
                      <p className="mt-2 line-clamp-1 text-sm font-semibold leading-tight">{item.name}</p>
                      {buildSectionSubtitle(item) ? (
                        <p className="line-clamp-2 text-xs text-muted-foreground">{buildSectionSubtitle(item)}</p>
                      ) : null}
                      <div className="mt-1 flex items-center gap-2 text-xs font-semibold text-primary">
                        {buildPriceLabel(item) || 'Consultar'}
                      </div>
                    </div>
                  ))}
                </div>
              ) : null}
            </div>
          ))}
        </section>

        <section className="grid gap-6 lg:grid-cols-[2fr_1fr]">
          <div className="space-y-4">
            <div className="flex flex-wrap items-center justify-between gap-3">
              <div>
                <h2 className="text-xl font-semibold">Productos</h2>
                <p className="text-sm text-muted-foreground">
                  Catálogo público de este tenant. Agrega ítems y confirma en un paso.
                </p>
              </div>
              {catalogQuery.isFetching ? (
                <div className="flex items-center gap-2 text-sm text-muted-foreground">
                  <Loader2 className="h-4 w-4 animate-spin" /> Sincronizando catálogo...
                </div>
              ) : null}
            </div>

            {catalogErrorMessage ? (
              <Alert variant="destructive">
                <AlertTitle>No pudimos cargar el catálogo</AlertTitle>
                <AlertDescription className="flex items-start justify-between gap-3">
                  <span>{catalogErrorMessage || 'Intenta nuevamente desde el enlace o QR.'}</span>
                  <Button size="sm" variant="secondary" onClick={() => catalogQuery.refetch()}>
                    Reintentar
                  </Button>
                </AlertDescription>
              </Alert>
            ) : null}

<<<<<<< HEAD
            {categories.length > 1 ? (
              <div className="flex flex-wrap gap-2 overflow-x-auto pb-1">
                {categories.map((category) => (
                  <Button
                    key={category}
                    variant={activeCategory === category ? 'default' : 'outline'}
                    size="sm"
                    className="rounded-full"
                    onClick={() => setActiveCategory(category)}
                  >
                    {category === 'todos' ? 'Todas las secciones' : category}
                  </Button>
                ))}
              </div>
            ) : null}

            {filteredProducts.length ? (
              <div ref={productGridRef} className="grid grid-cols-1 gap-4 sm:grid-cols-2">
                {filteredProducts.map((product) => (
=======
            {isLoadingCatalog ? (
              <MarketCatalogSkeleton cards={4} />
            ) : catalogProducts.length ? (
              <div className="grid grid-cols-1 gap-4 sm:grid-cols-2">
                {catalogProducts.map((product) => (
>>>>>>> ed0573bb
                  <ProductCard
                    key={product.id}
                    product={product}
                    onAdd={(productId) => addMutation.mutate(productId)}
                    isAdding={addMutation.isPending}
                  />
                ))}
              </div>
            ) : (
              <div className="rounded-lg border bg-white p-6 text-center text-sm text-muted-foreground">
                No hay productos disponibles en este catálogo.
              </div>
            )}
          </div>

<<<<<<< HEAD
          <div className="lg:sticky lg:top-24">
            <CartSummary
              items={cartItems}
              totalAmount={cartQuery.data?.totalAmount}
              totalPoints={cartQuery.data?.totalPoints}
              onCheckout={handleCheckout}
              isSubmitting={checkoutMutation.isPending}
              onRemoveItem={(productId) => removeMutation.mutate(productId)}
              onClearCart={() => clearMutation.mutate()}
              isUpdating={isUpdatingCart}
            />
=======
          <div className="lg:sticky lg:top-24" ref={cartSummaryRef}>
            {isLoadingCart ? (
              <CartSummarySkeleton />
            ) : (
              <CartSummary
                items={cartItems}
                totalAmount={cartQuery.data?.totalAmount}
                totalPoints={cartQuery.data?.totalPoints}
                availableAmount={cartQuery.data?.availableAmount}
                availablePoints={cartQuery.data?.availablePoints}
                onCheckout={handleCheckout}
                isSubmitting={checkoutMutation.isPending}
              />
            )}
>>>>>>> ed0573bb

            {cartErrorMessage ? (
              <Alert variant="destructive" className="mt-3">
                <AlertTitle>No pudimos actualizar tu carrito</AlertTitle>
                <AlertDescription className="flex items-start justify-between gap-3">
                  <span>{cartErrorMessage || 'Revisa tu conexión e intenta de nuevo.'}</span>
                  <Button size="sm" variant="secondary" onClick={() => cartQuery.refetch()}>
                    Reintentar
                  </Button>
                </AlertDescription>
              </Alert>
            ) : null}

            <div className="mt-3 space-y-2 rounded-md bg-muted/40 p-3 text-xs text-muted-foreground">
              <div className="flex items-center gap-2">
                <div className="h-2 w-2 rounded-full bg-emerald-500" />
                <span>Checkout simplificado: datos mínimos (nombre + teléfono) por tenant.</span>
              </div>
              {contact.phone ? (
                <div className="flex items-center gap-2 text-foreground">
                  <ExternalLink className="h-3.5 w-3.5" />
                  <span>Guardamos tu contacto para agilizar próximos pedidos en este catálogo.</span>
                </div>
              ) : null}
              <p>
                Al confirmar, enviaremos el pedido al equipo del comercio. También puedes revisar nuestras
                <Link to="/legal/privacy" className="ml-1 underline">
                  políticas
                </Link>
                .
              </p>
            </div>
          </div>
        </section>

        <div className={cn('fixed inset-x-0 bottom-4 z-20 px-4 sm:px-6 lg:hidden', !itemsCount && 'hidden')}>
          <motion.div
            initial={{ y: 40, opacity: 0 }}
            animate={{ y: 0, opacity: 1 }}
            className="mx-auto flex max-w-md items-center gap-3 rounded-full border bg-white px-4 py-3 shadow-lg"
          >
            <div className="flex flex-1 items-center gap-3">
              <ShoppingBag className="h-5 w-5 text-primary" />
              <div className="leading-tight">
                <p className="text-xs text-muted-foreground">Carrito de este catálogo</p>
                <p className="text-sm font-semibold">{itemsCount} ítem(s)</p>
              </div>
            </div>
            <Button size="sm" onClick={scrollToSummary}>
              Ver resumen
            </Button>
          </motion.div>
        </div>
      </main>

      <CheckoutDialog
        open={showContactDialog}
        defaultName={contact.name}
        defaultPhone={contact.phone}
        onClose={() => setShowContactDialog(false)}
        onSubmit={submitContact}
        isSubmitting={checkoutMutation.isPending}
      />
<<<<<<< HEAD

      <Sheet open={showMobileCart} onOpenChange={setShowMobileCart}>
        {itemsCount ? (
          <div className="fixed bottom-4 left-4 right-4 z-20 sm:hidden">
            <div className="flex items-center justify-between gap-3 rounded-full border bg-white/95 px-4 py-3 shadow-lg">
              <div>
                <p className="text-xs text-muted-foreground">{itemsCount} ítem(s)</p>
                <p className="text-base font-semibold">{formatCurrency(derivedAmount, 'ARS')}</p>
              </div>
              <SheetTrigger asChild>
                <Button size="sm" className="rounded-full">
                  Ver carrito
                </Button>
              </SheetTrigger>
            </div>
          </div>
        ) : null}

        <SheetContent side="bottom" className="sm:hidden">
          <SheetHeader>
            <SheetTitle>Tu carrito</SheetTitle>
          </SheetHeader>

          <div className="mt-4 space-y-3 overflow-y-auto">
            {cartItems.length ? (
              cartItems.map((item) => (
                <div key={item.id} className="flex items-start justify-between rounded-lg border p-3">
                  <div className="space-y-1">
                    <p className="font-medium leading-snug">{item.name}</p>
                    <p className="text-xs text-muted-foreground">Cantidad: {item.quantity}</p>
                    {item.modality ? (
                      <span className="text-[11px] uppercase text-muted-foreground">{item.modality}</span>
                    ) : null}
                    <Button
                      variant="ghost"
                      size="sm"
                      className="h-7 px-2 text-xs"
                      onClick={() => removeMutation.mutate(item.id)}
                      disabled={isUpdatingCart}
                    >
                      Quitar
                    </Button>
                  </div>
                  <div className="text-right text-sm font-semibold">
                    {item.price
                      ? formatCurrency(item.price * item.quantity, item.currency ?? 'ARS')
                      : item.points
                        ? `${item.points * item.quantity} pts`
                        : '—'}
                  </div>
                </div>
              ))
            ) : (
              <p className="text-sm text-muted-foreground">Tu carrito está vacío.</p>
            )}
          </div>

          <div className="mt-4 flex items-center justify-between rounded-lg bg-muted/50 px-4 py-3 text-sm">
            <span className="text-muted-foreground">Total estimado</span>
            <span className="text-base font-semibold">{formatCurrency(derivedAmount, 'ARS')}</span>
          </div>

          <Button
            variant="outline"
            className="mt-3 w-full"
            size="sm"
            onClick={() => clearMutation.mutate()}
            disabled={!cartItems.length || isUpdatingCart}
          >
            Vaciar carrito
          </Button>

          <Button
            className="mt-4 w-full"
            size="lg"
            onClick={() => {
              setShowMobileCart(false);
              handleCheckout();
            }}
            disabled={!cartItems.length || checkoutMutation.isPending}
          >
            {checkoutMutation.isPending ? 'Procesando...' : 'Finalizar pedido'}
          </Button>
        </SheetContent>
      </Sheet>

      <AlertDialog open={showAuthDialog} onOpenChange={setShowAuthDialog}>
        <AlertDialogContent>
          <AlertDialogHeader>
            <AlertDialogTitle>Necesitas iniciar sesión</AlertDialogTitle>
            <AlertDialogDescription>
              Ingresa con tu número de teléfono para continuar con el pedido y volveremos a traerte aquí.
            </AlertDialogDescription>
          </AlertDialogHeader>
          <AlertDialogFooter>
            <AlertDialogAction onClick={goToLogin}>Ir a login</AlertDialogAction>
          </AlertDialogFooter>
        </AlertDialogContent>
      </AlertDialog>

      <Dialog open={showQrModal} onOpenChange={setShowQrModal}>
        <DialogContent>
          <DialogHeader>
            <DialogTitle>Código QR del catálogo</DialogTitle>
            <DialogDescription>Escanealo o compártelo para abrir este catálogo en cualquier dispositivo.</DialogDescription>
          </DialogHeader>
          <div className="flex flex-col items-center gap-4 py-2">
            {qrImageUrl && !qrError ? (
              <img
                src={qrImageUrl}
                alt="QR del catálogo"
                className="w-64 max-w-full rounded-xl border bg-white p-4 shadow-sm"
                onError={() => setQrError('No pudimos generar el código QR automáticamente.')}
              />
            ) : (
              <div className="flex h-52 w-full items-center justify-center rounded-lg border border-dashed text-sm text-muted-foreground">
                {qrError || 'No pudimos cargar el código QR.'}
              </div>
            )}
            {shareUrl ? (
              <div className="w-full rounded-md border bg-muted/40 p-3 text-center text-sm">
                <p className="font-medium text-foreground">Enlace directo</p>
                <p className="mt-1 break-all text-muted-foreground">{shareUrl}</p>
              </div>
            ) : null}
          </div>
          <DialogFooter className="gap-2">
            <DialogClose asChild>
              <Button variant="secondary" className="w-full sm:w-auto">
                Cerrar
              </Button>
            </DialogClose>
            <Button className="w-full sm:w-auto" onClick={handleCopyLink} disabled={!canCopy}>
              <Share2 className="mr-2 h-4 w-4" /> Copiar enlace
            </Button>
          </DialogFooter>
        </DialogContent>
      </Dialog>
=======
>>>>>>> ed0573bb
    </div>
  );
}<|MERGE_RESOLUTION|>--- conflicted
+++ resolved
@@ -1,20 +1,13 @@
 import React, { useEffect, useMemo, useRef, useState } from 'react';
 import { useMutation, useQuery, useQueryClient } from '@tanstack/react-query';
-<<<<<<< HEAD
 import { Link, useLocation, useNavigate, useParams } from 'react-router-dom';
 import { Copy, Loader2, MessageCircle, QrCode, Search, Share2, ShoppingBag, Sparkles, Tag } from 'lucide-react';
-=======
-import { Link, useParams } from 'react-router-dom';
-import { ShoppingBag, Share2, Loader2, ExternalLink } from 'lucide-react';
-import { AnimatePresence, motion } from 'framer-motion';
->>>>>>> ed0573bb
 import { Button } from '@/components/ui/button';
 import { Alert, AlertDescription, AlertTitle } from '@/components/ui/alert';
 import ProductCard from '@/components/market/ProductCard';
 import CartSummary from '@/components/market/CartSummary';
 import CheckoutDialog from '@/components/market/CheckoutDialog';
 import {
-<<<<<<< HEAD
   addMarketItem,
   clearMarketCart,
   fetchMarketCart,
@@ -23,19 +16,10 @@
   startMarketCheckout,
 } from '@/api/market';
 import { MarketCartItem, MarketProduct } from '@/types/market';
-=======
-  CartSummarySkeleton,
-  MarketCatalogSkeleton,
-  MarketHeaderSkeleton,
-} from '@/components/market/MarketSkeletons';
-import { addMarketItem, fetchMarketCart, fetchMarketCatalog, startMarketCheckout } from '@/api/market';
-import { MarketCartItem, MarketCatalogResponse, MarketCartResponse, MarketProduct } from '@/types/market';
->>>>>>> ed0573bb
 import { loadMarketContact, saveMarketContact } from '@/utils/marketStorage';
 import { toast } from '@/components/ui/use-toast';
 import { Badge } from '@/components/ui/badge';
 import { useUser } from '@/hooks/useUser';
-<<<<<<< HEAD
 import { Input } from '@/components/ui/input';
 import { AlertDialog, AlertDialogAction, AlertDialogContent, AlertDialogDescription, AlertDialogFooter, AlertDialogHeader, AlertDialogTitle } from '@/components/ui/alert-dialog';
 import { Sheet, SheetContent, SheetHeader, SheetTitle, SheetTrigger } from '@/components/ui/sheet';
@@ -43,9 +27,6 @@
 import { getValidStoredToken } from '@/utils/authTokens';
 import { Dialog, DialogClose, DialogContent, DialogDescription, DialogFooter, DialogHeader, DialogTitle } from '@/components/ui/dialog';
 import { MARKET_DEMO_SECTIONS, buildDemoMarketCatalog } from '@/data/marketDemo';
-=======
-import { cn } from '@/lib/utils';
->>>>>>> ed0573bb
 
 type ContactInfo = {
   name?: string;
@@ -59,11 +40,7 @@
   const { slug = '' } = useParams<{ slug: string }>();
   const queryClient = useQueryClient();
   const { user } = useUser();
-<<<<<<< HEAD
   const productGridRef = useRef<HTMLDivElement | null>(null);
-=======
-  const cartSummaryRef = useRef<HTMLDivElement | null>(null);
->>>>>>> ed0573bb
 
   const userName = user?.name ?? user?.nombre ?? user?.full_name;
   const userPhone = user?.phone ?? user?.telefono ?? user?.telefono_movil ?? user?.celular;
@@ -71,14 +48,11 @@
     typeof userPhone === 'string' ? userPhone.trim() : userPhone ? String(userPhone).trim() : undefined;
 
   const [showContactDialog, setShowContactDialog] = useState(false);
-<<<<<<< HEAD
   const [showAuthDialog, setShowAuthDialog] = useState(false);
   const [showQrModal, setShowQrModal] = useState(false);
   const [showMobileCart, setShowMobileCart] = useState(false);
   const [searchTerm, setSearchTerm] = useState('');
   const [activeCategory, setActiveCategory] = useState<string>('todos');
-=======
->>>>>>> ed0573bb
   const [confirmation, setConfirmation] = useState<string | null>(null);
   const [cartPulse, setCartPulse] = useState(false);
   const [contact, setContact] = useState<ContactInfo>(() => {
@@ -385,7 +359,6 @@
     product.category ?? product.descriptionShort ?? product.description ?? null;
 
   const itemsCount = cartItems.reduce((acc, item) => acc + item.quantity, 0);
-<<<<<<< HEAD
   const hasSession = useMemo(() => {
     const authToken = getValidStoredToken('authToken');
     const chatToken = getValidStoredToken('chatAuthToken');
@@ -487,74 +460,6 @@
               </Button>
               <Badge variant="secondary" className="flex items-center gap-1 px-3 py-1 text-sm">
                 <ShoppingBag className="h-4 w-4" />
-=======
-
-  const scrollToSummary = () => {
-    cartSummaryRef.current?.scrollIntoView({ behavior: 'smooth', block: 'start' });
-    setCartPulse(true);
-  };
-
-  useEffect(() => {
-    if (!itemsCount) return;
-    const timeout = setTimeout(() => setCartPulse(false), 350);
-    return () => clearTimeout(timeout);
-  }, [itemsCount]);
-
-  const HeaderContent = (
-    <div className="mx-auto flex max-w-5xl items-center justify-between gap-4 px-4 py-3 sm:px-6">
-      <div className="flex items-center gap-3">
-        <div className="flex h-12 w-12 items-center justify-center overflow-hidden rounded-xl bg-primary/10 text-primary">
-          {catalogQuery.data?.tenantLogoUrl ? (
-            <img
-              src={catalogQuery.data.tenantLogoUrl}
-              alt={catalogQuery.data?.tenantName ?? slug}
-              className="h-full w-full object-cover"
-            />
-          ) : (
-            <ShoppingBag className="h-6 w-6" />
-          )}
-        </div>
-        <div>
-          <p className="text-xs uppercase tracking-wide text-muted-foreground">Catálogo</p>
-          <h1 className="text-lg font-semibold leading-tight sm:text-xl">
-            {catalogQuery.data?.tenantName ?? slug}
-          </h1>
-          {catalogQuery.data?.tenantName ? (
-            <p className="text-xs text-muted-foreground">Ruta única: /market/{slug}/cart</p>
-          ) : null}
-        </div>
-      </div>
-
-      <div className="flex items-center gap-2">
-        <Button
-          variant="outline"
-          size="sm"
-          onClick={handleShare}
-          disabled={!canShare}
-          className="transition hover:scale-[1.01]"
-        >
-          <Share2 className="mr-2 h-4 w-4" />
-          Compartir catálogo
-        </Button>
-        <motion.div
-          animate={{ scale: cartPulse ? 1.08 : 1 }}
-          transition={{ type: 'spring', stiffness: 320, damping: 18 }}
-          className="overflow-hidden rounded-full"
-        >
-          <Badge
-            variant="secondary"
-            className="flex items-center gap-1 px-3 py-1 text-sm shadow-sm"
-          >
-            <ShoppingBag className="h-4 w-4" />
-            <AnimatePresence mode="popLayout" initial={false}>
-              <motion.span
-                key={itemsCount}
-                initial={{ y: 8, opacity: 0 }}
-                animate={{ y: 0, opacity: 1 }}
-                exit={{ y: -8, opacity: 0 }}
-                transition={{ duration: 0.18 }}
-              >
->>>>>>> ed0573bb
                 {itemsCount}
               </motion.span>
             </AnimatePresence>
@@ -730,7 +635,6 @@
               </Alert>
             ) : null}
 
-<<<<<<< HEAD
             {categories.length > 1 ? (
               <div className="flex flex-wrap gap-2 overflow-x-auto pb-1">
                 {categories.map((category) => (
@@ -750,13 +654,6 @@
             {filteredProducts.length ? (
               <div ref={productGridRef} className="grid grid-cols-1 gap-4 sm:grid-cols-2">
                 {filteredProducts.map((product) => (
-=======
-            {isLoadingCatalog ? (
-              <MarketCatalogSkeleton cards={4} />
-            ) : catalogProducts.length ? (
-              <div className="grid grid-cols-1 gap-4 sm:grid-cols-2">
-                {catalogProducts.map((product) => (
->>>>>>> ed0573bb
                   <ProductCard
                     key={product.id}
                     product={product}
@@ -772,7 +669,6 @@
             )}
           </div>
 
-<<<<<<< HEAD
           <div className="lg:sticky lg:top-24">
             <CartSummary
               items={cartItems}
@@ -784,22 +680,6 @@
               onClearCart={() => clearMutation.mutate()}
               isUpdating={isUpdatingCart}
             />
-=======
-          <div className="lg:sticky lg:top-24" ref={cartSummaryRef}>
-            {isLoadingCart ? (
-              <CartSummarySkeleton />
-            ) : (
-              <CartSummary
-                items={cartItems}
-                totalAmount={cartQuery.data?.totalAmount}
-                totalPoints={cartQuery.data?.totalPoints}
-                availableAmount={cartQuery.data?.availableAmount}
-                availablePoints={cartQuery.data?.availablePoints}
-                onCheckout={handleCheckout}
-                isSubmitting={checkoutMutation.isPending}
-              />
-            )}
->>>>>>> ed0573bb
 
             {cartErrorMessage ? (
               <Alert variant="destructive" className="mt-3">
@@ -863,7 +743,6 @@
         onSubmit={submitContact}
         isSubmitting={checkoutMutation.isPending}
       />
-<<<<<<< HEAD
 
       <Sheet open={showMobileCart} onOpenChange={setShowMobileCart}>
         {itemsCount ? (
@@ -1002,8 +881,6 @@
           </DialogFooter>
         </DialogContent>
       </Dialog>
-=======
->>>>>>> ed0573bb
     </div>
   );
 }