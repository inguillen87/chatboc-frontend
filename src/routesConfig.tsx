
import React from 'react';
import { Navigate } from 'react-router-dom';

// ... (importaciones existentes) ...
import { FEATURE_ENCUESTAS } from '@/config/featureFlags';
import Index from '@/pages/Index';
import Login from '@/pages/Login';
import Register from '@/pages/Register';
import UserLogin from '@/pages/UserLogin';
import UserRegister from '@/pages/UserRegister';
import Demo from '@/pages/Demo';
import Perfil from '@/pages/Perfil';
import UserAccount from '@/pages/UserAccount';
import ChatPage from '@/pages/ChatPage';
import Checkout from '@/pages/Checkout';
import ChatPosPage from '@/pages/ChatPosPage';
import ChatCRMPage from '@/pages/ChatCRMPage';
import Integracion from '@/pages/Integracion';
import Documentacion from '@/pages/Documentacion';
import Faqs from '@/pages/Faqs';
import Privacy from '@/pages/legal/Privacy';
import Terms from '@/pages/legal/Terms';
import Cookies from '@/pages/legal/Cookies';
import TicketsPanel from '@/pages/TicketsPanel';
import PedidosPage from '@/pages/PedidosPage';
import UsuariosPage from '@/pages/UsuariosPage';
import { TENANT_ROUTE_PREFIXES } from '@/utils/tenantPaths';
import ProductCatalog from '@/pages/ProductCatalog';
import MunicipalMessageMetrics from '@/pages/MunicipalMessageMetrics';
import NotificationSettings from '@/pages/NotificationSettings';
import TramitesCatalog from '@/pages/TramitesCatalog';
import InternalUsers from '@/pages/InternalUsers';
import WhatsappIntegration from '@/pages/WhatsappIntegration';
import MunicipalSystems from '@/pages/MunicipalSystems';
import MunicipalPlaybookPage from '@/pages/MunicipalPlaybook';
import SatisfactionSurveys from '@/pages/SatisfactionSurveys';
import TicketLookup from '@/pages/TicketLookup';
import CustomerHistory from '@/pages/CustomerHistory';
import BudgetRequest from '@/pages/BudgetRequest';
import Reminders from '@/pages/Reminders';
import BusinessMetrics from '@/pages/BusinessMetrics';
import CrmIntegrations from '@/pages/CrmIntegrations';
import PredefinedQueries from '@/pages/PredefinedQueries';
import PermissionDenied from '@/pages/PermissionDenied';
import LogWorkbench from '@/pages/LogWorkbench';
import CartPage from '@/pages/Cart';
import ProductCheckoutPage from '@/pages/ProductCheckoutPage';
import OrderConfirmationPage from '@/pages/OrderConfirmation';
import GestionPlantillasPage from '@/pages/GestionPlantillasPage';
import CatalogMappingPage from '@/pages/admin/CatalogMappingPage';
import CategoryManagementPage from '@/pages/admin/CategoryManagementPage';
import OpinarArPage from '@/pages/OpinarArPage';
import EstadisticasPage from '@/pages/EstadisticasPage';
import Iframe from '@/pages/iframe';
import AnalyticsPage from '@/pages/analytics/AnalyticsPage';
import MarketCartPage from '@/pages/market/MarketCartPage';
import MarketplaceBlueprintPage from '@/pages/market/MarketplaceBlueprintPage';
import PublicSurveysIndex from '@/pages/encuestas';
import PublicSurveyPage from '@/pages/e/[slug]';
import SurveyQrPage from '@/pages/encuestas/QrPage';
import AdminSurveysIndex from '@/pages/admin/encuestas/index';
import NewSurveyPage from '@/pages/admin/encuestas/new';
import SurveyDetailPage from '@/pages/admin/encuestas/[id]';
import SurveyAnalyticsPage from '@/pages/admin/encuestas/[id]/analytics';
import TenantHomePage from '@/pages/tenant/TenantHomePage';
import TenantNewsPage from '@/pages/tenant/TenantNewsPage';
import TenantEventsPage from '@/pages/tenant/TenantEventsPage';
import TenantSurveyListPage from '@/pages/tenant/TenantSurveyListPage';
import TenantSurveyDetailPage from '@/pages/tenant/TenantSurveyDetailPage';
import TenantTicketFormPage from '@/pages/tenant/TenantTicketFormPage';
import MarketCatalogPage from '@/pages/tenant/market/MarketCatalogPage';
import MarketProductPage from '@/pages/tenant/market/MarketProductPage';
import MarketCheckoutPage from '@/pages/tenant/market/MarketCheckoutPage';
import CreateTenantPage from '@/pages/admin/CreateTenantPage';
import SuperAdminDashboard from '@/pages/admin/SuperAdminDashboard';

// NUEVAS IMPORTACIONES PARA EL PORTAL DE USUARIO
// UserPortalLayout no se importa aquí si se usa como Layout Route en App.tsx
import UserDashboardPage from '@/pages/user-portal/UserDashboardPage';
import UserCatalogPage from '@/pages/user-portal/UserCatalogPage';
import UserOrdersPage from '@/pages/user-portal/UserOrdersPage';
import UserNewsPage from '@/pages/user-portal/UserNewsPage';
import UserEventsPage from '@/pages/user-portal/UserEventsPage';
import UserBenefitsPage from '@/pages/user-portal/UserBenefitsPage';
import UserSurveysPage from '@/pages/user-portal/UserSurveysPage';
import UserAccountPage from '@/pages/user-portal/UserAccountPage';

export interface RouteConfig {
  path: string;
  element: React.ReactElement;
  roles?: string[]; // Roles para admin/empleado de Chatboc
  userPortal?: boolean; // Flag para rutas del portal de usuario final (cliente/vecino)
  allowGuest?: boolean; // Permite acceder sin sesión (modo demo)
}

const withTenantPrefixes = (
  pathSuffix: string,
  config: Omit<RouteConfig, 'path'>,
): RouteConfig[] =>
  TENANT_ROUTE_PREFIXES.map((prefix) => ({
    ...config,
    path: `/${prefix}${pathSuffix}`,
  }));

const withTenantPrefixesExcept = (
  pathSuffix: string,
  config: Omit<RouteConfig, 'path'>,
  exclude: readonly (typeof TENANT_ROUTE_PREFIXES)[number][] = [],
): RouteConfig[] => {
  const exclusionSet = new Set(exclude.map((value) => value.toLowerCase()));

  return TENANT_ROUTE_PREFIXES.filter((prefix) => !exclusionSet.has(prefix.toLowerCase())).map((prefix) => ({
    ...config,
    path: `/${prefix}${pathSuffix}`,
  }));
};

const userPortalRoutes: RouteConfig[] = [
  {
    path: '/portal/dashboard',
    element: <UserDashboardPage />,
    userPortal: true,
    allowGuest: true
  },
  {
    path: '/portal/catalogo',
    element: <UserCatalogPage />,
    userPortal: true,
    allowGuest: true
  },
  {
    path: '/portal/pedidos',
    element: <UserOrdersPage />,
    userPortal: true,
    allowGuest: true
  },
  {
    path: '/portal/noticias',
    element: <UserNewsPage />,
    userPortal: true,
    allowGuest: true,
  },
  {
    path: '/portal/eventos',
    element: <UserEventsPage />,
    userPortal: true,
    allowGuest: true,
  },
  {
    path: '/portal/beneficios',
    element: <UserBenefitsPage />,
    userPortal: true,
    allowGuest: true,
  },
  {
    path: '/portal/encuestas',
    element: <UserSurveysPage />,
    userPortal: true,
    allowGuest: true,
  },
  {
    path: '/portal/cuenta',
    element: <UserAccountPage />,
    userPortal: true,
    allowGuest: true,
  }
];

// Generar rutas con prefijo de tenant para el portal
// Esto permite /:tenant/portal/dashboard, etc.
const tenantPortalRoutes: RouteConfig[] = userPortalRoutes.map(route => ({
  ...route,
  path: `/:tenant${route.path}`,
}));


const routes: RouteConfig[] = [
  // --- SPECIFIC ROUTES FIRST (Priority) ---

  // Cart & Checkout (Tenant) - Must be before generic tenant home
  ...withTenantPrefixes('/:tenant/cart', { element: <CartPage /> }),
  ...withTenantPrefixes('/:tenant/productos', { element: <ProductCatalog /> }),
  ...withTenantPrefixes('/:tenant/checkout-productos', { element: <ProductCheckoutPage /> }),
  ...withTenantPrefixes('/:tenant/pedido/confirmado', { element: <OrderConfirmationPage /> }),

  // FIX: Short routes for direct access (e.g. /municipio/productos without slug)
  // This allows the router to match /municipio/productos specifically before /municipio/:tenant (where tenant="productos")
  ...withTenantPrefixes('/cart', { element: <CartPage /> }),
  ...withTenantPrefixes('/productos', { element: <ProductCatalog /> }),
  ...withTenantPrefixes('/checkout-productos', { element: <ProductCheckoutPage /> }),
  ...withTenantPrefixes('/encuestas', { element: <PublicSurveysIndex /> }),

  // Market specific
  ...withTenantPrefixes('/:tenant/market', { element: <MarketCatalogPage /> }),
  ...withTenantPrefixes('/:tenant/product/:slug', { element: <MarketProductPage /> }),
  ...withTenantPrefixes('/:tenant/checkout', { element: <MarketCheckoutPage /> }),
  ...withTenantPrefixes('/:tenant/market/blueprint', { element: <MarketplaceBlueprintPage /> }),

  // Tenant Portal Sections
  ...withTenantPrefixes('/:tenant/noticias', { element: <TenantNewsPage /> }),
  ...withTenantPrefixes('/:tenant/eventos', { element: <TenantEventsPage /> }),
  ...withTenantPrefixes('/:tenant/reclamos/nuevo', { element: <TenantTicketFormPage /> }),

  // Surveys
  ...(FEATURE_ENCUESTAS
    ? [
        { path: '/encuestas', element: <PublicSurveysIndex /> },
        { path: '/encuestas/:slug/qr', element: <SurveyQrPage /> },
        { path: '/e/:slug', element: <PublicSurveyPage /> },
        ...withTenantPrefixes('/:tenant/encuestas', { element: <TenantSurveyListPage /> }),
        ...withTenantPrefixes('/:tenant/encuestas/:slug', { element: <TenantSurveyDetailPage /> }),
      ]
    : []),

  // Auth (Tenant)
  ...withTenantPrefixes('/:tenant/login', { element: <Login /> }),
  ...withTenantPrefixes('/:tenant/register', { element: <UserRegister /> }),
  ...withTenantPrefixes('/:tenant/user/login', { element: <UserLogin /> }),
  ...withTenantPrefixes('/:tenant/user/register', { element: <UserRegister /> }),

  // Integrations & Admin (Tenant Scoped)
  ...withTenantPrefixes('/:tenant/integracion', { element: <Integracion />, roles: ['admin'] }),
  ...withTenantPrefixes('/:tenant/pedidos', {
    element: <PedidosPage />,
    roles: ['admin', 'empleado', 'super_admin'],
  }),
  ...withTenantPrefixes('/:tenant/catalog-mappings/new', { element: <CatalogMappingPage />, roles: ['admin', 'super_admin'] }),
  ...withTenantPrefixes('/:tenant/catalog-mappings/:mappingId', { element: <CatalogMappingPage />, roles: ['admin', 'super_admin'] }),


  // --- USER PORTAL ROUTES ---
  ...userPortalRoutes,
  ...tenantPortalRoutes,

  // --- GENERIC / FALLBACK ROUTES ---

  { path: '/', element: <Index /> },

<<<<<<< HEAD
  // Clean URL Support (Root Level Tenant Routes)
  // Placing these carefully to avoid conflicts, though React Router v6 is smart about specificity.
  { path: '/:tenant/productos', element: <ProductCatalog /> },
  { path: '/:tenant/cart', element: <CartPage /> },
  { path: '/:tenant/checkout-productos', element: <ProductCheckoutPage /> },
  { path: '/:tenant/pedido/confirmado', element: <OrderConfirmationPage /> },

  // Generic Tenant Home (Dashboard/Landing) - Must be LAST among tenant routes to avoid swallowing others
  ...withTenantPrefixes('/:tenant', { element: <TenantHomePage /> }),
  { path: '/:tenant', element: <TenantHomePage /> }, // Support root level /:slug
=======
  // Generic Tenant Home (Dashboard/Landing) - Must be LAST among tenant routes to avoid swallowing others
  ...withTenantPrefixes('/:tenant', { element: <TenantHomePage /> }),
>>>>>>> 5b811452

  // Global Routes
  { path: '/login', element: <Login /> },
  { path: '/register', element: <Register /> },
  { path: '/user/login', element: <UserLogin /> },
  ...withTenantPrefixes('/:tenant/user/login', { element: <UserLogin /> }),
  { path: '/user/register', element: <UserRegister /> },
  ...withTenantPrefixes('/:tenant/user/register', { element: <UserRegister /> }),
  { path: '/cuenta', element: <UserAccount /> },
  { path: '/demo', element: <Demo /> },
  { path: '/perfil', element: <Perfil /> },
  { path: '/perfil/pedidos', element: <Navigate to="/portal/pedidos" replace /> },
  { path: '/chat', element: <ChatPage /> },
  { path: '/chat/:ticketId', element: <TicketLookup /> },
  { path: '/checkout', element: <Checkout /> },
  { path: '/chatpos', element: <ChatPosPage /> },
  { path: '/chatcrm', element: <ChatCRMPage /> },
  { path: '/opinar', element: <OpinarArPage /> },
  { path: '/integracion', element: <Integracion />, roles: ['admin'] },
  { path: '/documentacion', element: <Documentacion /> },
  { path: '/faqs', element: <Faqs /> },
  { path: '/productos', element: <ProductCatalog /> },
  { path: '/cart', element: <CartPage /> },
  { path: '/market/blueprint', element: <MarketplaceBlueprintPage /> },
  { path: '/checkout-productos', element: <ProductCheckoutPage /> },
  { path: '/pedido/confirmado', element: <OrderConfirmationPage /> },
  { path: '/legal/privacy', element: <Privacy /> },
  { path: '/legal/terms', element: <Terms /> },
  { path: '/legal/cookies', element: <Cookies /> },
  { path: '/tickets', element: <TicketsPanel />, roles: ['admin', 'empleado', 'super_admin'] },
  { path: '/pedidos', element: <PedidosPage />, roles: ['admin', 'empleado', 'super_admin'] },
  { path: '/usuarios', element: <UsuariosPage />, roles: ['admin', 'empleado', 'super_admin'] },
  { path: '/notifications', element: <NotificationSettings /> },
  { path: '/ticket', element: <TicketLookup /> },
  { path: '/ticket/:ticketId', element: <TicketLookup /> },
  { path: '/historial', element: <CustomerHistory /> },
  { path: '/presupuestos', element: <BudgetRequest /> },
  { path: '/recordatorios', element: <Reminders /> },
  { path: '/logs', element: <LogWorkbench />, roles: ['admin', 'empleado', 'super_admin'] },
  { path: '/pyme/metrics', element: <BusinessMetrics /> },
  { path: '/crm/integrations', element: <CrmIntegrations /> },
  { path: '/consultas', element: <PredefinedQueries /> },
  { path: '/403', element: <PermissionDenied /> },
  ...(FEATURE_ENCUESTAS
    ? [
        { path: '/admin/encuestas', element: <AdminSurveysIndex />, roles: ['admin', 'empleado', 'super_admin'] },
        { path: '/admin/encuestas/new', element: <NewSurveyPage />, roles: ['admin', 'empleado', 'super_admin'] },
        { path: '/admin/encuestas/:id', element: <SurveyDetailPage />, roles: ['admin', 'empleado', 'super_admin'] },
        { path: '/admin/encuestas/:id/analytics', element: <SurveyAnalyticsPage />, roles: ['admin', 'empleado', 'super_admin'] },
      ]
    : []),
  { path: '/pyme/catalog', element: <ProductCatalog />, roles: ['admin', 'super_admin'] },
  { path: '/municipal/tramites', element: <TramitesCatalog />, roles: ['admin', 'super_admin'] },
  { path: '/municipal/categorias', element: <CategoryManagementPage />, roles: ['admin', 'super_admin'] },
  { path: '/municipal/usuarios', element: <InternalUsers />, roles: ['admin', 'super_admin'] },
  { path: '/municipal/whatsapp', element: <WhatsappIntegration />, roles: ['admin', 'super_admin'] },
  { path: '/municipal/integrations', element: <MunicipalSystems />, roles: ['admin', 'super_admin'] },
  { path: '/municipal/surveys', element: <SatisfactionSurveys /> },
  { path: '/municipal/playbook', element: <MunicipalPlaybookPage />, roles: ['admin', 'super_admin'] },
  { path: '/municipal/message-metrics', element: <MunicipalMessageMetrics />, roles: ['admin', 'super_admin'] },
  { path: '/municipal/analytics', element: <EstadisticasPage />, roles: ['admin', 'super_admin'] },
  { path: '/municipal/stats', element: <EstadisticasPage />, roles: ['admin', 'super_admin'] },
  { path: '/municipal/incidents', element: <EstadisticasPage />, roles: ['admin', 'super_admin'] },
  { path: '/estadisticas', element: <EstadisticasPage />, roles: ['admin', 'super_admin'] },
  { path: '/analytics', element: <AnalyticsPage />, roles: ['admin', 'empleado', 'super_admin'] },
  { path: '/perfil/plantillas-respuesta', element: <GestionPlantillasPage />, roles: ['admin', 'empleado', 'super_admin'] },

  { path: '/catalog-mappings/new', element: <CatalogMappingPage />, roles: ['admin', 'super_admin'] },
  { path: '/catalog-mappings/:mappingId', element: <CatalogMappingPage />, roles: ['admin', 'super_admin'] },
  // Rutas para la gestión de mapeo de catálogos por PYME
  { path: '/admin/pyme/:pymeId/catalog-mappings/new', element: <CatalogMappingPage />, roles: ['admin', 'super_admin'] },
  { path: '/admin/pyme/:pymeId/catalog-mappings/:mappingId', element: <CatalogMappingPage />, roles: ['admin', 'super_admin'] },

  { path: '/iframe', element: <Iframe /> },
];

export default routes;<|MERGE_RESOLUTION|>--- conflicted
+++ resolved
@@ -237,7 +237,6 @@
 
   { path: '/', element: <Index /> },
 
-<<<<<<< HEAD
   // Clean URL Support (Root Level Tenant Routes)
   // Placing these carefully to avoid conflicts, though React Router v6 is smart about specificity.
   { path: '/:tenant/productos', element: <ProductCatalog /> },
@@ -248,10 +247,6 @@
   // Generic Tenant Home (Dashboard/Landing) - Must be LAST among tenant routes to avoid swallowing others
   ...withTenantPrefixes('/:tenant', { element: <TenantHomePage /> }),
   { path: '/:tenant', element: <TenantHomePage /> }, // Support root level /:slug
-=======
-  // Generic Tenant Home (Dashboard/Landing) - Must be LAST among tenant routes to avoid swallowing others
-  ...withTenantPrefixes('/:tenant', { element: <TenantHomePage /> }),
->>>>>>> 5b811452
 
   // Global Routes
   { path: '/login', element: <Login /> },
