--- conflicted
+++ resolved
@@ -22,12 +22,7 @@
 import { FaWhatsapp } from 'react-icons/fa';
 import { toast } from 'sonner';
 import { cn } from '@/lib/utils';
-<<<<<<< HEAD
-import { getContactPhone, getCitizenDni } from '@/utils/ticket';
-=======
-
-import { getSpecializedContact, SpecializedContact } from '@/utils/contacts';
->>>>>>> ca3d2117
+
 
 const DetailsPanel: React.FC = () => {
   const { selectedTicket: ticket } = useTickets();
