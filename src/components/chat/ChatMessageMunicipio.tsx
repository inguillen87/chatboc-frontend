--- conflicted
+++ resolved
@@ -74,14 +74,7 @@
     ? "bg-muted text-muted-foreground"
     : "bg-primary text-primary-foreground";
 
-<<<<<<< HEAD
-=======
 
-  // const bubbleWidth = "max-w-[95vw] md:max-w-2xl"; // Previous width
-  const bubbleWidth = "max-w-[95vw] md:max-w-3xl"; // Increased from 2xl to 3xl
-
-
->>>>>>> 7c51ccf8
   let processedAttachmentInfo: AttachmentInfo | null = null;
 
   if (message.attachmentInfo && message.attachmentInfo.url && message.attachmentInfo.name && message.attachmentInfo.mimeType) {
@@ -99,15 +92,7 @@
 
   const showAttachment = !!(
     (processedAttachmentInfo && (processedAttachmentInfo.type !== 'other' || !!processedAttachmentInfo.extension)) ||
-<<<<<<< HEAD
-    message.locationData
-=======
-    (processedAttachmentInfo && (processedAttachmentInfo.type !== 'other' || !!processedAttachmentInfo.extension)) ||
 
-    (processedAttachmentInfo && (processedAttachmentInfo.type !== 'other' || !!processedAttachmentInfo.extension)) || 
- 
-     message.locationData
->>>>>>> 7c51ccf8
   );
 
   return (
