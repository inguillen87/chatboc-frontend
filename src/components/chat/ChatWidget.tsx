--- conflicted
+++ resolved
@@ -37,70 +37,7 @@
 }) => {
   const [isOpen, setIsOpen] = useState(defaultOpen);
   const [view, setView] = useState<'chat' | 'register'>('chat');
-<<<<<<< HEAD
 
-  const sendStateMessageToParent = useCallback(
-    (open: boolean) => {
-      if (mode === "iframe" && typeof window !== "undefined" && window.parent !== window && widgetId) {
-        const dims = open ? { width: openWidth, height: openHeight } : { width: closedWidth, height: closedHeight };
-        window.parent.postMessage({ type: "chatboc-state-change", widgetId, dimensions: dims, isOpen: open }, "*");
-      }
-    },
-    [mode, widgetId, openWidth, openHeight, closedWidth, closedHeight]
-  );
-
-  useEffect(() => {
-    sendStateMessageToParent(isOpen);
-  }, [isOpen, sendStateMessageToParent]);
-
-  useEffect(() => {
-    const handleMessage = (event: MessageEvent) => {
-      if (event.data && event.data.type === "TOGGLE_CHAT" && event.data.widgetId === widgetId) {
-        const newIsOpen = event.data.isOpen;
-        if (newIsOpen !== isOpen) {
-          setIsOpen(newIsOpen);
-        }
-      }
-    };
-    window.addEventListener('message', handleMessage);
-    return () => window.removeEventListener('message', handleMessage);
-  }, [widgetId, isOpen]);
-
-  const toggleChat = () => {
-    setIsOpen((prev) => !prev);
-  };
-
-  return (
-    <div className={cn("relative w-full h-full", "flex flex-col items-end justify-end")}>      
-=======
-
-  const postState = useCallback((open: boolean) => {
-    if (mode === "iframe" && typeof window !== "undefined" && window.parent !== window && widgetId) {
-      const dims = open ? { width: openWidth, height: openHeight } : { width: closedWidth, height: closedHeight };
-      window.parent.postMessage({ type: "chatboc-state-change", widgetId, dimensions: dims, isOpen: open }, "*");
-    }
-  }, [mode, widgetId, openWidth, openHeight, closedWidth, closedHeight]);
-
-  useEffect(() => {
-    postState(isOpen);
-  }, [isOpen, postState]);
-
-  useEffect(() => {
-    const handle = (event: MessageEvent) => {
-      if (event.data && event.data.type === "TOGGLE_CHAT" && event.data.widgetId === widgetId) {
-        const open = event.data.isOpen;
-        if (open !== isOpen) setIsOpen(open);
-      }
-    };
-    window.addEventListener('message', handle);
-    return () => window.removeEventListener('message', handle);
-  }, [widgetId, isOpen]);
-
-  const toggleChat = () => setIsOpen((o) => !o);
-
-  return (
-    <div className={cn("relative w-full h-full", "flex flex-col items-end justify-end")}>
->>>>>>> 9803b2af
       <Suspense fallback={null}>
         <motion.div
           className={cn(
@@ -140,18 +77,7 @@
         <Button
           className={cn(
             "chatboc-toggle-button",
-            "absolute bottom-0 right-0",
-<<<<<<< HEAD
-            "rounded-full",
-            "flex items-center justify-center",
-            "bg-primary text-primary-foreground hover:bg-primary/90",
-            "shadow-lg",
-            "transition-all duration-300 ease-in-out",
-=======
-            "rounded-full flex items-center justify-center",
-            "bg-primary text-primary-foreground hover:bg-primary/90",
-            "shadow-lg transition-all duration-300 ease-in-out",
->>>>>>> 9803b2af
+
             isOpen ? "opacity-0 scale-0 pointer-events-none" : "opacity-100 scale-100 pointer-events-auto"
           )}
           onClick={toggleChat}
